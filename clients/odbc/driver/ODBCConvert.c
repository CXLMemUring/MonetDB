/*
 * This Source Code Form is subject to the terms of the Mozilla Public
 * License, v. 2.0.  If a copy of the MPL was not distributed with this
 * file, You can obtain one at http://mozilla.org/MPL/2.0/.
 *
 * Copyright 1997 - July 2008 CWI, August 2008 - 2019 MonetDB B.V.
 */

#include "ODBCGlobal.h"
#include "ODBCStmt.h"
#include "ODBCUtil.h"
#include <time.h>
#ifdef HAVE_STRINGS_H
#include <strings.h>		/* for strncasecmp */
#endif
#include <float.h>		/* for FLT_MAX */

#ifdef HAVE_HGE
#define MAXBIGNUM10	(((uhge) UINT64_C(0x1999999999999999) << 64) | ((uhge) UINT64_C(0x9999999999999999)))
#define MAXBIGNUMLAST	'5'
#else
#define MAXBIGNUM10	(UINT64_MAX / 10)
#define MAXBIGNUMLAST	('0' + (int) (UINT64_MAX % 10))
#endif

#define space(c)	((c) == ' ' || (c) == '\t')

typedef struct {
	uint8_t precision;	/* total number of digits */
	int8_t scale;		/* how far to shift decimal point (>
				 * 0: shift left, i.e. number has
				 * fraction; < 0: shift right,
				 * i.e. multiply with power of 10) */
	uint8_t sign;		/* 1 pos, 0 neg */
#ifdef HAVE_HGE
	uhge val;		/* the value (128 bits) */
#else
	uint64_t val;		/* the value (64 bits) */
#endif
} bignum_t;

#ifndef HAVE_STRNCASECMP
static int
strncasecmp(const char *s1, const char *s2, size_t n)
{
	int c1, c2;

	while (n > 0) {
		c1 = (unsigned char) *s1++;
		c2 = (unsigned char) *s2++;
		if (c1 == 0)
			return -c2;
		if (c2 == 0)
			return c1;
		if (c1 != c2 && tolower(c1) != tolower(c2))
			return tolower(c1) - tolower(c2);
		n--;
	}
	return 0;
}
#endif

/* Parse a number and store in a bignum_t.
 * 1 is returned if all is well;
 * 2 is returned if there is loss of precision (i.e. overflow of the value);
 * 0 is returned if the string is not a number, or if scale doesn't fit.
*/
static int
parseint(const char *data, bignum_t *nval)
{
	int fraction = 0;	/* inside the fractional part */
	int scale = 0;
	int overflow = 0;

	nval->val = 0;
	nval->precision = 0;
	scale = 0;
	while (space(*data))
		data++;
	if (*data == '-') {
		nval->sign = 0;
		data++;
	} else {
		nval->sign = 1;
		if (*data == '+')
			data++;
	}
	while (*data && *data != 'e' && *data != 'E' && !space(*data)) {
		if (*data == '.')
			fraction = 1;
		else if (isdigit((unsigned char) *data)) {
			if (overflow ||
			    nval->val > MAXBIGNUM10 ||
			    (nval->val == MAXBIGNUM10 &&
			     *data > MAXBIGNUMLAST)) {
				overflow = 1;
				if (!fraction)
					scale--;
			} else {
				nval->precision++;
				if (fraction)
					scale++;
				nval->val *= 10;
				nval->val += *data - '0';
			}
		} else
			return 0;
		data++;
	}
	if (*data == 'e' || *data == 'E') {
		char *p;
		long i;

		i = strtol(data, &p, 10);
		if (p == data || *p)
			return 0;
		scale -= i;
		/* normalize scale */
		while (scale > 0 && nval->val % 10 == 0) {
			scale--;
			nval->val /= 10;
		}
		while (scale < 0 && nval->val <= MAXBIGNUM10) {
			scale++;
			nval->val *= 10;
		}
	}
	if (scale < -128 || scale > 127)
		return 0;
	nval->scale = scale;
	while (space(*data))
		data++;
	if (*data)
		return 0;
	return 1 + overflow;
}

static int
parsesecondinterval(bignum_t *nval, SQL_INTERVAL_STRUCT *ival, int type)
{
	unsigned int f = 1;
	int ivalscale = 0;

	/* convert value to second */
	switch (type) {
	case SQL_INTERVAL_DAY:	/* SQL_C_INTERVAL_DAY */
		nval->val *= 24;
		/* fall through */
	case SQL_INTERVAL_HOUR: /* SQL_C_INTERVAL_HOUR */
	case SQL_INTERVAL_DAY_TO_HOUR: /* SQL_C_INTERVAL_DAY_TO_HOUR */
		nval->val *= 60;
		/* fall through */
	case SQL_INTERVAL_MINUTE: /* SQL_C_INTERVAL_MINUTE */
	case SQL_INTERVAL_HOUR_TO_MINUTE: /* SQL_C_INTERVAL_HOUR_TO_MINUTE */
	case SQL_INTERVAL_DAY_TO_MINUTE: /* SQL_C_INTERVAL_DAY_TO_MINUTE */
		nval->val *= 60;
		/* fall through */
	case SQL_INTERVAL_SECOND: /* SQL_C_INTERVAL_SECOND */
	case SQL_INTERVAL_MINUTE_TO_SECOND: /* SQL_C_INTERVAL_MINUTE_TO_SECOND */
	case SQL_INTERVAL_HOUR_TO_SECOND: /* SQL_C_INTERVAL_HOUR_TO_SECOND */
	case SQL_INTERVAL_DAY_TO_SECOND: /* SQL_C_INTERVAL_DAY_TO_SECOND */
		break;
	default:
		assert(0);
	}
	ival->intval.day_second.fraction = 0;
	while (nval->scale > 0) {
		if (f < 1000000000) {
			ivalscale++;
			ival->intval.day_second.fraction += (SQLUINTEGER) ((nval->val % 10) * f);
			f *= 10;
		}
		nval->val /= 10;
		nval->scale--;
	}
	ival->interval_type = SQL_IS_DAY_TO_SECOND;
	ival->interval_sign = !nval->sign;
	ival->intval.day_second.second = (SQLUINTEGER) (nval->val % 60);
	nval->val /= 60;
	ival->intval.day_second.minute = (SQLUINTEGER) (nval->val % 60);
	nval->val /= 60;
	ival->intval.day_second.hour = (SQLUINTEGER) (nval->val % 24);
	nval->val /= 24;
	ival->intval.day_second.day = (SQLUINTEGER) nval->val;
	return ivalscale;
}

static void
parsemonthinterval(bignum_t *nval, SQL_INTERVAL_STRUCT *ival, int type)
{
	/* convert value to months */
	switch (type) {
	case SQL_INTERVAL_YEAR: /* SQL_C_INTERVAL_YEAR */
		nval->val *= 12;
	case SQL_INTERVAL_YEAR_TO_MONTH: /* SQL_C_INTERVAL_YEAR_TO_MONTH */
	case SQL_INTERVAL_MONTH: /* SQL_C_INTERVAL_MONTH */
		break;
	default:
		assert(0);
	}
	/* ignore fraction */
	while (nval->scale > 0) {
		nval->scale--;
		nval->val /= 10;
	}
	ival->interval_type = SQL_IS_YEAR_TO_MONTH;
	ival->interval_sign = !nval->sign;
	ival->intval.year_month.year = (SQLUINTEGER) (nval->val / 12);
	ival->intval.year_month.month = (SQLUINTEGER) (nval->val % 12);
}

static short monthlengths[] = {
	0,			/* dummy */
	31,			/* Jan */
	29,			/* Feb */
	31,			/* Mar */
	30,			/* Apr */
	31,			/* May */
	30,			/* Jun */
	31,			/* Jul */
	31,			/* Aug */
	30,			/* Sep */
	31,			/* Oct */
	30,			/* Nov */
	31,			/* Dec */
};

#define isLeap(y)	((y) % 4 == 0 && ((y) % 100 != 0 || (y) % 400 == 0))

static int
parsedate(const char *data, DATE_STRUCT *dval)
{
	int n;

	*dval = (DATE_STRUCT) {0};
	while (space(*data))
		data++;
	if (sscanf(data, "{d '%hd-%hu-%hu'}%n",
		   &dval->year, &dval->month, &dval->day, &n) < 3 &&
	    sscanf(data, "%hd-%hu-%hu%n",
		   &dval->year, &dval->month, &dval->day, &n) < 3)
		return 0;
	if (dval->month == 0 || dval->month > 12 ||
	    dval->day == 0 || dval->day > monthlengths[dval->month] ||
	    (dval->month == 2 && !isLeap(dval->year) && dval->day == 29))
		return 0;
	data += n;
	while (space(*data))
		data++;
	if (*data)
		return 0;
	return 1;
}

static int
parsetime(const char *data, TIME_STRUCT *tval)
{
	int n;
	int braces;

	*tval = (TIME_STRUCT) {0};
	while (space(*data))
		data++;
	if (sscanf(data, "{t '%hu:%hu:%hu%n",
		   &tval->hour, &tval->minute, &tval->second, &n) < 3 &&
	    sscanf(data, "%hu:%hu:%hu%n",
		   &tval->hour, &tval->minute, &tval->second, &n) < 3)
		return 0;
	/* seconds can go up to 61(!) because of leap seconds */
	if (tval->hour > 23 || tval->minute > 59 || tval->second > 61)
		return 0;
	braces = *data == '{';
	data += n;
	n = 1;			/* tentative return value */
	if (*data == '.') {
		while (*++data && isdigit((unsigned char) *data))
			;
		n = 2;		/* indicate loss of precision */
	}
	if (*data == '+' || *data == '-') {
		/* time zone (which we ignore) */
		short tzhour, tzmin;
		int i;

		if (sscanf(data, "%hd:%hd%n", &tzhour, &tzmin, &i) < 2)
			return 0;
		data += i;
		tzmin = tzhour < 0 ? tzhour * 60 - tzmin : tzhour * 60 + tzmin;
		(void) tzhour;
		(void) tzmin;
	}
	if (braces && *data++ != '\'' && *data++ != '}')
		return 0;
	while (space(*data))
		data++;
	if (*data)
		return 0;
	return n;
}

static int
parsetimestamp(const char *data, TIMESTAMP_STRUCT *tsval)
{
	int n;
	int braces;

	*tsval = (TIMESTAMP_STRUCT) {0};
	while (space(*data))
		data++;
	if (sscanf(data, "{TS '%hd-%hu-%hu %hu:%hu:%hu%n",
		   &tsval->year, &tsval->month, &tsval->day,
		   &tsval->hour, &tsval->minute, &tsval->second, &n) < 6 &&
	    sscanf(data, "%hd-%hu-%hu %hu:%hu:%hu%n",
		   &tsval->year, &tsval->month, &tsval->day,
		   &tsval->hour, &tsval->minute, &tsval->second, &n) < 6)
		return 0;
	if (tsval->month == 0 || tsval->month > 12 ||
	    tsval->day == 0 || tsval->day > monthlengths[tsval->month] ||
	    (tsval->month == 2 && !isLeap(tsval->year) && tsval->day == 29) ||
	    tsval->hour > 23 || tsval->minute > 59 || tsval->second > 61)
		return 0;
	braces = *data == '{';
	tsval->fraction = 0;
	data += n;
	n = 1000000000;
	if (*data == '.') {
		while (*++data && isdigit((unsigned char) *data)) {
			n /= 10;
			tsval->fraction += (*data - '0') * n;
		}
	}
	if (*data == '+' || *data == '-') {
		/* time zone (which we ignore) */
		short tzhour, tzmin;
		int i;

		if (sscanf(data, "%hd:%hd%n", &tzhour, &tzmin, &i) < 2)
			return 0;
		data += i;
		tzmin = tzhour < 0 ? tzhour * 60 - tzmin : tzhour * 60 + tzmin;
		(void) tzhour;
		(void) tzmin;
	}
	if (braces && *data++ != '\'' && *data++ != '}')
		return 0;
	while (space(*data))
		data++;
	if (*data)
		return 0;
	if (n == 0)
		return 2;	/* fractional digits truncated */
	return 1;
}

static int
parsedouble(const char *data, double *fval)
{
	char *p;

	while (space(*data))
		data++;
	errno = 0;
	*fval = strtod(data, &p);
	if (p == NULL || p == data || errno == ERANGE)
		return 0;
	while (space(*p))
		p++;
	if (*p)
		return 0;
	return 1;
}

static SQLSMALLINT
ODBCDefaultType(ODBCDescRec *rec)
{
	switch (rec->sql_desc_concise_type) {
	case SQL_CHAR:
	case SQL_VARCHAR:
	case SQL_LONGVARCHAR:
	case SQL_DECIMAL:
	case SQL_NUMERIC:
	case SQL_GUID:
		return SQL_C_CHAR;
	case SQL_WCHAR:
	case SQL_WVARCHAR:
	case SQL_WLONGVARCHAR:
		return SQL_C_WCHAR;
	case SQL_BIT:
		return SQL_C_BIT;
	case SQL_TINYINT:
		return rec->sql_desc_unsigned ? SQL_C_UTINYINT : SQL_C_STINYINT;
	case SQL_SMALLINT:
		return rec->sql_desc_unsigned ? SQL_C_USHORT : SQL_C_SSHORT;
	case SQL_INTEGER:
		return rec->sql_desc_unsigned ? SQL_C_ULONG : SQL_C_SLONG;
	case SQL_BIGINT:
		return rec->sql_desc_unsigned ? SQL_C_UBIGINT : SQL_C_SBIGINT;
	case SQL_HUGEINT:	/* for now, try to treat as BIGINT */
		return rec->sql_desc_unsigned ? SQL_C_UBIGINT : SQL_C_SBIGINT;
	case SQL_REAL:
		return SQL_C_FLOAT;
	case SQL_FLOAT:
	case SQL_DOUBLE:
		return SQL_C_DOUBLE;
	case SQL_BINARY:
	case SQL_VARBINARY:
	case SQL_LONGVARBINARY:
		return SQL_C_BINARY;
	case SQL_TYPE_DATE:
		return SQL_C_TYPE_DATE;
	case SQL_TYPE_TIME:
		return SQL_C_TYPE_TIME;
	case SQL_TYPE_TIMESTAMP:
		return SQL_C_TYPE_TIMESTAMP;
	case SQL_INTERVAL_YEAR:
		return SQL_C_INTERVAL_YEAR;
	case SQL_INTERVAL_MONTH:
		return SQL_C_INTERVAL_MONTH;
	case SQL_INTERVAL_YEAR_TO_MONTH:
		return SQL_C_INTERVAL_YEAR_TO_MONTH;
	case SQL_INTERVAL_DAY:
		return SQL_C_INTERVAL_DAY;
	case SQL_INTERVAL_HOUR:
		return SQL_C_INTERVAL_HOUR;
	case SQL_INTERVAL_MINUTE:
		return SQL_C_INTERVAL_MINUTE;
	case SQL_INTERVAL_SECOND:
		return SQL_C_INTERVAL_SECOND;
	case SQL_INTERVAL_DAY_TO_HOUR:
		return SQL_C_INTERVAL_DAY_TO_HOUR;
	case SQL_INTERVAL_DAY_TO_MINUTE:
		return SQL_C_INTERVAL_DAY_TO_MINUTE;
	case SQL_INTERVAL_DAY_TO_SECOND:
		return SQL_C_INTERVAL_DAY_TO_SECOND;
	case SQL_INTERVAL_HOUR_TO_MINUTE:
		return SQL_C_INTERVAL_HOUR_TO_MINUTE;
	case SQL_INTERVAL_HOUR_TO_SECOND:
		return SQL_C_INTERVAL_HOUR_TO_SECOND;
	case SQL_INTERVAL_MINUTE_TO_SECOND:
		return SQL_C_INTERVAL_MINUTE_TO_SECOND;
	}
	return 0;
}

static SQLRETURN
parseoptionalbracketednumber(char **svalp,
			     SQLLEN *slenp,
			     int *val1p,
			     int *val2p)
{
	char *sval = *svalp;
	SQLLEN slen = *slenp;
	char *eptr;
	long val;

	while (slen > 0 && isspace((unsigned char) *sval)) {
		slen--;
		sval++;
	}
	if (slen == 0 || *sval != '(') {
		/* don't touch *valp, it contains the default */
		return SQL_SUCCESS;
	}
	slen--;
	sval++;
	while (slen > 0 && isspace((unsigned char) *sval)) {
		slen--;
		sval++;
	}
	/* make sure there is a closing parenthesis in the string:
	 * this makes the calls to strtol safe */
	{
		SQLLEN i;

		for (eptr = sval, i = slen; i > 0 && *eptr != ')'; i--, eptr++)
			;
		if (i == 0)
			return SQL_ERROR;
	}
	if (slen > 0 && (*sval == '+' || *sval == '-'))
		return SQL_ERROR;
	val = strtol(sval, &eptr, 10);
	if (eptr == sval)
		return SQL_ERROR;
	slen -= (int) (eptr - sval);
	sval = eptr;
	*val1p = (int) val;
	while (slen > 0 && isspace((unsigned char) *sval)) {
		slen--;
		sval++;
	}
	if (val2p != NULL && slen > 0 && *sval == ',') {
		slen--;
		sval++;
		while (slen > 0 && isspace((unsigned char) *sval)) {
			slen--;
			sval++;
		}
		if (slen > 0 && (*sval == '+' || *sval == '-'))
			return SQL_ERROR;
		val = strtol(sval, &eptr, 10);
		if (eptr == sval)
			return SQL_ERROR;
		slen -= (int) (eptr - sval);
		sval = eptr;
		*val2p = (int) val;
	}

	if (slen == 0 || *sval != ')')
		return SQL_ERROR;
	slen--;
	sval++;
	*svalp = sval;
	*slenp = slen;
	return SQL_SUCCESS;
}

static SQLRETURN
parsemonthintervalstring(char **svalp,
			 SQLLEN *slenp,
			 SQL_INTERVAL_STRUCT *ival)
{
	char *sval = *svalp;
	SQLLEN slen = slenp ? *slenp : (SQLLEN) strlen(sval);
	char *eptr;
	long val1 = -1, val2 = -1;
	SQLLEN leadingprecision;

	*ival = (SQL_INTERVAL_STRUCT) {
		.interval_type = SQL_IS_YEAR, /* anything will do */
	};
	if (slen < 8 || strncasecmp(sval, "interval", 8) != 0)
		return SQL_ERROR;
	sval += 8;
	slen -= 8;
	if (slen == 0 || !isspace((unsigned char) *sval))
		return SQL_ERROR;
	while (slen > 0 && isspace((unsigned char) *sval)) {
		slen--;
		sval++;
	}
	if (slen > 0 && *sval == '-') {
		slen--;
		sval++;
		ival->interval_sign = SQL_TRUE;
	} else
		ival->interval_sign = SQL_FALSE;
	if (slen == 0 || *sval != '\'')
		return SQL_ERROR;
	slen--;
	sval++;
	/* make sure there is another quote in the string: this makes
	 * the calls to strtol safe */
	for (eptr = sval, leadingprecision = slen;
	     leadingprecision > 0 && *eptr != '\'';
	     leadingprecision--, eptr++)
		;
	if (leadingprecision == 0)
		return SQL_ERROR;
	if (*sval == '+' || *sval == '-')
		return SQL_ERROR;
	val1 = strtol(sval, &eptr, 10);
	if (eptr == sval)
		return SQL_ERROR;
	leadingprecision = (SQLLEN) (eptr - sval);
	slen -= leadingprecision;
	sval = eptr;
	while (isspace((unsigned char) *sval)) {
		slen--;
		sval++;
	}
	if (*sval == '-') {
		slen--;
		sval++;
		while (isspace((unsigned char) *sval)) {
			slen--;
			sval++;
		}
		if (*sval == '+' || *sval == '-')
			return SQL_ERROR;
		val2 = strtol(sval, &eptr, 10);
		if (eptr == sval)
			return SQL_ERROR;
		if (eptr - sval > 2)
			return SQL_ERROR;
		slen -= (int) (eptr - sval);
		sval = eptr;
		while (isspace((unsigned char) *sval)) {
			slen--;
			sval++;
		}
		if (val2 >= 12)
			return SQL_ERROR;
	}
	if (*sval != '\'')
		return SQL_ERROR;
	slen--;
	sval++;
	if (slen == 0 || !isspace((unsigned char) *sval))
		return SQL_ERROR;
	while (slen > 0 && isspace((unsigned char) *sval)) {
		slen--;
		sval++;
	}
	if (slen >= 4 && strncasecmp(sval, "year", 4) == 0) {
		int p = 2;

		slen -= 4;
		sval += 4;
		if (parseoptionalbracketednumber(&sval, &slen, &p, NULL) == SQL_ERROR)
			return SQL_ERROR;
		if (leadingprecision > p)
			return SQL_ERROR;
		ival->intval.year_month.year = val1;
		if (val2 == -1) {
			ival->interval_type = SQL_IS_YEAR;
			ival->intval.year_month.month = 0;
		} else {
			ival->interval_type = SQL_IS_YEAR_TO_MONTH;
			ival->intval.year_month.month = val2;
		}
		if (slen > 0 && isspace((unsigned char) *sval)) {
			while (slen > 0 && isspace((unsigned char) *sval)) {
				slen--;
				sval++;
			}
			if (slen > 2 && strncasecmp(sval, "to", 2) == 0) {
				slen -= 2;
				sval += 2;
				if (val2 == -1)
					return SQL_ERROR;
				if (slen == 0 || !isspace((unsigned char) *sval))
					return SQL_ERROR;
				while (slen > 0 && isspace((unsigned char) *sval)) {
					slen--;
					sval++;
				}
				if (slen >= 5 && strncasecmp(sval, "month", 5) == 0) {
					slen -= 5;
					sval += 5;
					while (slen > 0 && isspace((unsigned char) *sval)) {
						slen--;
						sval++;
					}
				} else
					return SQL_ERROR;
			}
		}
		if (slen > 0)
			return SQL_ERROR;
	} else if (slen >= 5 && strncasecmp(sval, "month", 5) == 0) {
		int p = 2;

		slen -= 5;
		sval += 5;
		if (parseoptionalbracketednumber(&sval, &slen, &p, NULL) == SQL_ERROR)
			return SQL_ERROR;
		if (leadingprecision > p)
			return SQL_ERROR;
		while (slen > 0 && isspace((unsigned char) *sval)) {
			slen--;
			sval++;
		}
		if (slen != 0)
			return SQL_ERROR;
		ival->interval_type = SQL_IS_MONTH;
		ival->intval.year_month.year = val1 / 12;
		ival->intval.year_month.month = val1 % 12;
	} else
		return SQL_ERROR;

	return SQL_SUCCESS;
}

static SQLRETURN
parsesecondintervalstring(char **svalp,
			  SQLLEN *slenp,
			  SQL_INTERVAL_STRUCT *ival,
			  int *secprecp)
{
	char *sval = *svalp;
	SQLLEN slen = slenp ? *slenp : (SQLLEN) strlen(sval);
	char *eptr;
	SQLLEN leadingprecision;
	int secondprecision = 0;
	unsigned v1, v2, v3, v4;
	int n;

	*ival = (SQL_INTERVAL_STRUCT) {
		.interval_type = SQL_IS_YEAR, /* anything will do */
	};
	if (slen < 8 || strncasecmp(sval, "interval", 8) != 0)
		return SQL_ERROR;
	sval += 8;
	slen -= 8;
	if (slen == 0 || !isspace((unsigned char) *sval))
		return SQL_ERROR;
	while (slen > 0 && isspace((unsigned char) *sval)) {
		slen--;
		sval++;
	}
	if (slen > 0 && *sval == '-') {
		slen--;
		sval++;
		ival->interval_sign = SQL_TRUE;
	} else
		ival->interval_sign = SQL_FALSE;
	if (slen == 0 || *sval != '\'')
		return SQL_ERROR;
	slen--;
	sval++;
	/* make sure there is another quote in the string: this makes
	 * the calls to sscanf safe */
	for (eptr = sval, leadingprecision = slen;
	     leadingprecision > 0 && *eptr != '\'';
	     leadingprecision--, eptr++)
		;
	if (leadingprecision == 0)
		return SQL_ERROR;
	if (*sval == '+' || *sval == '-')
		return SQL_ERROR;
	/* note that the first bit is a bogus comparison (sval does
	 * not start with '-', so is not negative) but this keeps the
	 * compiler happy */
	if (strtol(sval, &eptr, 10) < 0 || /* we parse the actual value again later */
	    eptr == sval)
		return SQL_ERROR;
	leadingprecision = (int) (eptr - sval);

	ival->interval_type = (SQLINTERVAL)0; /* unknown as yet */
	ival->intval.day_second.day = 0;
	ival->intval.day_second.hour = 0;
	ival->intval.day_second.minute = 0;
	ival->intval.day_second.second = 0;
	ival->intval.day_second.fraction = 0;
	if (sscanf(sval, "%u %2u:%2u:%2u%n", &v1, &v2, &v3, &v4, &n) >= 4) {
		ival->interval_type = SQL_IS_DAY_TO_SECOND;
		if (v2 >= 24 || v3 >= 60 || v4 >= 60)
			return SQL_ERROR;
		ival->intval.day_second.day = v1;
		ival->intval.day_second.hour = v2;
		ival->intval.day_second.minute = v3;
		ival->intval.day_second.second = v4;
		sval += n;
		slen -= n;
	} else if (sscanf(sval, "%u %2u:%2u%n", &v1, &v2, &v3, &n) >= 3) {
		ival->interval_type = SQL_IS_DAY_TO_MINUTE;
		if (v2 >= 24 || v3 >= 60)
			return SQL_ERROR;
		ival->intval.day_second.day = v1;
		ival->intval.day_second.hour = v2;
		ival->intval.day_second.minute = v3;
		sval += n;
		slen -= n;
	} else if (sscanf(sval, "%u %2u%n", &v1, &v2, &n) >= 2) {
		ival->interval_type = SQL_IS_DAY_TO_HOUR;
		if (v2 >= 60)
			return SQL_ERROR;
		ival->intval.day_second.day = v1;
		ival->intval.day_second.hour = v2;
		sval += n;
		slen -= n;
	} else if (sscanf(sval, "%u:%2u:%2u%n", &v1, &v2, &v3, &n) >= 3) {
		ival->interval_type = SQL_IS_HOUR_TO_SECOND;
		if (v2 >= 60 || v3 >= 60)
			return SQL_ERROR;
		ival->intval.day_second.day = v1 / 24;
		ival->intval.day_second.hour = v1 % 24;
		ival->intval.day_second.minute = v2;
		ival->intval.day_second.second = v3;
		sval += n;
		slen -= n;
	} else if (sscanf(sval, "%u:%2u%n", &v1, &v2, &n) >= 2) {
		sval += n;
		slen -= n;
		if (*sval == '.') {
			ival->interval_type = SQL_IS_MINUTE_TO_SECOND;
			if (v2 >= 60)
				return SQL_ERROR;
			ival->intval.day_second.day = v1 / (24 * 60);
			ival->intval.day_second.hour = (v1 / 60) % 24;
			ival->intval.day_second.minute = v1 % 60;
			ival->intval.day_second.second = v2;
		}
		n = 2;	/* two valid values */
	} else if (sscanf(sval, "%u%n", &v1, &n) >= 1) {
		sval += n;
		slen -= n;
		if (*sval == '.') {
			ival->interval_type = SQL_IS_SECOND;
			ival->intval.day_second.day = v1 / (24 * 60 * 60);
			ival->intval.day_second.hour = (v1 / (60 * 60)) % 24;
			ival->intval.day_second.minute = (v1 / 60) % 60;
			ival->intval.day_second.second = v1 % 60;
		}
		n = 1;	/* one valid value */
	}
	if (*sval == '.') {
		if (ival->interval_type != SQL_IS_SECOND &&
		    ival->interval_type != SQL_IS_MINUTE_TO_SECOND &&
		    ival->interval_type != SQL_IS_HOUR_TO_SECOND &&
		    ival->interval_type != SQL_IS_DAY_TO_SECOND)
			return SQL_ERROR;
		sval++;
		slen--;
		secondprecision = 0;
		while (isdigit((unsigned char) *sval)) {
			if (secondprecision < 9) {
				secondprecision++;
				ival->intval.day_second.fraction *= 10;
				ival->intval.day_second.fraction += *sval - '0';
			}
			sval++;
			slen--;
		}
	}
	while (slen > 0 && isspace((unsigned char) *sval)) {
		slen--;
		sval++;
	}
	if (*sval != '\'')
		return SQL_ERROR;
	slen--;
	sval++;
	if (slen == 0 || !isspace((unsigned char) *sval))
		return SQL_ERROR;
	while (slen > 0 && isspace((unsigned char) *sval)) {
		slen--;
		sval++;
	}

	if (slen >= 3 && strncasecmp(sval, "day", 3) == 0) {
		sval += 3;
		slen -= 3;
		if (ival->interval_type == 0 && n == 1) {
			ival->interval_type = SQL_IS_DAY;
			ival->intval.day_second.day = v1;
		}
		if (ival->interval_type != SQL_IS_DAY &&
		    ival->interval_type != SQL_IS_DAY_TO_HOUR &&
		    ival->interval_type != SQL_IS_DAY_TO_MINUTE &&
		    ival->interval_type != SQL_IS_DAY_TO_SECOND)
			return SQL_ERROR;
	} else if (slen >= 4 && strncasecmp(sval, "hour", 4) == 0) {
		slen -= 4;
		sval += 4;
		if (ival->interval_type == 0) {
			if (n == 1) {
				ival->interval_type = SQL_IS_HOUR;
				ival->intval.day_second.day = v1 / 24;
				ival->intval.day_second.hour = v1 % 24;
			} else {
				assert(n == 2);
				ival->interval_type = SQL_IS_HOUR_TO_MINUTE;
				if (v2 >= 60)
					return SQL_ERROR;
				ival->intval.day_second.day = v1 / 24;
				ival->intval.day_second.hour = v1 % 24;
				ival->intval.day_second.minute = v2;
			}
		}
		if (ival->interval_type != SQL_IS_HOUR &&
		    ival->interval_type != SQL_IS_HOUR_TO_MINUTE &&
		    ival->interval_type != SQL_IS_HOUR_TO_SECOND)
			return SQL_ERROR;
	} else if (slen >= 6 && strncasecmp(sval, "minute", 6) == 0) {
		slen -= 6;
		sval += 6;
		if (ival->interval_type == 0) {
			if (n == 1) {
				ival->interval_type = SQL_IS_MINUTE;
				ival->intval.day_second.day = v1 / (24 * 60);
				ival->intval.day_second.hour = (v1 / 60) % 24;
				ival->intval.day_second.minute = v1 % 60;
			} else {
				assert(n == 2);
				ival->interval_type = SQL_IS_MINUTE_TO_SECOND;
				if (v2 >= 60)
					return SQL_ERROR;
				ival->intval.day_second.day = v1 / (24 * 60);
				ival->intval.day_second.hour = (v1 / 60) % 24;
				ival->intval.day_second.minute = v1 % 60;
				ival->intval.day_second.second = v2;
			}
		}
		if (ival->interval_type != SQL_IS_MINUTE &&
		    ival->interval_type != SQL_IS_MINUTE_TO_SECOND)
			return SQL_ERROR;
	} else if (slen >= 6 && strncasecmp(sval, "second", 6) == 0) {
		slen -= 6;
		sval += 6;
		if (ival->interval_type == 0) {
			if (n == 1) {
				ival->interval_type = SQL_IS_SECOND;
				ival->intval.day_second.day = v1 / (24 * 60 * 60);
				ival->intval.day_second.hour = (v1 / (60 * 60)) % 24;
				ival->intval.day_second.minute = (v1 / 60) % 60;
				ival->intval.day_second.second = v1 % 60;
			}
		}
		if (ival->interval_type != SQL_IS_SECOND)
			return SQL_ERROR;
	}
	{
		int p = 2;
		int q = 6;

		if (parseoptionalbracketednumber(&sval, &slen, &p, ival->interval_type == SQL_IS_SECOND ? &q : NULL) == SQL_ERROR)
			return SQL_ERROR;
		if (leadingprecision > p)
			return SQL_ERROR;
		if (ival->interval_type == SQL_IS_SECOND && secondprecision > q)
			return SQL_ERROR;
	}
	if (slen > 0 && isspace((unsigned char) *sval)) {
		while (slen > 0 && isspace((unsigned char) *sval)) {
			slen--;
			sval++;
		}
		if (slen > 2 && strncasecmp(sval, "to", 2) == 0) {
			slen -= 2;
			sval += 2;
			if (slen == 0 || !isspace((unsigned char) *sval))
				return SQL_ERROR;
			while (slen > 0 && isspace((unsigned char) *sval)) {
				slen--;
				sval++;
			}
			if (slen >= 4 && strncasecmp(sval, "hour", 4) == 0) {
				slen -= 4;
				sval += 4;
				if (ival->interval_type != SQL_IS_DAY_TO_HOUR)
					return SQL_ERROR;
			} else if (slen >= 6 && strncasecmp(sval, "minute", 6) == 0) {
				slen -= 6;
				sval += 6;
				if (ival->interval_type != SQL_IS_DAY_TO_MINUTE &&
				    ival->interval_type != SQL_IS_HOUR_TO_MINUTE)
					return SQL_ERROR;
			} else if (slen >= 6 && strncasecmp(sval, "second", 6) == 0) {
				int p = 6;

				slen -= 6;
				sval += 6;
				if (ival->interval_type != SQL_IS_DAY_TO_SECOND &&
				    ival->interval_type != SQL_IS_HOUR_TO_SECOND &&
				    ival->interval_type != SQL_IS_MINUTE_TO_SECOND)
					return SQL_ERROR;
				while (slen > 0 && isspace((unsigned char) *sval)) {
					slen--;
					sval++;
				}
				if (parseoptionalbracketednumber(&sval, &slen, &p, NULL) == SQL_ERROR)
					return SQL_ERROR;
				if (p < secondprecision)
					return SQL_ERROR;
			} else
				return SQL_ERROR;
			while (slen > 0 && isspace((unsigned char) *sval)) {
				slen--;
				sval++;
			}
		}
	}
	if (slen > 0)
		return SQL_ERROR;
	*secprecp = secondprecision;
	return SQL_SUCCESS;
}

SQLRETURN
ODBCFetch(ODBCStmt *stmt,
	  SQLUSMALLINT col,
	  SQLSMALLINT type,
	  SQLPOINTER ptr,
	  SQLLEN buflen,
	  SQLLEN *lenp,
	  SQLLEN *nullp,
	  SQLSMALLINT precision,
	  SQLSMALLINT scale,
	  SQLINTEGER datetime_interval_precision,
	  SQLLEN offset,
	  SQLULEN row)
{
	char *data;
	size_t datalen;
	SQLSMALLINT sql_type;
	SQLUINTEGER maxdatetimeval;
	ODBCDesc *ard, *ird;
	ODBCDescRec *irdrec, *ardrec;
	SQLINTEGER bind_type;

	/* various interpretations of the input data */
	bignum_t nval;
	SQL_INTERVAL_STRUCT ival;
	int ivalprec = 0;	/* interval second precision */
	int i;
	DATE_STRUCT dval;
	TIME_STRUCT tval;
	TIMESTAMP_STRUCT tsval;
	double fval = 0;

	/* staging variables for output data */
	SQL_NUMERIC_STRUCT nmval;
	SQL_INTERVAL_STRUCT ivval;

	assert(ptr != NULL);

	ird = stmt->ImplRowDescr;
	ard = stmt->ApplRowDescr;

	if (col == 0 || col > ird->sql_desc_count) {
		/* Invalid descriptor index */
		addStmtError(stmt, "07009", NULL, 0);
		return SQL_ERROR;
	}
	bind_type = ard->sql_desc_bind_type;
	irdrec = &ird->descRec[col];
	ardrec = col <= ard->sql_desc_count ? &ard->descRec[col] : NULL;
	sql_type = irdrec->sql_desc_concise_type;

	if (offset > 0)
		ptr = (SQLPOINTER) ((char *) ptr + offset);

	if (lenp)
		lenp = (SQLLEN *) ((char *) lenp + offset + row * (bind_type == SQL_BIND_BY_COLUMN ? (SQLINTEGER) sizeof(*lenp) : bind_type));
	if (nullp)
		nullp = (SQLLEN *) ((char *) nullp + offset + row * (bind_type == SQL_BIND_BY_COLUMN ? (SQLINTEGER) sizeof(*nullp) : bind_type));

	/* translate default type */
	/* note, type can't be SQL_ARD_TYPE since when this function
	 * is called from SQLFetch, type is already the ARD concise
	 * type, and when it is called from SQLGetData, it has already
	 * been translated */

	if (type == SQL_C_DEFAULT)
		type = ODBCDefaultType(irdrec);

	if (precision == UNAFFECTED ||
	    scale == UNAFFECTED ||
	    datetime_interval_precision == UNAFFECTED) {
		if (ardrec) {
			if (precision == UNAFFECTED)
				precision = ardrec->sql_desc_precision;
			if (scale == UNAFFECTED)
				scale = ardrec->sql_desc_scale;
			if (datetime_interval_precision == UNAFFECTED)
				datetime_interval_precision = ardrec->sql_desc_datetime_interval_precision;
		} else {
			if (precision == UNAFFECTED)
				precision = type == SQL_C_NUMERIC ? 10 : 6;
			if (scale == UNAFFECTED)
				scale = 0;
			if (datetime_interval_precision == UNAFFECTED)
				datetime_interval_precision = 2;
		}
	}
	i = datetime_interval_precision;
	maxdatetimeval = 1;
	while (i-- > 0)
		maxdatetimeval *= 10;

	data = mapi_fetch_field(stmt->hdl, col - 1);
	if (mapi_error(stmt->Dbc->mid)) {
		/* General error */
		addStmtError(stmt, "HY000", mapi_error_str(stmt->Dbc->mid), 0);
		return SQL_ERROR;
	}
	if (nullp)
		*nullp = SQL_NULL_DATA;
	if (lenp)
		*lenp = SQL_NULL_DATA;
	if (data == NULL) {
		if (nullp == NULL) {
			/* Indicator variable required but not supplied */
			addStmtError(stmt, "22002", NULL, 0);
			return SQL_ERROR;
		}
		return SQL_SUCCESS;
	}
	datalen = mapi_fetch_field_len(stmt->hdl, col - 1);

	/* first convert to internal (binary) format */

	/* see SQLExecute.c for possible types */
	switch (sql_type) {
	case SQL_DECIMAL:
	case SQL_TINYINT:
	case SQL_SMALLINT:
	case SQL_INTEGER:
	case SQL_BIGINT:
	case SQL_HUGEINT:
	case SQL_INTERVAL_YEAR:
	case SQL_INTERVAL_YEAR_TO_MONTH:
	case SQL_INTERVAL_MONTH:
	case SQL_INTERVAL_DAY:
	case SQL_INTERVAL_DAY_TO_HOUR:
	case SQL_INTERVAL_DAY_TO_MINUTE:
	case SQL_INTERVAL_DAY_TO_SECOND:
	case SQL_INTERVAL_HOUR:
	case SQL_INTERVAL_HOUR_TO_MINUTE:
	case SQL_INTERVAL_HOUR_TO_SECOND:
	case SQL_INTERVAL_MINUTE:
	case SQL_INTERVAL_MINUTE_TO_SECOND:
	case SQL_INTERVAL_SECOND:
		switch (parseint(data, &nval)) {
		case 0:
			/* shouldn't happen: getting here means SQL
			 * server told us a value was of a certain
			 * type, but in reality it wasn't. */
			/* Invalid character value for cast specification */
			addStmtError(stmt, "22018", NULL, 0);
			return SQL_ERROR;
		case 2:
			/* hugeint that doesn't fit into a bigint */
			/* Numeric value out of range */
			addStmtError(stmt, "22003", NULL, 0);
			return SQL_ERROR;
		}

		/* interval types are transferred as ints but need to
		 * be converted to the internal interval formats */
		switch (sql_type) {
		case SQL_INTERVAL_YEAR:
		case SQL_INTERVAL_YEAR_TO_MONTH:
		case SQL_INTERVAL_MONTH:
			parsemonthinterval(&nval, &ival, SQL_INTERVAL_MONTH);
			break;
		case SQL_INTERVAL_DAY:
		case SQL_INTERVAL_DAY_TO_HOUR:
		case SQL_INTERVAL_DAY_TO_MINUTE:
		case SQL_INTERVAL_DAY_TO_SECOND:
		case SQL_INTERVAL_HOUR:
		case SQL_INTERVAL_HOUR_TO_MINUTE:
		case SQL_INTERVAL_HOUR_TO_SECOND:
		case SQL_INTERVAL_MINUTE:
		case SQL_INTERVAL_MINUTE_TO_SECOND:
		case SQL_INTERVAL_SECOND:
			ivalprec = parsesecondinterval(&nval, &ival, SQL_INTERVAL_SECOND);
			break;
		default:
			break;
		}
		break;
	case SQL_DOUBLE:
	case SQL_REAL:
		if (!parsedouble(data, &fval)) {
			/* Invalid character value for cast specification */
			addStmtError(stmt, "22018", NULL, 0);
			return SQL_ERROR;
		}
		break;
	case SQL_BIT:
		nval.precision = 1;
		nval.scale = 0;
		nval.sign = 1;
		while (datalen != 0 && space(*data)) {
			data++;
			datalen--;
		}
		if (datalen >= 4 && strncasecmp(data, "true", 4) == 0) {
			data += 4;
			datalen -= 4;
			nval.val = 1;
		} else if (datalen >= 5 && strncasecmp(data, "false", 5) == 0) {
			data += 5;
			datalen -= 5;
			nval.val = 0;
		} else {
			/* Invalid character value for cast specification */
			addStmtError(stmt, "22018", NULL, 0);
			return SQL_ERROR;
		}
		while (datalen != 0 && space(*data)) {
			data++;
			datalen--;
		}
		if (datalen != 0) {
			/* Invalid character value for cast specification */
			addStmtError(stmt, "22018", NULL, 0);
			return SQL_ERROR;
		}
		break;
	case SQL_TYPE_DATE:
		if (!parsedate(data, &dval)) {
			/* Invalid character value for cast specification */
			addStmtError(stmt, "22018", NULL, 0);
			return SQL_ERROR;
		}
		break;
	case SQL_TYPE_TIME:
		if (!parsetime(data, &tval)) {
			/* Invalid character value for cast specification */
			addStmtError(stmt, "22018", NULL, 0);
			return SQL_ERROR;
		}
		break;
	case SQL_TYPE_TIMESTAMP:
		if (!parsetimestamp(data, &tsval)) {
			/* Invalid character value for cast specification */
			addStmtError(stmt, "22018", NULL, 0);
			return SQL_ERROR;
		}
		break;
	case SQL_GUID:
		/* nothing special to do here */
	default:
		/* any other type can only be converted to SQL_C_CHAR */
		break;
	}

	/* then convert to desired format */

	switch (type) {
	case SQL_C_CHAR:
	case SQL_C_WCHAR:
	{
		SQLPOINTER origptr;
		SQLLEN origbuflen;
		SQLLEN *origlenp;
		SQLLEN sz;

		if (buflen < 0) {
			/* Invalid string or buffer length */
			addStmtError(stmt, "HY090", NULL, 0);
			return SQL_ERROR;
		}
		if (ardrec && row > 0)
			ptr = (SQLPOINTER) ((char *) ptr + row * (bind_type == SQL_BIND_BY_COLUMN ? ardrec->sql_desc_octet_length : bind_type));

		/* if SQL_C_WCHAR is requested, first convert to UTF-8
		 * (SQL_C_CHAR), and at the end convert to WCHAR */
		origptr = ptr;

		origbuflen = buflen;
		origlenp = lenp;
		if (type == SQL_C_WCHAR) {
			/* allocate temporary space */
			buflen = 511; /* should be enough for most types */
			if (data != NULL &&
			    (sql_type == SQL_CHAR ||
			     sql_type == SQL_VARCHAR ||
			     sql_type == SQL_LONGVARCHAR ||
			     sql_type == SQL_WCHAR ||
			     sql_type == SQL_WVARCHAR ||
			     sql_type == SQL_WLONGVARCHAR))
				buflen = (SQLLEN) datalen + 1; /* but this is certainly enough for strings */
			ptr = malloc(buflen);
			if (ptr == NULL) {
				/* Memory allocation error */
				addStmtError(stmt, "HY001", NULL, 0);
				return SQL_ERROR;
			}

			lenp = NULL;
		}
		switch (sql_type) {
		default:
		case SQL_CHAR:
		case SQL_VARCHAR:
		case SQL_LONGVARCHAR:
		case SQL_WCHAR:
		case SQL_WVARCHAR:
		case SQL_WLONGVARCHAR:
		case SQL_GUID:
			if (irdrec->already_returned >= datalen) {
				/* no more data to return */
				if (type == SQL_C_WCHAR)
					free(ptr);
				return SQL_NO_DATA;
			}
			data += irdrec->already_returned;
			datalen -= irdrec->already_returned;
			copyString(data, datalen, ptr, buflen, lenp, SQLLEN,
				   addStmtError, stmt, return SQL_ERROR);
			if (datalen < (size_t) buflen)
				irdrec->already_returned += datalen;
			else
				irdrec->already_returned += buflen - 1;
			break;
		case SQL_BINARY:
		case SQL_VARBINARY:
		case SQL_LONGVARBINARY: {
			size_t k;
			int n;
			unsigned char c = 0;
			SQLLEN j;
			unsigned char *p = ptr;

			if (irdrec->already_returned >= datalen) {
				/* no more data to return */
				if (type == SQL_C_WCHAR)
					free(ptr);
				return SQL_NO_DATA;
			}
<<<<<<< HEAD
			for (k = 0; k < datalen; k++) {
				if (isdigit((unsigned char) data[k]))
=======
			data += irdrec->already_returned;
			datalen -= irdrec->already_returned;
			for (k = 0, j = 0; k < datalen && j < buflen; k++) {
				if ('0' <= data[k] && data[k] <= '9')
>>>>>>> 190528ea
					n = data[k] - '0';
				else if ('A' <= data[k] && data[k] <= 'F')
					n = data[k] - 'A' + 10;
				else if ('a' <= data[k] && data[k] <= 'f')
					n = data[k] - 'a' + 10;
				else {
					/* should not happen */
					/* General error */
					addStmtError(stmt, "HY000", "Unexpected data from server", 0);
					if (type == SQL_C_WCHAR)
						free(ptr);
					return SQL_ERROR;
				}
				if (k & 1) {
					c |= n;
					p[j] = c;
					j++;
				} else
					c = n << 4;
			}
			if (k & 1) {
				/* should not happen: uneven length */
				/* General error */
				addStmtError(stmt, "HY000", "Unexpected data from server", 0);
				if (type == SQL_C_WCHAR)
					free(ptr);
				return SQL_ERROR;
			}
			irdrec->already_returned += k;
			if (lenp)
				*lenp = datalen / 2;
			break;
		}
		case SQL_TINYINT:
		case SQL_SMALLINT:
		case SQL_INTEGER:
		case SQL_BIGINT:
		case SQL_HUGEINT:
			sz = snprintf((char *) ptr, buflen, "%s", data);
			if (sz < 0 || sz >= buflen) {
				/* Numeric value out of range */
				addStmtError(stmt, "22003", NULL, 0);

				if (type == SQL_C_WCHAR)
					free(ptr);
				return SQL_ERROR;
			}
			if (lenp)
				*lenp = sz;
			break;
		case SQL_DECIMAL:
		case SQL_BIT: {
			uint64_t f;
			int n;

			data = (char *) ptr;

			for (n = 0, f = 1; n < nval.scale; n++)
				f *= 10;
#ifdef HAVE_HGE
			uhge v = nval.val / f;
			if (v > UINT64_MAX) {
				/* Numeric value out of range */
				addStmtError(stmt, "22003", NULL, 0);

				if (type == SQL_C_WCHAR)
					free(ptr);
				return SQL_ERROR;
			}
			sz = snprintf(data, buflen, "%s%" PRIu64,
				      nval.sign ? "" : "-", (uint64_t) v);
#else
			sz = snprintf(data, buflen, "%s%" PRIu64,
				      nval.sign ? "" : "-",
				      (uint64_t) (nval.val / f));
#endif
			if (sz < 0 || sz >= buflen) {
				/* Numeric value out of range */
				addStmtError(stmt, "22003", NULL, 0);

				if (type == SQL_C_WCHAR)
					free(ptr);
				return SQL_ERROR;
			}
			if (lenp)
				*lenp = sz;
			if (nval.scale > 0) {
				data += sz;
				buflen -= sz;
				if (lenp)
					*lenp += nval.scale + 1;
				if (buflen > 2)
					sz = (SQLLEN) snprintf(data, buflen, ".%0*" PRIu64, nval.scale, (uint64_t) (nval.val % f));
				if (buflen <= 2 || sz < 0 || sz >= buflen) {
					data[buflen - 1] = 0;
					/* String data, right-truncated */
					addStmtError(stmt, "01004", NULL, 0);
				}
			}
			break;
		}
		case SQL_DOUBLE:
		case SQL_REAL: {
			data = (char *) ptr;

			for (i = 4; i < 18; i++) {
				sz = (SQLLEN) snprintf(data, buflen, "%.*g", i, fval);
				if (sz < 0 || sz >= buflen) {
					data[buflen - 1] = 0;
					if (i == 0) {
						/* Numeric value out
						 * of range */
						addStmtError(stmt, "22003", NULL, 0);

						if (type == SQL_C_WCHAR)
							free(ptr);
						return SQL_ERROR;
					}
					/* current precision (i) doesn't fit,
					 * but previous did, so use that */
					snprintf(data, buflen, "%.*g", i - 1, fval);
					/* max space that would have
					 * been needed */
					sz = (SQLLEN) strlen(data) + 17 - i;
					/* String data, right-truncated */
					addStmtError(stmt, "01004", NULL, 0);
					break;
				}
				if (fval == strtod(data, NULL))
					break;
			}
			if (lenp)
				*lenp = sz;
			break;
		}
		case SQL_TYPE_DATE:
			if (buflen < 11) {
				/* Numeric value out of range */
				addStmtError(stmt, "22003", NULL, 0);

				if (type == SQL_C_WCHAR)
					free(ptr);
				return SQL_ERROR;
			}
			data = (char *) ptr;

			sz = snprintf(data, buflen, "%04u-%02u-%02u",
				      (unsigned int) dval.year,
				      (unsigned int) dval.month,
				      (unsigned int) dval.day);
			if (sz < 0 || sz >= buflen) {
				data[buflen - 1] = 0;
				/* String data, right-truncated */
				addStmtError(stmt, "01004", NULL, 0);
			}
			if (lenp)
				*lenp = sz;
			break;
		case SQL_TYPE_TIME:
			if (buflen < 9) {
				/* Numeric value out of range */
				addStmtError(stmt, "22003", NULL, 0);

				if (type == SQL_C_WCHAR)
					free(ptr);
				return SQL_ERROR;
			}
			data = (char *) ptr;

			sz = snprintf(data, buflen, "%02u:%02u:%02u",
				      (unsigned int) tval.hour,
				      (unsigned int) tval.minute,
				      (unsigned int) tval.second);
			if (sz < 0 || sz >= buflen) {
				data[buflen - 1] = 0;
				/* String data, right-truncated */
				addStmtError(stmt, "01004", NULL, 0);
			}
			if (lenp)
				*lenp = sz;
			break;
		case SQL_TYPE_TIMESTAMP:
			data = (char *) ptr;

			sz = snprintf(data, buflen,
				      "%04u-%02u-%02u %02u:%02u:%02u",
				      (unsigned int) tsval.year,
				      (unsigned int) tsval.month,
				      (unsigned int) tsval.day,
				      (unsigned int) tsval.hour,
				      (unsigned int) tsval.minute,
				      (unsigned int) tsval.second);
			if (sz < 0 || sz >= buflen) {
				/* Numeric value out of range */
				addStmtError(stmt, "22003", NULL, 0);

				if (type == SQL_C_WCHAR)
					free(ptr);
				return SQL_ERROR;
			}
			if (lenp)
				*lenp = sz;
			if (tsval.fraction) {
				int fscale = 9;

				data += sz;
				buflen += sz;
				while (tsval.fraction % 10 == 0) {
					tsval.fraction /= 10;
					fscale--;
				}
				if (lenp)
					*lenp += fscale + 1;
				if (buflen > 2)
					sz = snprintf(data, buflen, ".%0*u",
						      fscale, (unsigned int) tsval.fraction);
				if (buflen <= 2 || sz < 0 || sz >= buflen) {
					data[buflen - 1] = 0;
					/* String data, right-truncated */
					addStmtError(stmt, "01004", NULL, 0);
				}
			}
			break;
		case SQL_INTERVAL_YEAR:
			sz = snprintf((char *) ptr, buflen,
				      "INTERVAL %s'%u' YEAR",
				      ival.interval_sign ? "-" : "",
				      (unsigned int) ival.intval.year_month.year);

			if (sz < 0 || sz >= buflen) {
				/* Numeric value out of range */
				addStmtError(stmt, "22003", NULL, 0);

				if (type == SQL_C_WCHAR)
					free(ptr);
				return SQL_ERROR;
			}
			if (lenp)
				*lenp = sz;
			break;
		case SQL_INTERVAL_YEAR_TO_MONTH:
			sz = snprintf((char *) ptr, buflen,
				      "INTERVAL %s'%u-%02u' YEAR TO MONTH",
				      ival.interval_sign ? "-" : "",
				      (unsigned int) ival.intval.year_month.year,
				      (unsigned int) ival.intval.year_month.month);

			if (sz < 0 || sz >= buflen) {
				/* Numeric value out of range */
				addStmtError(stmt, "22003", NULL, 0);

				if (type == SQL_C_WCHAR)
					free(ptr);
				return SQL_ERROR;
			}
			if (lenp)
				*lenp = sz;
			break;
		case SQL_INTERVAL_MONTH:
			sz = snprintf((char *) ptr, buflen,
				      "INTERVAL %s'%u' MONTH",
				      ival.interval_sign ? "-" : "",
				      (unsigned int) (12 * ival.intval.year_month.year +
						      ival.intval.year_month.month));

			if (sz < 0 || sz >= buflen) {
				/* Numeric value out of range */
				addStmtError(stmt, "22003", NULL, 0);

				if (type == SQL_C_WCHAR)
					free(ptr);
				return SQL_ERROR;
			}
			if (lenp)
				*lenp = sz;
			break;
		case SQL_INTERVAL_DAY:
			sz = snprintf((char *) ptr, buflen,
				      "INTERVAL %s'%u' DAY",
				      ival.interval_sign ? "-" : "",
				      (unsigned int) ival.intval.day_second.day);

			if (sz < 0 || sz >= buflen) {
				/* Numeric value out of range */
				addStmtError(stmt, "22003", NULL, 0);

				if (type == SQL_C_WCHAR)
					free(ptr);
				return SQL_ERROR;
			}
			if (lenp)
				*lenp = sz;
			break;
		case SQL_INTERVAL_DAY_TO_HOUR:
			sz = snprintf((char *) ptr, buflen,
				      "INTERVAL %s'%u %02u' DAY TO HOUR",
				      ival.interval_sign ? "-" : "",
				      (unsigned int) ival.intval.day_second.day,
				      (unsigned int) ival.intval.day_second.hour);

			if (sz < 0 || sz >= buflen) {
				/* Numeric value out of range */
				addStmtError(stmt, "22003", NULL, 0);

				if (type == SQL_C_WCHAR)
					free(ptr);
				return SQL_ERROR;
			}
			if (lenp)
				*lenp = sz;
			break;
		case SQL_INTERVAL_DAY_TO_MINUTE:
			sz = snprintf((char *) ptr, buflen,
				      "INTERVAL %s'%u %02u:%02u' DAY TO MINUTE",
				      ival.interval_sign ? "-" : "",
				      (unsigned int) ival.intval.day_second.day,
				      (unsigned int) ival.intval.day_second.hour,
				      (unsigned int) ival.intval.day_second.minute);

			if (sz < 0 || sz >= buflen) {
				/* Numeric value out of range */
				addStmtError(stmt, "22003", NULL, 0);

				if (type == SQL_C_WCHAR)
					free(ptr);
				return SQL_ERROR;
			}
			if (lenp)
				*lenp = sz;
			break;
		case SQL_INTERVAL_DAY_TO_SECOND: {
			int w;

			data = (char *) ptr;

			w = 14;	/* space needed for "'DAY TO SECOND" */

			sz = snprintf(data, buflen, "INTERVAL %s'%u %02u:%02u:%02u",
				      ival.interval_sign ? "-" : "",
				      (unsigned int) ival.intval.day_second.day,
				      (unsigned int) ival.intval.day_second.hour,
				      (unsigned int) ival.intval.day_second.minute,
				      (unsigned int) ival.intval.day_second.second);
			if (sz < 0 || sz + w >= buflen) {
				/* Numeric value out of range */
				addStmtError(stmt, "22003", NULL, 0);

				if (type == SQL_C_WCHAR)
					free(ptr);
				return SQL_ERROR;
			}
			data += sz;
			buflen -= sz;

			if (lenp)
				*lenp = sz;
			if (ivalprec > 0) {
				if (lenp)
					*lenp += ivalprec + 1;
				if (buflen > w + 2)
					sz = snprintf(data, buflen, ".%0*u", ivalprec, (unsigned int) ival.intval.day_second.fraction);
				if (buflen <= w + 2 || sz < 0 || sz + w >= buflen) {
					sz = buflen - w - 1;
					/* String data, right-truncated */
					addStmtError(stmt, "01004", NULL, 0);
				}
				data += sz;
				buflen -= sz;
			}
			/* this should now fit */
			sz = snprintf(data, buflen, "' DAY TO SECOND");
			if (lenp && sz > 0)
				*lenp += sz;
			break;
		}
		case SQL_INTERVAL_HOUR:
			sz = snprintf((char *) ptr, buflen,
				      "INTERVAL %s'%u' HOUR",
				      ival.interval_sign ? "-" : "",
				      (unsigned) (24 * ival.intval.day_second.day +
						  ival.intval.day_second.hour));

			if (sz < 0 || sz >= buflen) {
				/* Numeric value out of range */
				addStmtError(stmt, "22003", NULL, 0);

				if (type == SQL_C_WCHAR)
					free(ptr);
				return SQL_ERROR;
			}
			if (lenp)
				*lenp = sz;
			break;
		case SQL_INTERVAL_HOUR_TO_MINUTE:
			sz = snprintf((char *) ptr, buflen,
				      "INTERVAL %s'%u:%02u' HOUR TO MINUTE",
				      ival.interval_sign ? "-" : "",
				      (unsigned) (24 * ival.intval.day_second.day +
						  ival.intval.day_second.hour),
				      (unsigned int) ival.intval.day_second.minute);

			if (sz < 0 || sz >= buflen) {
				/* Numeric value out of range */
				addStmtError(stmt, "22003", NULL, 0);

				if (type == SQL_C_WCHAR)
					free(ptr);
				return SQL_ERROR;
			}
			if (lenp)
				*lenp = sz;
			break;
		case SQL_INTERVAL_HOUR_TO_SECOND: {
			int w;

			data = (char *) ptr;

			w = 15;	/* space needed for "'HOUR TO SECOND" */

			sz = snprintf(data, buflen, "INTERVAL %s'%u:%02u:%02u",
				      ival.interval_sign ? "-" : "",
				      (unsigned) (24 * ival.intval.day_second.day +
						  ival.intval.day_second.hour),
				      (unsigned int) ival.intval.day_second.minute,
				      (unsigned int) ival.intval.day_second.second);
			if (sz < 0 || sz + w >= buflen) {
				/* Numeric value out of range */
				addStmtError(stmt, "22003", NULL, 0);

				if (type == SQL_C_WCHAR)
					free(ptr);
				return SQL_ERROR;
			}
			data += sz;
			buflen -= sz;

			if (lenp)
				*lenp = sz;
			if (ivalprec > 0) {
				if (lenp)
					*lenp += ivalprec + 1;
				if (buflen > w + 2)
					sz = snprintf(data, buflen, ".%0*u", ivalprec, (unsigned int) ival.intval.day_second.fraction);
				if (buflen <= w + 2 || sz < 0 || sz + w >= buflen) {
					sz = buflen - w - 1;
					/* String data, right-truncated */
					addStmtError(stmt, "01004", NULL, 0);
				}
				data += sz;
				buflen -= sz;
			}
			/* this should now fit */
			sz = snprintf(data, buflen, "' HOUR TO SECOND");
			if (lenp && sz > 0)
				*lenp += sz;
			break;
		}
		case SQL_INTERVAL_MINUTE:
			sz = snprintf((char *) ptr, buflen,
				      "INTERVAL %s'%u' MINUTE",
				      ival.interval_sign ? "-" : "",
				      (unsigned) (60 * (24 * ival.intval.day_second.day +
							ival.intval.day_second.hour) +
						  ival.intval.day_second.minute));

			if (sz < 0 || sz >= buflen) {
				/* Numeric value out of range */
				addStmtError(stmt, "22003", NULL, 0);

				if (type == SQL_C_WCHAR)
					free(ptr);
				return SQL_ERROR;
			}
			if (lenp)
				*lenp = sz;
			break;
		case SQL_INTERVAL_MINUTE_TO_SECOND: {
			int w;

			data = (char *) ptr;

			w = 17;	/* space needed for "'MINUTE TO SECOND" */

			sz = snprintf(data, buflen, "INTERVAL %s'%u:%02u",
				      ival.interval_sign ? "-" : "",
				      (unsigned) (60 * (24 * ival.intval.day_second.day +
							ival.intval.day_second.hour) +
						  ival.intval.day_second.minute),
				      (unsigned int) ival.intval.day_second.second);
			if (sz < 0 || sz + w >= buflen) {
				/* Numeric value out of range */
				addStmtError(stmt, "22003", NULL, 0);

				if (type == SQL_C_WCHAR)
					free(ptr);
				return SQL_ERROR;
			}
			data += sz;
			buflen -= sz;

			if (lenp)
				*lenp = sz;
			if (ivalprec > 0) {
				if (lenp)
					*lenp += ivalprec + 1;
				if (buflen > w + 2)
					sz = snprintf(data, buflen, ".%0*u", ivalprec, (unsigned int) ival.intval.day_second.fraction);
				if (buflen <= w + 2 || sz < 0 || sz + w >= buflen) {
					sz = buflen - w - 1;
					/* String data, right-truncated */
					addStmtError(stmt, "01004", NULL, 0);
				}
				data += sz;
				buflen -= sz;
			}
			/* this should now fit */
			sz = snprintf(data, buflen, "' MINUTE TO SECOND");
			if (lenp && sz > 0)
				*lenp += sz;
			break;
		}
		case SQL_INTERVAL_SECOND: {
			int w;

			data = (char *) ptr;

			w = 7;	/* space needed for "'SECOND" */

			sz = snprintf(data, buflen, "INTERVAL %s'%u",
				      ival.interval_sign ? "-" : "",
				      (unsigned) (60 * (60 * (24 * ival.intval.day_second.day +
							      ival.intval.day_second.hour) +
							ival.intval.day_second.minute) +
						  ival.intval.day_second.second));
			if (sz < 0 || sz + w >= buflen) {
				/* Numeric value out of range */
				addStmtError(stmt, "22003", NULL, 0);

				if (type == SQL_C_WCHAR)
					free(ptr);
				return SQL_ERROR;
			}
			data += sz;
			buflen -= sz;

			if (lenp)
				*lenp = sz;
			if (ivalprec > 0) {
				if (lenp)
					*lenp += ivalprec + 1;
				if (buflen > w + 2)
					sz = snprintf(data, buflen, ".%0*u", ivalprec, (unsigned int) ival.intval.day_second.fraction);
				if (buflen <= w + 2 || sz < 0 || sz + w >= buflen) {
					sz = buflen - w - 1;
					/* String data, right-truncated */
					addStmtError(stmt, "01004", NULL, 0);
				}
				data += sz;
				buflen -= sz;
			}
			/* this should now fit */
			sz = snprintf(data, buflen, "' SECOND");
			if (lenp && sz > 0)
				*lenp += sz;
			break;
		}
		}
		if (type == SQL_C_WCHAR) {
			SQLSMALLINT n;
			SQLINTEGER i;

			ODBCutf82wchar((SQLCHAR *) ptr, SQL_NTS,
				       (SQLWCHAR *) origptr,
				       origbuflen / sizeof(SQLWCHAR), &n, &i);
#ifdef ODBCDEBUG
			ODBCLOG("Writing %d bytes to %p\n",
				(int) (n * sizeof(SQLWCHAR)),
				origptr);
#endif

			if (origlenp)
				*origlenp = n * sizeof(SQLWCHAR); /* # of bytes, not chars */
			free(ptr);
			irdrec->already_returned -= datalen;
			irdrec->already_returned += i;
		}
#ifdef ODBCDEBUG
		else
			ODBCLOG("Writing %d bytes to %p\n",
				(int) strlen(ptr), ptr);
#endif
		break;
	}
	case SQL_C_BINARY:
		if (buflen < 0) {
			/* Invalid string or buffer length */
			addStmtError(stmt, "HY090", NULL, 0);
			return SQL_ERROR;
		}
		if (ardrec && row > 0)
			ptr = (SQLPOINTER) ((char *) ptr + row * (bind_type == SQL_BIND_BY_COLUMN ? ardrec->sql_desc_octet_length : bind_type));

		switch (sql_type) {
		case SQL_CHAR:
		case SQL_VARCHAR:
		case SQL_WCHAR:
		case SQL_WVARCHAR:
		case SQL_DECIMAL:
		case SQL_TINYINT:
		case SQL_SMALLINT:
		case SQL_INTEGER:
		case SQL_BIGINT:
		case SQL_HUGEINT:
		case SQL_REAL:
		case SQL_DOUBLE:
		case SQL_BIT:
		case SQL_TYPE_DATE:
		case SQL_TYPE_TIME:
		case SQL_TYPE_TIMESTAMP:
		case SQL_INTERVAL_YEAR:
		case SQL_INTERVAL_YEAR_TO_MONTH:
		case SQL_INTERVAL_MONTH:
		case SQL_INTERVAL_DAY:
		case SQL_INTERVAL_DAY_TO_HOUR:
		case SQL_INTERVAL_DAY_TO_MINUTE:
		case SQL_INTERVAL_DAY_TO_SECOND:
		case SQL_INTERVAL_HOUR:
		case SQL_INTERVAL_HOUR_TO_MINUTE:
		case SQL_INTERVAL_HOUR_TO_SECOND:
		case SQL_INTERVAL_MINUTE:
		case SQL_INTERVAL_MINUTE_TO_SECOND:
		case SQL_INTERVAL_SECOND:
		default:
			/* Restricted data type attribute violation */
			addStmtError(stmt, "07006", NULL, 0);
			return SQL_ERROR;
		}
		/* break;  -- not reached */
	case SQL_C_BIT:
		if (ardrec && row > 0)
			ptr = (SQLPOINTER) ((char *) ptr + row * (bind_type == SQL_BIND_BY_COLUMN ? (SQLINTEGER) sizeof(unsigned char) : bind_type));

		if (lenp)
			*lenp = 1;
		switch (sql_type) {
		case SQL_CHAR:
		case SQL_VARCHAR:
		case SQL_WCHAR:
		case SQL_WVARCHAR:
			if (!parsedouble(data, &fval)) {
				/* Invalid character value for cast
				   specification */
				addStmtError(stmt, "22018", NULL, 0);
				return SQL_ERROR;
			}
			/* fall through */
		case SQL_REAL:
		case SQL_DOUBLE:
			if (fval < 0 || fval >= 2) {
				/* Numeric value out of range */
				addStmtError(stmt, "22003", NULL, 0);
				return SQL_ERROR;
			}
			WriteData(ptr, fval >= 1, unsigned char);

			if (fval != 0 && fval != 1) {
				/* Fractional truncation */
				addStmtError(stmt, "01S07", NULL, 0);
			}
			break;
		case SQL_DECIMAL:
		case SQL_TINYINT:
		case SQL_SMALLINT:
		case SQL_INTEGER:
		case SQL_BIGINT:
		case SQL_HUGEINT:
		case SQL_BIT: {
			int truncated = nval.scale > 0;

			while (nval.scale > 0) {
				nval.val /= 10;
				nval.scale--;
			}
			/* -0 is ok, but -1 or -0.5 isn't */
			if (nval.val > 1 || (!nval.sign && (nval.val == 1 || truncated))) {
				/* Numeric value out of range */
				addStmtError(stmt, "22003", NULL, 0);
				return SQL_ERROR;
			}
			WriteData(ptr, (unsigned char) nval.val, unsigned char);

			if (truncated) {
				/* Fractional truncation */
				addStmtError(stmt, "01S07", NULL, 0);
			}
			break;
		}
		default:
			/* Restricted data type attribute violation */
			addStmtError(stmt, "07006", NULL, 0);
			return SQL_ERROR;
		}
		break;
	case SQL_C_STINYINT:
	case SQL_C_TINYINT:
	case SQL_C_SSHORT:
	case SQL_C_SHORT:
	case SQL_C_SLONG:
	case SQL_C_LONG:
	case SQL_C_SBIGINT: {
		uint64_t maxval = 1;

		switch (type) {
		case SQL_C_STINYINT:
		case SQL_C_TINYINT:
			maxval <<= 7;
			if (lenp)
				*lenp = sizeof(signed char);
			if (ardrec && row > 0)
				ptr = (SQLPOINTER) ((char *) ptr + row * (bind_type == SQL_BIND_BY_COLUMN ? (SQLINTEGER) sizeof(signed char) : bind_type));
			break;
		case SQL_C_SSHORT:
		case SQL_C_SHORT:
			maxval <<= 15;
			if (lenp)
				*lenp = sizeof(short);
			if (ardrec && row > 0)
				ptr = (SQLPOINTER) ((char *) ptr + row * (bind_type == SQL_BIND_BY_COLUMN ? (SQLINTEGER) sizeof(short) : bind_type));
			break;
		case SQL_C_SLONG:
		case SQL_C_LONG:
			maxval <<= 31;
			if (lenp)
				*lenp = sizeof(int);
			if (ardrec && row > 0)
				ptr = (SQLPOINTER) ((char *) ptr + row * (bind_type == SQL_BIND_BY_COLUMN ? (SQLINTEGER) sizeof(int) : bind_type));
			break;
		case SQL_C_SBIGINT:
			maxval <<= 63;
			if (lenp)
				*lenp = sizeof(SQLBIGINT);
			if (ardrec && row > 0)
				ptr = (SQLPOINTER) ((char *) ptr + row * (bind_type == SQL_BIND_BY_COLUMN ? (SQLINTEGER) sizeof(SQLBIGINT) : bind_type));
			break;
		}
		switch (sql_type) {
		case SQL_CHAR:
		case SQL_VARCHAR:
		case SQL_WCHAR:
		case SQL_WVARCHAR:
		case SQL_DOUBLE:
		case SQL_REAL:
			/* reparse double and float, parse char */
			if (!parseint(data, &nval)) {
				/* Invalid character value for cast
				 * specification */
				addStmtError(stmt, "22018", NULL, 0);
				return SQL_ERROR;
			}
			/* fall through */
		case SQL_DECIMAL:
		case SQL_TINYINT:
		case SQL_SMALLINT:
		case SQL_INTEGER:
		case SQL_BIGINT:
		case SQL_HUGEINT:
		case SQL_BIT: {
			int truncated = nval.scale > 0;

			/* scale is normalized, so if negative, number
			 * is too large even for SQLUBIGINT */
			while (nval.scale > 0) {
				nval.val /= 10;
				nval.scale--;
			}
			if (nval.scale < 0 || nval.val > maxval || (nval.val == maxval && nval.sign)) {
				/* Numeric value out of range */
				addStmtError(stmt, "22003", NULL, 0);
				return SQL_ERROR;
			}
			if (truncated) {
				/* Fractional truncation */
				addStmtError(stmt, "01S07", NULL, 0);
			}

			switch (type) {
			case SQL_C_STINYINT:
			case SQL_C_TINYINT:
				WriteData(ptr, nval.sign ? (signed char) nval.val : -(signed char) nval.val, signed char);
				break;
			case SQL_C_SSHORT:
			case SQL_C_SHORT:
				WriteData(ptr, nval.sign ? (short) nval.val : -(short) nval.val, short);
				break;
			case SQL_C_SLONG:
			case SQL_C_LONG:
				WriteData(ptr, nval.sign ? (int) nval.val : -(int) nval.val, int);
				break;
			case SQL_C_SBIGINT:
				WriteData(ptr, nval.sign ? (SQLBIGINT) nval.val : -(SQLBIGINT) nval.val, SQLBIGINT);
				break;
			}
			break;
		}
		default:
			/* Restricted data type attribute violation */
			addStmtError(stmt, "07006", NULL, 0);
			return SQL_ERROR;
		}
		break;
	}
	case SQL_C_UTINYINT:
	case SQL_C_USHORT:
	case SQL_C_ULONG:
	case SQL_C_UBIGINT: {
		uint64_t maxval = 1;

		switch (type) {
		case SQL_C_UTINYINT:
			maxval <<= 8;
			if (lenp)
				*lenp = sizeof(unsigned char);
			if (ardrec && row > 0)
				ptr = (SQLPOINTER) ((char *) ptr + row * (bind_type == SQL_BIND_BY_COLUMN ? (SQLINTEGER) sizeof(unsigned char) : bind_type));
			break;
		case SQL_C_USHORT:
			maxval <<= 16;
			if (lenp)
				*lenp = sizeof(unsigned short);
			if (ardrec && row > 0)
				ptr = (SQLPOINTER) ((char *) ptr + row * (bind_type == SQL_BIND_BY_COLUMN ? (SQLINTEGER) sizeof(unsigned short) : bind_type));
			break;
		case SQL_C_ULONG:
			maxval <<= 32;
			if (lenp)
				*lenp = sizeof(unsigned int);
			if (ardrec && row > 0)
				ptr = (SQLPOINTER) ((char *) ptr + row * (bind_type == SQL_BIND_BY_COLUMN ? (SQLINTEGER) sizeof(unsigned int) : bind_type));
			break;
		case SQL_C_UBIGINT:
			if (lenp)
				*lenp = sizeof(SQLUBIGINT);
			if (ardrec && row > 0)
				ptr = (SQLPOINTER) ((char *) ptr + row * (bind_type == SQL_BIND_BY_COLUMN ? (SQLINTEGER) sizeof(SQLUBIGINT) : bind_type));
			break;
		}
		maxval--;
		switch (sql_type) {
		case SQL_CHAR:
		case SQL_VARCHAR:
		case SQL_WCHAR:
		case SQL_WVARCHAR:
		case SQL_DOUBLE:
		case SQL_REAL:
			/* reparse double and float, parse char */
			if (!parseint(data, &nval)) {
				/* Invalid character value for cast
				 * specification */
				addStmtError(stmt, "22018", NULL, 0);
				return SQL_ERROR;
			}
			/* fall through */
		case SQL_DECIMAL:
		case SQL_TINYINT:
		case SQL_SMALLINT:
		case SQL_INTEGER:
		case SQL_BIGINT:
		case SQL_HUGEINT:
		case SQL_BIT: {
			int truncated = nval.scale > 0;

			/* scale is normalized, so if negative, number
			 * is too large even for SQLUBIGINT */
			while (nval.scale > 0) {
				nval.val /= 10;
				nval.scale--;
			}
			if (nval.scale < 0 || !nval.sign || (maxval != 0 && nval.val >= maxval)) {
				/* Numeric value out of range */
				addStmtError(stmt, "22003", NULL, 0);
				return SQL_ERROR;
			}
			if (truncated) {
				/* Fractional truncation */
				addStmtError(stmt, "01S07", NULL, 0);
			}

			switch (type) {
			case SQL_C_UTINYINT:
				WriteData(ptr, (unsigned char) nval.val, unsigned char);
				break;
			case SQL_C_USHORT:
				WriteData(ptr, (unsigned short) nval.val, unsigned short);
				break;
			case SQL_C_ULONG:
				WriteData(ptr, (unsigned int) nval.val, unsigned int);
				break;
			case SQL_C_UBIGINT:
				WriteData(ptr, (SQLUBIGINT) nval.val, SQLUBIGINT);
				break;
			}
			break;
		}
		default:
			/* Restricted data type attribute violation */
			addStmtError(stmt, "07006", NULL, 0);
			return SQL_ERROR;
		}
		break;
	}
	case SQL_C_NUMERIC:
		if (ardrec && row > 0)
			ptr = (SQLPOINTER) ((char *) ptr + row * (bind_type == SQL_BIND_BY_COLUMN ? (SQLINTEGER) sizeof(SQL_NUMERIC_STRUCT) : bind_type));

		switch (sql_type) {
		case SQL_CHAR:
		case SQL_VARCHAR:
		case SQL_WCHAR:
		case SQL_WVARCHAR:
		case SQL_DOUBLE:
		case SQL_REAL:
			/* reparse double and float, parse char */
			if (!(i = parseint(data, &nval))) {
				/* Invalid character value for cast
				 * specification */
				addStmtError(stmt, "22018", NULL, 0);
				return SQL_ERROR;
			}
			if (i == 2) {
				/* Fractional truncation */
				addStmtError(stmt, "01S07", NULL, 0);
			}

			/* fall through */
		case SQL_DECIMAL:
		case SQL_TINYINT:
		case SQL_SMALLINT:
		case SQL_INTEGER:
		case SQL_BIGINT:
		case SQL_HUGEINT:
		case SQL_BIT:
			while (nval.precision > precision) {
				nval.val /= 10;
				nval.scale--;
				nval.precision--;
			}
			while (nval.scale < scale) {
				nval.val *= 10;
				nval.scale++;
			}
			while (nval.scale > scale) {
				nval.val /= 10;
				nval.scale--;
				nval.precision--;
			}
			nmval = (SQL_NUMERIC_STRUCT) {
				.precision = nval.precision,
				.scale = nval.scale,
				.sign = nval.sign,
			};
			for (i = 0; i < SQL_MAX_NUMERIC_LEN; i++) {
				nmval.val[i] = (SQLCHAR) (nval.val & 0xFF);
				nval.val >>= 8;
			}
			WriteData(ptr, nmval, SQL_NUMERIC_STRUCT);
			if (lenp)
				*lenp = sizeof(SQL_NUMERIC_STRUCT);
			break;
		default:
			/* Restricted data type attribute violation */
			addStmtError(stmt, "07006", NULL, 0);
			return SQL_ERROR;
		}
		break;
	case SQL_C_FLOAT:
	case SQL_C_DOUBLE:
		switch (sql_type) {
		case SQL_CHAR:
		case SQL_VARCHAR:
		case SQL_WCHAR:
		case SQL_WVARCHAR:
			if (!parsedouble(data, &fval)) {
				/* Invalid character value for cast
				 * specification */
				addStmtError(stmt, "22018", NULL, 0);
				return SQL_ERROR;
			}
			break;
		case SQL_DOUBLE:
		case SQL_REAL:
			break;
		case SQL_DECIMAL:
		case SQL_TINYINT:
		case SQL_SMALLINT:
		case SQL_INTEGER:
		case SQL_BIGINT:
		case SQL_HUGEINT:
		case SQL_BIT:
			fval = (double) (int64_t) nval.val;
			i = 1;
			while (nval.scale > 0) {
				nval.scale--;
				i *= 10;
			}
			fval /= (double) i;
			i = 1;
			while (nval.scale < 0) {
				nval.scale++;
				i *= 10;
			}
			fval *= (double) i;
			if (!nval.sign)
				fval = -fval;
			break;
		default:
			/* Restricted data type attribute violation */
			addStmtError(stmt, "07006", NULL, 0);
			return SQL_ERROR;
		}
		if (type == SQL_C_FLOAT) {
			if (ardrec && row > 0)
				ptr = (SQLPOINTER) ((char *) ptr + row * (bind_type == SQL_BIND_BY_COLUMN ? (SQLINTEGER) sizeof(float) : bind_type));
			if (fval < -FLT_MAX || fval > FLT_MAX) {
				/* Numeric value out of range */
				addStmtError(stmt, "22003", NULL, 0);
				return SQL_ERROR;
			}
			WriteData(ptr, (float) fval, float);
			if (lenp)
				*lenp = sizeof(float);
		} else {
			if (ardrec && row > 0)
				ptr = (SQLPOINTER) ((char *) ptr + row * (bind_type == SQL_BIND_BY_COLUMN ? (SQLINTEGER) sizeof(double) : bind_type));
			WriteData(ptr, fval, double);

			if (lenp)
				*lenp = sizeof(double);
		}
		break;
	case SQL_C_TYPE_DATE:
		if (ardrec && row > 0)
			ptr = (SQLPOINTER) ((char *) ptr + row * (bind_type == SQL_BIND_BY_COLUMN ? (SQLINTEGER) sizeof(DATE_STRUCT) : bind_type));

		i = 1;
		switch (sql_type) {
		case SQL_CHAR:
		case SQL_VARCHAR:
		case SQL_WCHAR:
		case SQL_WVARCHAR:
			i = parsetimestamp(data, &tsval);
			/* fall through */
		case SQL_TYPE_TIMESTAMP:	/* note i==1 unless we fell through */
			if (i) {
				if (tsval.hour || tsval.minute || tsval.second || tsval.fraction || i == 2) {
					/* Fractional truncation */
					addStmtError(stmt, "01S07", NULL, 0);
				}
				dval.year = tsval.year;
				dval.month = tsval.month;
				dval.day = tsval.day;
			} else if (!parsedate(data, &dval)) {
				/* Invalid character value for cast
				 * specification */
				addStmtError(stmt, "22018", NULL, 0);
				return SQL_ERROR;
			}
			/* fall through */
		case SQL_TYPE_DATE:
			WriteData(ptr, dval, DATE_STRUCT);
			break;
		default:
			/* Restricted data type attribute violation */
			addStmtError(stmt, "07006", NULL, 0);
			return SQL_ERROR;
		}
		if (lenp)
			*lenp = sizeof(DATE_STRUCT);
		break;
	case SQL_C_TYPE_TIME:
		if (ardrec && row > 0)
			ptr = (SQLPOINTER) ((char *) ptr + row * (bind_type == SQL_BIND_BY_COLUMN ? (SQLINTEGER) sizeof(TIME_STRUCT) : bind_type));

		i = 1;
		switch (sql_type) {
		case SQL_CHAR:
		case SQL_VARCHAR:
		case SQL_WCHAR:
		case SQL_WVARCHAR:
			i = parsetimestamp(data, &tsval);
			/* fall through */
		case SQL_TYPE_TIMESTAMP:	/* note i==1 unless we fell through */
			if (i) {
				if (tsval.fraction || i == 2) {
					/* Fractional truncation */
					addStmtError(stmt, "01S07", NULL, 0);
				}
				tval.hour = tsval.hour;
				tval.minute = tsval.minute;
				tval.second = tsval.second;
			} else if (!parsetime(data, &tval)) {
				/* Invalid character value for cast
				 * specification */
				addStmtError(stmt, "22018", NULL, 0);
				return SQL_ERROR;
			}
			/* fall through */
		case SQL_TYPE_TIME:
			WriteData(ptr, tval, TIME_STRUCT);
			break;
		default:
			/* Restricted data type attribute violation */
			addStmtError(stmt, "07006", NULL, 0);
			return SQL_ERROR;
		}
		if (lenp)
			*lenp = sizeof(TIME_STRUCT);
		break;
	case SQL_C_TYPE_TIMESTAMP:
		if (ardrec && row > 0)
			ptr = (SQLPOINTER) ((char *) ptr + row * (bind_type == SQL_BIND_BY_COLUMN ? (SQLINTEGER) sizeof(TIMESTAMP_STRUCT) : bind_type));

		i = 1;
		switch (sql_type) {
		case SQL_CHAR:
		case SQL_VARCHAR:
		case SQL_WCHAR:
		case SQL_WVARCHAR:
			i = parsetimestamp(data, &tsval);
			if (i == 0) {
				i = parsetime(data, &tval);
				if (i) {
					struct tm tm;
					time_t t;

		case SQL_TYPE_TIME:
					(void) time(&t);
#ifdef HAVE_LOCALTIME_R
					(void) localtime_r(&t, &tm);
#else
					tm = *localtime(&t);
#endif
					tsval.year = tm.tm_year + 1900;
					tsval.month = tm.tm_mon + 1;
					tsval.day = tm.tm_mday;
					tsval.hour = tval.hour;
					tsval.minute = tval.minute;
					tsval.second = tval.second;
					tsval.fraction = 0;
				} else {
					i = parsedate(data, &dval);
					if (i) {
		case SQL_TYPE_DATE:
						tsval.year = dval.year;
						tsval.month = dval.month;
						tsval.day = dval.day;
						tsval.hour = 0;
						tsval.minute = 0;
						tsval.second = 0;
						tsval.fraction = 0;
					} else {
						/* Invalid character
						 * value for cast
						 * specification */
						addStmtError(stmt, "22018", NULL, 0);
						return SQL_ERROR;
					}
				}
			}
			/* fall through */
		case SQL_TYPE_TIMESTAMP:	/* note i==1 unless we fell through */
			WriteData(ptr, tsval, TIMESTAMP_STRUCT);
			break;
		default:
			/* Restricted data type attribute violation */
			addStmtError(stmt, "07006", NULL, 0);
			return SQL_ERROR;
		}
		if (lenp)
			*lenp = sizeof(TIMESTAMP_STRUCT);
		break;
	case SQL_C_INTERVAL_YEAR:
	case SQL_C_INTERVAL_MONTH:
	case SQL_C_INTERVAL_YEAR_TO_MONTH:
		if (ardrec && row > 0)
			ptr = (SQLPOINTER) ((char *) ptr + row * (bind_type == SQL_BIND_BY_COLUMN ? (SQLINTEGER) sizeof(SQL_INTERVAL_STRUCT) : bind_type));

		switch (sql_type) {
		case SQL_CHAR:
		case SQL_VARCHAR:
		case SQL_WCHAR:
		case SQL_WVARCHAR:
			if (parsemonthintervalstring(&data, NULL, &ival) == SQL_ERROR) {
				/* Invalid character value for cast
				 * specification */
				addStmtError(stmt, "22018", NULL, 0);
				return SQL_ERROR;
			}
			break;
		case SQL_DECIMAL:
		case SQL_TINYINT:
		case SQL_SMALLINT:
		case SQL_INTEGER:
		case SQL_BIGINT:
		case SQL_HUGEINT:
			parsemonthinterval(&nval, &ival, type);
			break;
		case SQL_INTERVAL_YEAR:
		case SQL_INTERVAL_YEAR_TO_MONTH:
		case SQL_INTERVAL_MONTH:
			break;
		default:
			/* Restricted data type attribute violation */
			addStmtError(stmt, "07006", NULL, 0);
			return SQL_ERROR;
		}
		ivval = (SQL_INTERVAL_STRUCT) {
			.interval_sign = ival.interval_sign,
			.intval.year_month.year = 0,
			.intval.year_month.month = 0,
		};
		switch (type) {
		case SQL_C_INTERVAL_YEAR:
			ivval.interval_type = SQL_IS_YEAR;
			if ((ivval.intval.year_month.year = ival.intval.year_month.year) >= maxdatetimeval) {
				/* Interval field overflow */
				addStmtError(stmt, "22015", NULL, 0);
				return SQL_ERROR;
			}
			if (ival.intval.year_month.month) {
				/* Fractional truncation */
				addStmtError(stmt, "01S07", NULL, 0);
			}
			break;
		case SQL_C_INTERVAL_MONTH:
			ivval.interval_type = SQL_IS_MONTH;
			if ((ivval.intval.year_month.month = ival.intval.year_month.month + 12 * ival.intval.year_month.year) >= maxdatetimeval) {
				/* Interval field overflow */
				addStmtError(stmt, "22015", NULL, 0);
				return SQL_ERROR;
			}
			break;
		case SQL_C_INTERVAL_YEAR_TO_MONTH:
			ivval.interval_type = SQL_IS_YEAR_TO_MONTH;
			if ((ivval.intval.year_month.year = ival.intval.year_month.year) >= maxdatetimeval) {
				/* Interval field overflow */
				addStmtError(stmt, "22015", NULL, 0);
				return SQL_ERROR;
			}
			ivval.intval.year_month.month = ival.intval.year_month.month;
			break;
		}
		WriteData(ptr, ivval, SQL_INTERVAL_STRUCT);
		if (lenp)
			*lenp = sizeof(SQL_INTERVAL_STRUCT);
		break;
	case SQL_C_INTERVAL_DAY:
	case SQL_C_INTERVAL_HOUR:
	case SQL_C_INTERVAL_MINUTE:
	case SQL_C_INTERVAL_SECOND:
	case SQL_C_INTERVAL_DAY_TO_HOUR:
	case SQL_C_INTERVAL_DAY_TO_MINUTE:
	case SQL_C_INTERVAL_DAY_TO_SECOND:
	case SQL_C_INTERVAL_HOUR_TO_MINUTE:
	case SQL_C_INTERVAL_HOUR_TO_SECOND:
	case SQL_C_INTERVAL_MINUTE_TO_SECOND:
		if (ardrec && row > 0)
			ptr = (SQLPOINTER) ((char *) ptr + row * (bind_type == SQL_BIND_BY_COLUMN ? (SQLINTEGER) sizeof(SQL_INTERVAL_STRUCT) : bind_type));

		switch (sql_type) {
		case SQL_CHAR:
		case SQL_VARCHAR:
		case SQL_WCHAR:
		case SQL_WVARCHAR:
			if (parsesecondintervalstring(&data, NULL, &ival, &ivalprec) == SQL_ERROR) {
				/* Invalid character value for cast
				 * specification */
				addStmtError(stmt, "22018", NULL, 0);
				return SQL_ERROR;
			}
			break;
		case SQL_DECIMAL:
		case SQL_TINYINT:
		case SQL_SMALLINT:
		case SQL_INTEGER:
		case SQL_BIGINT:
		case SQL_HUGEINT:
			ivalprec = parsesecondinterval(&nval, &ival, type);
			break;
		case SQL_INTERVAL_DAY:
		case SQL_INTERVAL_DAY_TO_HOUR:
		case SQL_INTERVAL_DAY_TO_MINUTE:
		case SQL_INTERVAL_DAY_TO_SECOND:
		case SQL_INTERVAL_HOUR:
		case SQL_INTERVAL_HOUR_TO_MINUTE:
		case SQL_INTERVAL_HOUR_TO_SECOND:
		case SQL_INTERVAL_MINUTE:
		case SQL_INTERVAL_MINUTE_TO_SECOND:
		case SQL_INTERVAL_SECOND:
			break;
		default:
			/* Restricted data type attribute violation */
			addStmtError(stmt, "07006", NULL, 0);
			return SQL_ERROR;
		}
		ivval = (SQL_INTERVAL_STRUCT) {
			.interval_sign = ival.interval_sign,
			.intval.day_second.day = 0,
			.intval.day_second.hour = 0,
			.intval.day_second.minute = 0,
			.intval.day_second.second = 0,
			.intval.day_second.fraction = 0,
		};
		switch (type) {
		case SQL_C_INTERVAL_DAY:
			ivval.interval_type = SQL_IS_DAY;
			if ((ivval.intval.day_second.day = ival.intval.day_second.day) >= maxdatetimeval) {
				/* Interval field overflow */
				addStmtError(stmt, "22015", NULL, 0);
				return SQL_ERROR;
			}
			if (ival.intval.day_second.hour || ival.intval.day_second.minute || ival.intval.day_second.second || ival.intval.day_second.fraction) {
				/* Fractional truncation */
				addStmtError(stmt, "01S07", NULL, 0);
			}
			break;
		case SQL_C_INTERVAL_HOUR:
			ivval.interval_type = SQL_IS_HOUR;
			if ((ivval.intval.day_second.hour = ival.intval.day_second.hour + 24 * ival.intval.day_second.day) >= maxdatetimeval) {
				/* Interval field overflow */
				addStmtError(stmt, "22015", NULL, 0);
				return SQL_ERROR;
			}
			if (ival.intval.day_second.minute || ival.intval.day_second.second || ival.intval.day_second.fraction) {
				/* Fractional truncation */
				addStmtError(stmt, "01S07", NULL, 0);
			}
			break;
		case SQL_C_INTERVAL_MINUTE:
			ivval.interval_type = SQL_IS_MINUTE;
			if ((ivval.intval.day_second.minute = ival.intval.day_second.minute + 60 * (ival.intval.day_second.hour + 24 * ival.intval.day_second.day)) >= maxdatetimeval) {
				/* Interval field overflow */
				addStmtError(stmt, "22015", NULL, 0);
				return SQL_ERROR;
			}
			if (ival.intval.day_second.second || ival.intval.day_second.fraction) {
				/* Fractional truncation */
				addStmtError(stmt, "01S07", NULL, 0);
			}
			break;
		case SQL_C_INTERVAL_SECOND:
			ivval.interval_type = SQL_IS_SECOND;
			if ((ivval.intval.day_second.second = ival.intval.day_second.second + 60 * (ival.intval.day_second.minute + 60 * (ival.intval.day_second.hour + 24 * ival.intval.day_second.day))) >= maxdatetimeval) {
				/* Interval field overflow */
				addStmtError(stmt, "22015", NULL, 0);
				return SQL_ERROR;
			}
			ivval.intval.day_second.fraction = ival.intval.day_second.fraction;
			break;
		case SQL_C_INTERVAL_DAY_TO_HOUR:
			ivval.interval_type = SQL_IS_DAY_TO_HOUR;
			if ((ivval.intval.day_second.day = ival.intval.day_second.day) >= maxdatetimeval) {
				/* Interval field overflow */
				addStmtError(stmt, "22015", NULL, 0);
				return SQL_ERROR;
			}
			ivval.intval.day_second.hour = ival.intval.day_second.hour;
			if (ival.intval.day_second.minute || ival.intval.day_second.second || ival.intval.day_second.fraction) {
				/* Fractional truncation */
				addStmtError(stmt, "01S07", NULL, 0);
			}
			break;
		case SQL_C_INTERVAL_DAY_TO_MINUTE:
			ivval.interval_type = SQL_IS_DAY_TO_MINUTE;
			if ((ivval.intval.day_second.day = ival.intval.day_second.day) >= maxdatetimeval) {
				/* Interval field overflow */
				addStmtError(stmt, "22015", NULL, 0);
				return SQL_ERROR;
			}
			ivval.intval.day_second.hour = ival.intval.day_second.hour;
			ivval.intval.day_second.minute = ival.intval.day_second.minute;
			if (ival.intval.day_second.second || ival.intval.day_second.fraction) {
				/* Fractional truncation */
				addStmtError(stmt, "01S07", NULL, 0);
			}
			break;
		case SQL_C_INTERVAL_DAY_TO_SECOND:
			ivval.interval_type = SQL_IS_DAY_TO_SECOND;
			if ((ivval.intval.day_second.day = ival.intval.day_second.day) >= maxdatetimeval) {
				/* Interval field overflow */
				addStmtError(stmt, "22015", NULL, 0);
				return SQL_ERROR;
			}
			ivval.intval.day_second.hour = ival.intval.day_second.hour;
			ivval.intval.day_second.minute = ival.intval.day_second.minute;
			ivval.intval.day_second.second = ival.intval.day_second.second;
			ivval.intval.day_second.fraction = ival.intval.day_second.fraction;
			break;
		case SQL_C_INTERVAL_HOUR_TO_MINUTE:
			ivval.interval_type = SQL_IS_HOUR_TO_MINUTE;
			if ((ivval.intval.day_second.hour = ival.intval.day_second.hour + 24 * ival.intval.day_second.day) >= maxdatetimeval) {
				/* Interval field overflow */
				addStmtError(stmt, "22015", NULL, 0);
				return SQL_ERROR;
			}
			ivval.intval.day_second.minute = ival.intval.day_second.minute;
			if (ival.intval.day_second.second || ival.intval.day_second.fraction) {
				/* Fractional truncation */
				addStmtError(stmt, "01S07", NULL, 0);
			}
			break;
		case SQL_C_INTERVAL_HOUR_TO_SECOND:
			ivval.interval_type = SQL_IS_HOUR_TO_SECOND;
			if ((ivval.intval.day_second.hour = ival.intval.day_second.hour + 24 * ival.intval.day_second.day) >= maxdatetimeval) {
				/* Interval field overflow */
				addStmtError(stmt, "22015", NULL, 0);
				return SQL_ERROR;
			}
			ivval.intval.day_second.minute = ival.intval.day_second.minute;
			ivval.intval.day_second.second = ival.intval.day_second.second;
			ivval.intval.day_second.fraction = ival.intval.day_second.fraction;
			break;
		case SQL_C_INTERVAL_MINUTE_TO_SECOND:
			ivval.interval_type = SQL_IS_MINUTE_TO_SECOND;
			if ((ivval.intval.day_second.minute = ival.intval.day_second.minute + 60 * (ival.intval.day_second.hour + 24 * ival.intval.day_second.day)) >= maxdatetimeval) {
				/* Interval field overflow */
				addStmtError(stmt, "22015", NULL, 0);
				return SQL_ERROR;
			}
			ivval.intval.day_second.second = ival.intval.day_second.second;
			ivval.intval.day_second.fraction = ival.intval.day_second.fraction;
			break;
		}
		if (ivval.intval.day_second.fraction) {
			while (ivalprec < precision) {
				ivalprec++;
				ivval.intval.day_second.fraction *= 10;
			}
			while (ivalprec > precision) {
				ivalprec--;
				if (stmt->Error == NULL &&
				    ivval.intval.day_second.fraction % 10 != 0) {
					/* Fractional truncation */
					addStmtError(stmt, "01S07", NULL, 0);
				}
				ivval.intval.day_second.fraction /= 10;
			}
		}
		WriteData(ptr, ivval, SQL_INTERVAL_STRUCT);
		if (lenp)
			*lenp = sizeof(SQL_INTERVAL_STRUCT);
		break;
	case SQL_C_GUID:
		if (datalen != 36) {
			/* Restricted data type attribute violation */
			addStmtError(stmt, "07006", NULL, 0);
			return SQL_ERROR;
		}
#ifdef ODBCDEBUG
		ODBCLOG("Writing 16 bytes to %p\n", ptr);
#endif
		for (i = 0; i < 16; i++) {
			if (i == 8 || i == 12 || i == 16 || i == 20) {
				if (*data != '-') {
					/* Restricted data type
					 * attribute violation */
					addStmtError(stmt, "07006", NULL, 0);
					return SQL_ERROR;
				}
				data++;
			}
			if (isdigit((unsigned char) *data))
				((unsigned char *) ptr)[i] = *data - '0';
			else if ('a' <= *data && *data <= 'f')
				((unsigned char *) ptr)[i] = *data - 'a' + 10;
			else if ('A' <= *data && *data <= 'F')
				((unsigned char *) ptr)[i] = *data - 'A' + 10;
			else {
				/* Restricted data type attribute
				 * violation */
				addStmtError(stmt, "07006", NULL, 0);
				return SQL_ERROR;
			}
			((unsigned char *) ptr)[i] <<= 4;
			data++;
			if (isdigit((unsigned char) *data))
				((unsigned char *) ptr)[i] |= *data - '0';
			else if ('a' <= *data && *data <= 'f')
				((unsigned char *) ptr)[i] |= *data - 'a' + 10;
			else if ('A' <= *data && *data <= 'F')
				((unsigned char *) ptr)[i] |= *data - 'A' + 10;
			else {
				/* Restricted data type attribute
				 * violation */
				addStmtError(stmt, "07006", NULL, 0);
				return SQL_ERROR;
			}
			data++;
		}
		break;
	default:
		/* Invalid application buffer type */
		addStmtError(stmt, "HY003", NULL, 0);
		return SQL_ERROR;
	}
	return stmt->Error ? SQL_SUCCESS_WITH_INFO : SQL_SUCCESS;
}

#define assign(buf,bufpos,buflen,value,stmt)				\
		do {							\
			if (bufpos >= buflen) {				\
				char *b = realloc(buf, buflen += 1024);	\
				if (b == NULL) {			\
					free(buf);			\
					if (ctype == SQL_C_WCHAR && sval) \
						free(sval);		\
					/* Memory allocation error */	\
					addStmtError(stmt, "HY001", NULL, 0); \
					return SQL_ERROR;		\
				}					\
				buf = b;				\
			}						\
			buf[bufpos++] = (value);			\
		} while (0)
#define assigns(buf,bufpos,buflen,value,stmt)				\
		do {							\
			size_t _len = strlen(value);			\
			size_t _i;					\
			while (bufpos + _len >= buflen) {		\
				char *b = realloc(buf, buflen += 1024);	\
				if (b == NULL) {			\
					free(buf);			\
					if (ctype == SQL_C_WCHAR && sval) \
						free(sval);		\
					/* Memory allocation error */	\
					addStmtError(stmt, "HY001", NULL, 0); \
					return SQL_ERROR;		\
				}					\
				buf = b;				\
			}						\
			for (_i = 0; _i < _len; _i++)			\
				buf[bufpos++] = (value)[_i];		\
		} while (0)

SQLRETURN
ODBCStore(ODBCStmt *stmt,
	  SQLUSMALLINT param,
	  SQLLEN offset,
	  SQLULEN row,
	  char **bufp,
	  size_t *bufposp,
	  size_t *buflenp,
	  char *sep)
{
	ODBCDescRec *ipdrec, *apdrec;
	SQLPOINTER ptr;
	SQLLEN *strlen_or_ind_ptr;
	SQLINTEGER bind_type;
	SQLSMALLINT ctype, sqltype;
	char *sval = NULL;
	SQLLEN slen = 0;
	bignum_t nval;
	double fval = 0.0;
	DATE_STRUCT dval;
	TIME_STRUCT tval;
	TIMESTAMP_STRUCT tsval;
	int ivalprec = 0;	/* interval second precision */
	SQL_INTERVAL_STRUCT ival;
	char *buf = *bufp;
	size_t bufpos = *bufposp;
	size_t buflen = *buflenp;
	char data[256];
	int i;

	assert(param <= stmt->ImplParamDescr->sql_desc_count);
	assert(param <= stmt->ApplParamDescr->sql_desc_count);
	ipdrec = stmt->ImplParamDescr->descRec + param;
	apdrec = stmt->ApplParamDescr->descRec + param;

	bind_type = stmt->ApplParamDescr->sql_desc_bind_type;
	ptr = apdrec->sql_desc_data_ptr;
	if (ptr && offset)
		ptr = (SQLPOINTER) ((char *) ptr + offset + row * (bind_type == SQL_BIND_BY_COLUMN ? (SQLINTEGER) sizeof(SQLPOINTER) : bind_type));
	strlen_or_ind_ptr = apdrec->sql_desc_indicator_ptr;
	if (strlen_or_ind_ptr && offset)
		strlen_or_ind_ptr = (SQLLEN *) ((char *) strlen_or_ind_ptr + offset + row * (bind_type == SQL_BIND_BY_COLUMN ? (SQLINTEGER) sizeof(SQLINTEGER) : bind_type));
	if (ptr == NULL &&
	    (strlen_or_ind_ptr == NULL || *strlen_or_ind_ptr != SQL_NULL_DATA)) {
		/* COUNT field incorrect */
		addStmtError(stmt, "07002", NULL, 0);
		return SQL_ERROR;
	}

	ctype = apdrec->sql_desc_concise_type;
	sqltype = ipdrec->sql_desc_concise_type;
	if (ctype == SQL_C_DEFAULT)
		ctype = ODBCDefaultType(ipdrec);

	switch (ctype) {
	case SQL_C_TINYINT:
		ctype = apdrec->sql_desc_unsigned ? SQL_C_UTINYINT : SQL_C_STINYINT;
		break;
	case SQL_C_SHORT:
		ctype = apdrec->sql_desc_unsigned ? SQL_C_USHORT : SQL_C_SSHORT;
		break;
	case SQL_C_LONG:
		ctype = apdrec->sql_desc_unsigned ? SQL_C_ULONG : SQL_C_SLONG;
		break;
	default:
		break;
	}

	if (strlen_or_ind_ptr != NULL && *strlen_or_ind_ptr == SQL_NULL_DATA) {
		assigns(buf, bufpos, buflen, "NULL", stmt);
		*bufp = buf;
		*bufposp = bufpos;
		*buflenp = buflen;
		return SQL_SUCCESS;
	}

	strlen_or_ind_ptr = apdrec->sql_desc_octet_length_ptr;
	if (strlen_or_ind_ptr && offset)
		strlen_or_ind_ptr = (SQLLEN *) ((char *) strlen_or_ind_ptr + offset + row * (bind_type == SQL_BIND_BY_COLUMN ? (SQLINTEGER) sizeof(SQLINTEGER) : bind_type));

	switch (ctype) {
	case SQL_C_CHAR:
	case SQL_C_BINARY:
		slen = strlen_or_ind_ptr ? *strlen_or_ind_ptr : SQL_NTS;
		sval = (char *) ptr;
		fixODBCstring(sval, slen, SQLLEN, addStmtError, stmt, return SQL_ERROR);
		break;
	case SQL_C_WCHAR:
		slen = strlen_or_ind_ptr ? *strlen_or_ind_ptr : SQL_NTS;
		fixWcharIn((SQLWCHAR *) ptr, slen, char, sval, addStmtError, stmt, return SQL_ERROR);
		if (sval == NULL) {
			sval = strdup("");
			if (sval == NULL) {
				addStmtError(stmt, "HY001", NULL, 0);
				return SQL_ERROR;
			}
		}
		slen = strlen(sval);
		break;
	case SQL_C_BIT:
		nval.precision = 1;
		nval.scale = 0;
		nval.sign = 1;
		nval.val = * (SQLCHAR *) ptr != 0;
		break;
	case SQL_C_STINYINT:
		nval.precision = 1;
		nval.scale = 0;
		if (* (SQLSCHAR *) ptr < 0) {
			nval.sign = 0;
			nval.val = - * (SQLSCHAR *) ptr;
		} else {
			nval.sign = 1;
			nval.val = * (SQLSCHAR *) ptr;
		}
		break;
	case SQL_C_UTINYINT:
		nval.precision = 1;
		nval.scale = 0;
		nval.sign = 1;
		nval.val = * (SQLCHAR *) ptr;
		break;
	case SQL_C_SSHORT:
		nval.precision = 1;
		nval.scale = 0;
		if (* (SQLSMALLINT *) ptr < 0) {
			nval.sign = 0;
			nval.val = - * (SQLSMALLINT *) ptr;
		} else {
			nval.sign = 1;
			nval.val = * (SQLSMALLINT *) ptr;
		}
		break;
	case SQL_C_USHORT:
		nval.precision = 1;
		nval.scale = 0;
		nval.sign = 1;
		nval.val = * (SQLUSMALLINT *) ptr;
		break;
	case SQL_C_SLONG:
		nval.precision = 1;
		nval.scale = 0;
		if (* (SQLINTEGER *) ptr < 0) {
			nval.sign = 0;
			nval.val = - * (SQLINTEGER *) ptr;
		} else {
			nval.sign = 1;
			nval.val = * (SQLINTEGER *) ptr;
		}
		break;
	case SQL_C_ULONG:
		nval.precision = 1;
		nval.scale = 0;
		nval.sign = 1;
		nval.val = * (SQLUINTEGER *) ptr;
		break;
	case SQL_C_SBIGINT:
		nval.precision = 1;
		nval.scale = 0;
		if (* (SQLBIGINT *) ptr < 0) {
			nval.sign = 0;
			nval.val = - * (SQLBIGINT *) ptr;
		} else {
			nval.sign = 1;
			nval.val = * (SQLBIGINT *) ptr;
		}
		break;
	case SQL_C_UBIGINT:
		nval.precision = 1;
		nval.scale = 0;
		nval.sign = 1;
		nval.val = * (SQLUBIGINT *) ptr;
		break;
	case SQL_C_NUMERIC:
		nval.precision = (uint8_t) apdrec->sql_desc_precision;
		nval.scale = (int8_t) apdrec->sql_desc_scale;
		nval.sign = ((SQL_NUMERIC_STRUCT *) ptr)->sign;
		nval.val = 0;
		for (i = 0; i < SQL_MAX_NUMERIC_LEN; i++)
			nval.val |= (uint64_t) ((SQL_NUMERIC_STRUCT *) ptr)->val[i] << (i * 8);
		break;
	case SQL_C_FLOAT:
		fval = * (SQLREAL *) ptr;
		break;
	case SQL_C_DOUBLE:
		fval = * (SQLDOUBLE *) ptr;
		break;
	case SQL_C_TYPE_DATE:
		dval = * (SQL_DATE_STRUCT *) ptr;
		break;
	case SQL_C_TYPE_TIME:
		tval = * (SQL_TIME_STRUCT *) ptr;
		break;
	case SQL_C_TYPE_TIMESTAMP:
		tsval = * (SQL_TIMESTAMP_STRUCT *) ptr;
		break;
	case SQL_C_INTERVAL_YEAR:
		ival.interval_type = SQL_IS_YEAR;
		ival.interval_sign = ((SQL_INTERVAL_STRUCT *) ptr)->interval_sign;
		ival.intval.year_month.year = ((SQL_INTERVAL_STRUCT *) ptr)->intval.year_month.year;
		ival.intval.year_month.month = 0;
		break;
	case SQL_C_INTERVAL_MONTH:
		ival.interval_type = SQL_IS_MONTH;
		ival.interval_sign = ((SQL_INTERVAL_STRUCT *) ptr)->interval_sign;
		ival.intval.year_month.year = 0;
		ival.intval.year_month.month = ((SQL_INTERVAL_STRUCT *) ptr)->intval.year_month.month;
		break;
	case SQL_C_INTERVAL_YEAR_TO_MONTH:
		ival.interval_type = SQL_IS_YEAR_TO_MONTH;
		ival.interval_sign = ((SQL_INTERVAL_STRUCT *) ptr)->interval_sign;
		ival.intval.year_month.year = ((SQL_INTERVAL_STRUCT *) ptr)->intval.year_month.year;
		ival.intval.year_month.month = ((SQL_INTERVAL_STRUCT *) ptr)->intval.year_month.month;
		break;
	case SQL_C_INTERVAL_DAY:
		ival.interval_type = SQL_IS_DAY;
		ival.interval_sign = ((SQL_INTERVAL_STRUCT *) ptr)->interval_sign;
		ival.intval.day_second.day = ((SQL_INTERVAL_STRUCT *) ptr)->intval.day_second.day;
		ival.intval.day_second.hour = 0;
		ival.intval.day_second.minute = 0;
		ival.intval.day_second.second = 0;
		ival.intval.day_second.fraction = 0;
		break;
	case SQL_C_INTERVAL_HOUR:
		ival.interval_type = SQL_IS_HOUR;
		ival.interval_sign = ((SQL_INTERVAL_STRUCT *) ptr)->interval_sign;
		ival.intval.day_second.day = 0;
		ival.intval.day_second.hour = ((SQL_INTERVAL_STRUCT *) ptr)->intval.day_second.hour;
		ival.intval.day_second.minute = 0;
		ival.intval.day_second.second = 0;
		ival.intval.day_second.fraction = 0;
		break;
	case SQL_C_INTERVAL_MINUTE:
		ival.interval_type = SQL_IS_MINUTE;
		ival.interval_sign = ((SQL_INTERVAL_STRUCT *) ptr)->interval_sign;
		ival.intval.day_second.day = 0;
		ival.intval.day_second.hour = 0;
		ival.intval.day_second.minute = ((SQL_INTERVAL_STRUCT *) ptr)->intval.day_second.minute;
		ival.intval.day_second.second = 0;
		ival.intval.day_second.fraction = 0;
		break;
	case SQL_C_INTERVAL_SECOND:
		ival.interval_type = SQL_IS_SECOND;
		ival.interval_sign = ((SQL_INTERVAL_STRUCT *) ptr)->interval_sign;
		ival.intval.day_second.day = 0;
		ival.intval.day_second.hour = 0;
		ival.intval.day_second.minute = 0;
		ival.intval.day_second.second = ((SQL_INTERVAL_STRUCT *) ptr)->intval.day_second.second;
		ival.intval.day_second.fraction = ((SQL_INTERVAL_STRUCT *) ptr)->intval.day_second.fraction;
		ivalprec = apdrec->sql_desc_precision;
		break;
	case SQL_C_INTERVAL_DAY_TO_HOUR:
		ival.interval_type = SQL_IS_DAY_TO_HOUR;
		ival.interval_sign = ((SQL_INTERVAL_STRUCT *) ptr)->interval_sign;
		ival.intval.day_second.day = ((SQL_INTERVAL_STRUCT *) ptr)->intval.day_second.day;
		ival.intval.day_second.hour = ((SQL_INTERVAL_STRUCT *) ptr)->intval.day_second.hour;
		ival.intval.day_second.minute = 0;
		ival.intval.day_second.second = 0;
		ival.intval.day_second.fraction = 0;
		break;
	case SQL_C_INTERVAL_DAY_TO_MINUTE:
		ival.interval_type = SQL_IS_DAY_TO_MINUTE;
		ival.interval_sign = ((SQL_INTERVAL_STRUCT *) ptr)->interval_sign;
		ival.intval.day_second.day = ((SQL_INTERVAL_STRUCT *) ptr)->intval.day_second.day;
		ival.intval.day_second.hour = ((SQL_INTERVAL_STRUCT *) ptr)->intval.day_second.hour;
		ival.intval.day_second.minute = ((SQL_INTERVAL_STRUCT *) ptr)->intval.day_second.minute;
		ival.intval.day_second.second = 0;
		ival.intval.day_second.fraction = 0;
		break;
	case SQL_C_INTERVAL_DAY_TO_SECOND:
		ival.interval_type = SQL_IS_DAY_TO_SECOND;
		ival.interval_sign = ((SQL_INTERVAL_STRUCT *) ptr)->interval_sign;
		ival.intval.day_second.day = ((SQL_INTERVAL_STRUCT *) ptr)->intval.day_second.day;
		ival.intval.day_second.hour = ((SQL_INTERVAL_STRUCT *) ptr)->intval.day_second.hour;
		ival.intval.day_second.minute = ((SQL_INTERVAL_STRUCT *) ptr)->intval.day_second.minute;
		ival.intval.day_second.second = ((SQL_INTERVAL_STRUCT *) ptr)->intval.day_second.second;
		ival.intval.day_second.fraction = ((SQL_INTERVAL_STRUCT *) ptr)->intval.day_second.fraction;
		ivalprec = apdrec->sql_desc_precision;
		break;
	case SQL_C_INTERVAL_HOUR_TO_MINUTE:
		ival.interval_type = SQL_IS_HOUR_TO_MINUTE;
		ival.interval_sign = ((SQL_INTERVAL_STRUCT *) ptr)->interval_sign;
		ival.intval.day_second.day = 0;
		ival.intval.day_second.hour = ((SQL_INTERVAL_STRUCT *) ptr)->intval.day_second.hour;
		ival.intval.day_second.minute = ((SQL_INTERVAL_STRUCT *) ptr)->intval.day_second.minute;
		ival.intval.day_second.second = 0;
		ival.intval.day_second.fraction = 0;
		break;
	case SQL_C_INTERVAL_HOUR_TO_SECOND:
		ival.interval_type = SQL_IS_HOUR_TO_SECOND;
		ival.interval_sign = ((SQL_INTERVAL_STRUCT *) ptr)->interval_sign;
		ival.intval.day_second.day = 0;
		ival.intval.day_second.hour = ((SQL_INTERVAL_STRUCT *) ptr)->intval.day_second.hour;
		ival.intval.day_second.minute = ((SQL_INTERVAL_STRUCT *) ptr)->intval.day_second.minute;
		ival.intval.day_second.second = ((SQL_INTERVAL_STRUCT *) ptr)->intval.day_second.second;
		ival.intval.day_second.fraction = ((SQL_INTERVAL_STRUCT *) ptr)->intval.day_second.fraction;
		ivalprec = apdrec->sql_desc_precision;
		break;
	case SQL_C_INTERVAL_MINUTE_TO_SECOND:
		ival.interval_type = SQL_IS_MINUTE_TO_SECOND;
		ival.interval_sign = ((SQL_INTERVAL_STRUCT *) ptr)->interval_sign;
		ival.intval.day_second.day = 0;
		ival.intval.day_second.hour = 0;
		ival.intval.day_second.minute = ((SQL_INTERVAL_STRUCT *) ptr)->intval.day_second.minute;
		ival.intval.day_second.second = ((SQL_INTERVAL_STRUCT *) ptr)->intval.day_second.second;
		ival.intval.day_second.fraction = ((SQL_INTERVAL_STRUCT *) ptr)->intval.day_second.fraction;
		ivalprec = apdrec->sql_desc_precision;
		break;
	case SQL_C_GUID:
		break;
	}

	assigns(buf, bufpos, buflen, sep, stmt);
	*bufp = buf;
	/* just the types supported by the server */
	switch (sqltype) {
	case SQL_CHAR:
	case SQL_VARCHAR:
	case SQL_LONGVARCHAR:
	case SQL_WCHAR:
	case SQL_WVARCHAR:
	case SQL_WLONGVARCHAR:
		assign(buf, bufpos, buflen, '\'', stmt);
		switch (ctype) {
		case SQL_C_CHAR:
		case SQL_C_WCHAR:
		case SQL_C_BINARY:
			for (i = 0; i < slen; i++) {
				unsigned char c = (unsigned char) sval[i];

				if (c == 0) {
					break;
				} else if (c < 0x20 /* || c >= 0x7F */) {
					assign(buf, bufpos, buflen, '\\', stmt);
					assign(buf, bufpos, buflen, '0' + (c >> 6), stmt);
					assign(buf, bufpos, buflen, '0' + ((c >> 3) & 0x7), stmt);
					assign(buf, bufpos, buflen, '0' + (c & 0x7), stmt);
				} else if (c == '\\') {
					assign(buf, bufpos, buflen, '\\', stmt);
					assign(buf, bufpos, buflen, '\\', stmt);
				} else if (c == '\'') {
					assign(buf, bufpos, buflen, '\\', stmt);
					assign(buf, bufpos, buflen, '\'', stmt);
				} else {
					assign(buf, bufpos, buflen, c, stmt);
				}
			}
			break;
		case SQL_C_BIT:
			if (nval.val)
				assigns(buf, bufpos, buflen, "true", stmt);
			else
				assigns(buf, bufpos, buflen, "false", stmt);
			break;
		case SQL_C_STINYINT:
		case SQL_C_UTINYINT:
		case SQL_C_SSHORT:
		case SQL_C_USHORT:
		case SQL_C_SLONG:
		case SQL_C_ULONG:
		case SQL_C_SBIGINT:
		case SQL_C_UBIGINT:
		case SQL_C_NUMERIC: {
			int f, n;

			for (n = 0, f = 1; n < nval.scale; n++)
				f *= 10;
			snprintf(data, sizeof(data), "%s%" PRIu64, nval.sign ? "" : "-", (uint64_t) (nval.val / f));
			assigns(buf, bufpos, buflen, data, stmt);
			if (nval.scale > 0) {
				snprintf(data, sizeof(data), ".%0*" PRIu64, nval.scale, (uint64_t) (nval.val % f));
				assigns(buf, bufpos, buflen, data, stmt);
			}
			break;
		}
		case SQL_C_FLOAT:
		case SQL_C_DOUBLE: {
			for (i = 0; i < 18; i++) {
				snprintf(data, sizeof(data), "%.*g", i, fval);
				if (fval == strtod(data, NULL))
					break;
			}
			assigns(buf, bufpos, buflen, data, stmt);
			break;
		}
		case SQL_C_TYPE_DATE:
			snprintf(data, sizeof(data), "%04d-%02u-%02u",
				 (int) dval.year,
				 (unsigned int) dval.month,
				 (unsigned int) dval.day);
			assigns(buf, bufpos, buflen, data, stmt);
			break;
		case SQL_C_TYPE_TIME:
			snprintf(data, sizeof(data), "%02u:%02u:%02u",
				 (unsigned int) tval.hour,
				 (unsigned int) tval.minute,
				 (unsigned int) tval.second);
			assigns(buf, bufpos, buflen, data, stmt);
			break;
		case SQL_C_TYPE_TIMESTAMP:
			snprintf(data, sizeof(data),
				 "%04d-%02u-%02u %02u:%02u:%02u",
				 (int) tsval.year,
				 (unsigned int) tsval.month,
				 (unsigned int) tsval.day,
				 (unsigned int) tsval.hour,
				 (unsigned int) tsval.minute,
				 (unsigned int) tsval.second);
			assigns(buf, bufpos, buflen, data, stmt);
			if (tsval.fraction) {
				snprintf(data, sizeof(data), ".%09u", (unsigned int) tsval.fraction);
				/* remove trailing zeros */
				for (i = 9; i > 0 && data[i] == '0'; i--)
					data[i] = 0;
				assigns(buf, bufpos, buflen, data, stmt);
			}
			break;
		case SQL_C_INTERVAL_YEAR:
			snprintf(data, sizeof(data), "%s%0*u", ival.interval_sign ? "-" : "", (int) apdrec->sql_desc_datetime_interval_precision, (unsigned int) ival.intval.year_month.year);
			assigns(buf, bufpos, buflen, data, stmt);
			break;
		case SQL_C_INTERVAL_MONTH:
			snprintf(data, sizeof(data), "%s%0*u", ival.interval_sign ? "-" : "", (int) apdrec->sql_desc_datetime_interval_precision, (unsigned int) ival.intval.year_month.month);
			assigns(buf, bufpos, buflen, data, stmt);
			break;
		case SQL_C_INTERVAL_YEAR_TO_MONTH:
			snprintf(data, sizeof(data), "%s%0*u-%02u", ival.interval_sign ? "-" : "", (int) apdrec->sql_desc_datetime_interval_precision, (unsigned int) ival.intval.year_month.year, (unsigned int) ival.intval.year_month.month);
			assigns(buf, bufpos, buflen, data, stmt);
			break;
		case SQL_C_INTERVAL_DAY:
			snprintf(data, sizeof(data), "%s%0*u", ival.interval_sign ? "-" : "", (int) apdrec->sql_desc_datetime_interval_precision, (unsigned int) ival.intval.day_second.day);
			assigns(buf, bufpos, buflen, data, stmt);
			break;
		case SQL_C_INTERVAL_HOUR:
			snprintf(data, sizeof(data), "%s%0*u", ival.interval_sign ? "-" : "", (int) apdrec->sql_desc_datetime_interval_precision, (unsigned int) ival.intval.day_second.hour);
			assigns(buf, bufpos, buflen, data, stmt);
			break;
		case SQL_C_INTERVAL_MINUTE:
			snprintf(data, sizeof(data), "%s%0*u", ival.interval_sign ? "-" : "", (int) apdrec->sql_desc_datetime_interval_precision, (unsigned int) ival.intval.day_second.minute);
			assigns(buf, bufpos, buflen, data, stmt);
			break;
		case SQL_C_INTERVAL_SECOND:
			snprintf(data, sizeof(data), "%s%0*u", ival.interval_sign ? "-" : "", (int) apdrec->sql_desc_datetime_interval_precision, (unsigned int) ival.intval.day_second.second);
			assigns(buf, bufpos, buflen, data, stmt);
			if (ival.intval.day_second.fraction && ivalprec > 0) {
				snprintf(data, sizeof(data), ".%0*u", ivalprec, (unsigned int) ival.intval.day_second.fraction);
				assigns(buf, bufpos, buflen, data, stmt);
			}
			break;
		case SQL_C_INTERVAL_DAY_TO_HOUR:
			snprintf(data, sizeof(data), "%s%0*u %02u", ival.interval_sign ? "-" : "", (int) apdrec->sql_desc_datetime_interval_precision, (unsigned int) ival.intval.day_second.day, (unsigned int) ival.intval.day_second.hour);
			assigns(buf, bufpos, buflen, data, stmt);
			break;
		case SQL_C_INTERVAL_DAY_TO_MINUTE:
			snprintf(data, sizeof(data), "%s%0*u %02u:%02u", ival.interval_sign ? "-" : "", (int) apdrec->sql_desc_datetime_interval_precision, (unsigned int) ival.intval.day_second.day, (unsigned int) ival.intval.day_second.hour, (unsigned int) ival.intval.day_second.minute);
			assigns(buf, bufpos, buflen, data, stmt);
			break;
		case SQL_C_INTERVAL_DAY_TO_SECOND:
			snprintf(data, sizeof(data), "%s%0*u %02u:%02u:%02u", ival.interval_sign ? "-" : "", (int) apdrec->sql_desc_datetime_interval_precision, (unsigned int) ival.intval.day_second.day, (unsigned int) ival.intval.day_second.hour, (unsigned int) ival.intval.day_second.minute, (unsigned int) ival.intval.day_second.second);
			assigns(buf, bufpos, buflen, data, stmt);
			if (ival.intval.day_second.fraction && ivalprec > 0) {
				snprintf(data, sizeof(data), ".%0*u", ivalprec, (unsigned int) ival.intval.day_second.fraction);
				assigns(buf, bufpos, buflen, data, stmt);
			}
			break;
		case SQL_C_INTERVAL_HOUR_TO_MINUTE:
			snprintf(data, sizeof(data), "%s%0*u:%02u", ival.interval_sign ? "-" : "", (int) apdrec->sql_desc_datetime_interval_precision, (unsigned int) ival.intval.day_second.hour, (unsigned int) ival.intval.day_second.minute);
			assigns(buf, bufpos, buflen, data, stmt);
			break;
		case SQL_C_INTERVAL_HOUR_TO_SECOND:
			snprintf(data, sizeof(data), "%s%0*u:%02u:%02u", ival.interval_sign ? "-" : "", (int) apdrec->sql_desc_datetime_interval_precision, (unsigned int) ival.intval.day_second.hour, (unsigned int) ival.intval.day_second.minute, (unsigned int) ival.intval.day_second.second);
			assigns(buf, bufpos, buflen, data, stmt);
			if (ival.intval.day_second.fraction && ivalprec > 0) {
				snprintf(data, sizeof(data), ".%0*u", ivalprec, (unsigned int) ival.intval.day_second.fraction);
				assigns(buf, bufpos, buflen, data, stmt);
			}
			break;
		case SQL_C_INTERVAL_MINUTE_TO_SECOND:
			snprintf(data, sizeof(data), "%s%0*u:%02u", ival.interval_sign ? "-" : "", (int) apdrec->sql_desc_datetime_interval_precision, (unsigned int) ival.intval.day_second.minute, (unsigned int) ival.intval.day_second.second);
			assigns(buf, bufpos, buflen, data, stmt);
			if (ival.intval.day_second.fraction && ivalprec > 0) {
				snprintf(data, sizeof(data), ".%0*u", ivalprec, (unsigned int) ival.intval.day_second.fraction);
				assigns(buf, bufpos, buflen, data, stmt);
			}
			break;
		case SQL_C_GUID:
			snprintf(data, sizeof(data),
				 "%02x%02x%02x%02x-%02x%02x-%02x%02x-"
				 "%02x%02x-%02x%02x%02x%02x%02x%02x",
				 ((unsigned char *) ptr)[0],
				 ((unsigned char *) ptr)[1],
				 ((unsigned char *) ptr)[2],
				 ((unsigned char *) ptr)[3],
				 ((unsigned char *) ptr)[4],
				 ((unsigned char *) ptr)[5],
				 ((unsigned char *) ptr)[6],
				 ((unsigned char *) ptr)[7],
				 ((unsigned char *) ptr)[8],
				 ((unsigned char *) ptr)[9],
				 ((unsigned char *) ptr)[10],
				 ((unsigned char *) ptr)[11],
				 ((unsigned char *) ptr)[12],
				 ((unsigned char *) ptr)[13],
				 ((unsigned char *) ptr)[14],
				 ((unsigned char *) ptr)[15]);
			break;
		}
		assign(buf, bufpos, buflen, '\'', stmt);
		break;
	case SQL_BINARY:
	case SQL_VARBINARY:
	case SQL_LONGVARBINARY:
		switch (ctype) {
		case SQL_C_CHAR:
		case SQL_C_BINARY:
			assigns(buf, bufpos, buflen, "blob '", stmt);
			for (i = 0; i < slen; i++) {
				unsigned char c = (unsigned char) sval[i];

				assign(buf, bufpos, buflen, "0123456789ABCDEF"[c >> 4], stmt);
				assign(buf, bufpos, buflen, "0123456789ABCDEF"[c & 0xF], stmt);
			}
			assign(buf, bufpos, buflen, '\'', stmt);
			break;
		default:
			/* Restricted data type attribute violation */
			addStmtError(stmt, "07006", NULL, 0);
			goto failure;
		}
		break;
	case SQL_TYPE_DATE:
		i = 1;
		switch (ctype) {
		case SQL_C_CHAR:
		case SQL_C_WCHAR:
		case SQL_C_BINARY:
			i = parsetimestamp(sval, &tsval);
			/* fall through */
		case SQL_C_TYPE_TIMESTAMP:
			if (i) {
				if (tsval.hour || tsval.minute || tsval.second || tsval.fraction || i == 2) {
					/* Datetime field overflow */
					addStmtError(stmt, "22008", NULL, 0);
				}
				dval.year = tsval.year;
				dval.month = tsval.month;
				dval.day = tsval.day;
			} else if (!parsedate(sval, &dval)) {
				/* Invalid character value for cast
				 * specification */
				addStmtError(stmt, "22018", NULL, 0);
				goto failure;
			}
			/* fall through */
		case SQL_C_TYPE_DATE:
			snprintf(data, sizeof(data), "DATE '%u-%02u-%02u'",
				 (unsigned int) dval.year,
				 (unsigned int) dval.month,
				 (unsigned int) dval.day);
			assigns(buf, bufpos, buflen, data, stmt);
			break;
		default:
			/* Restricted data type attribute violation */
			addStmtError(stmt, "07006", NULL, 0);
			goto failure;
		}
		break;
	case SQL_TYPE_TIME:
		i = 1;
		switch (ctype) {
		case SQL_C_CHAR:
		case SQL_C_WCHAR:
		case SQL_C_BINARY:
			i = parsetimestamp(sval, &tsval);
			/* fall through */
		case SQL_C_TYPE_TIMESTAMP:
			if (i) {
				if (tsval.fraction || i == 2) {
					/* Datetime field overflow */
					addStmtError(stmt, "22008", NULL, 0);
				}
				tval.hour = tsval.hour;
				tval.minute = tsval.minute;
				tval.second = tsval.second;
			} else if (!parsetime(sval, &tval)) {
				/* Invalid character value for cast
				 * specification */
				addStmtError(stmt, "22018", NULL, 0);
				goto failure;
			}
			/* fall through */
		case SQL_C_TYPE_TIME:
			snprintf(data, sizeof(data), "TIME '%u:%02u:%02u'",
				 (unsigned int) tval.hour,
				 (unsigned int) tval.minute,
				 (unsigned int) tval.second);
			assigns(buf, bufpos, buflen, data, stmt);
			break;
		default:
			/* Restricted data type attribute violation */
			addStmtError(stmt, "07006", NULL, 0);
			goto failure;
		}
		break;
	case SQL_TYPE_TIMESTAMP:
		switch (ctype) {
		case SQL_C_CHAR:
		case SQL_C_WCHAR:
		case SQL_C_BINARY:
			i = parsetimestamp(sval, &tsval);
			if (i == 0) {
				i = parsetime(sval, &tval);
				if (i) {
					struct tm tm;
					time_t t;

		case SQL_C_TYPE_TIME:
					(void) time(&t);
#ifdef HAVE_LOCALTIME_R
					(void) localtime_r(&t, &tm);
#else
					tm = *localtime(&t);
#endif
					tsval.year = tm.tm_year + 1900;
					tsval.month = tm.tm_mon + 1;
					tsval.day = tm.tm_mday;
					tsval.hour = tval.hour;
					tsval.minute = tval.minute;
					tsval.second = tval.second;
					tsval.fraction = 0;
				} else {
					i = parsedate(sval, &dval);
					if (i) {
		case SQL_TYPE_DATE:
						tsval.year = dval.year;
						tsval.month = dval.month;
						tsval.day = dval.day;
						tsval.hour = 0;
						tsval.minute = 0;
						tsval.second = 0;
						tsval.fraction = 0;
					} else {
						/* Invalid character
						 * value for cast
						 * specification */
						addStmtError(stmt, "22018", NULL, 0);
						goto failure;
					}
				}
			}
			/* fall through */
		case SQL_C_TYPE_TIMESTAMP:
			snprintf(data, sizeof(data),
				 "TIMESTAMP '%u-%02u-%02u %02u:%02u:%02u",
				 (unsigned int) tsval.year,
				 (unsigned int) tsval.month,
				 (unsigned int) tsval.day,
				 (unsigned int) tsval.hour,
				 (unsigned int) tsval.minute,
				 (unsigned int) tsval.second);
			assigns(buf, bufpos, buflen, data, stmt);
			if (tsval.fraction) {
				snprintf(data, sizeof(data), ".%09u", (unsigned int) tsval.fraction);
				assigns(buf, bufpos, buflen, data, stmt);
			}
			assign(buf, bufpos, buflen, '\'', stmt);
			break;
		default:
			/* Restricted data type attribute violation */
			addStmtError(stmt, "07006", NULL, 0);
			goto failure;
		}
		break;
	case SQL_INTERVAL_MONTH:
	case SQL_INTERVAL_YEAR:
	case SQL_INTERVAL_YEAR_TO_MONTH:
		switch (ctype) {
		case SQL_C_CHAR:
		case SQL_C_WCHAR:
		case SQL_C_BINARY:
			if (parsemonthintervalstring(&sval, &slen, &ival) == SQL_ERROR) {
				/* Invalid character value for cast
				 * specification */
				addStmtError(stmt, "22018", NULL, 0);
				goto failure;
			}
			break;
		case SQL_C_BIT:
		case SQL_C_STINYINT:
		case SQL_C_UTINYINT:
		case SQL_C_TINYINT:
		case SQL_C_SSHORT:
		case SQL_C_USHORT:
		case SQL_C_SHORT:
		case SQL_C_SLONG:
		case SQL_C_ULONG:
		case SQL_C_LONG:
		case SQL_C_SBIGINT:
		case SQL_C_UBIGINT:
		case SQL_C_NUMERIC:
			parsemonthinterval(&nval, &ival, sqltype);
			break;
		case SQL_C_INTERVAL_YEAR:
		case SQL_C_INTERVAL_MONTH:
		case SQL_C_INTERVAL_YEAR_TO_MONTH:
			break;
		default:
			/* Restricted data type attribute violation */
			addStmtError(stmt, "07006", NULL, 0);
			goto failure;
		}
		switch (ival.interval_type) {
		case SQL_IS_YEAR:
			snprintf(data, sizeof(data), "INTERVAL %s'%u' YEAR", ival.interval_sign ? "" : "- ", (unsigned int) ival.intval.year_month.year);
			break;
		case SQL_IS_MONTH:
			snprintf(data, sizeof(data), "INTERVAL %s'%u' MONTH", ival.interval_sign ? "" : "- ", (unsigned int) ival.intval.year_month.month);
			break;
		case SQL_IS_YEAR_TO_MONTH:
			snprintf(data, sizeof(data), "INTERVAL %s'%u-%u' YEAR TO MONTH", ival.interval_sign ? "" : "- ", (unsigned int) ival.intval.year_month.year, (unsigned int) ival.intval.year_month.month);
			break;
		default:
			/* cannot happen */
			break;
		}
		assigns(buf, bufpos, buflen, data, stmt);
		break;
	case SQL_INTERVAL_DAY:
	case SQL_INTERVAL_HOUR:
	case SQL_INTERVAL_MINUTE:
	case SQL_INTERVAL_SECOND:
	case SQL_INTERVAL_DAY_TO_HOUR:
	case SQL_INTERVAL_DAY_TO_MINUTE:
	case SQL_INTERVAL_DAY_TO_SECOND:
	case SQL_INTERVAL_HOUR_TO_MINUTE:
	case SQL_INTERVAL_HOUR_TO_SECOND:
	case SQL_INTERVAL_MINUTE_TO_SECOND:
		switch (ctype) {
		case SQL_C_CHAR:
		case SQL_C_WCHAR:
		case SQL_C_BINARY:
			if (parsesecondintervalstring(&sval, &slen, &ival, &ivalprec) == SQL_ERROR) {
				/* Invalid character value for cast
				 * specification */
				addStmtError(stmt, "22018", NULL, 0);
				goto failure;
			}
			break;
		case SQL_C_BIT:
		case SQL_C_STINYINT:
		case SQL_C_UTINYINT:
		case SQL_C_TINYINT:
		case SQL_C_SSHORT:
		case SQL_C_USHORT:
		case SQL_C_SHORT:
		case SQL_C_SLONG:
		case SQL_C_ULONG:
		case SQL_C_LONG:
		case SQL_C_SBIGINT:
		case SQL_C_UBIGINT:
		case SQL_C_NUMERIC:
			parsesecondinterval(&nval, &ival, sqltype);
			break;
		case SQL_C_INTERVAL_DAY:
		case SQL_C_INTERVAL_HOUR:
		case SQL_C_INTERVAL_MINUTE:
		case SQL_C_INTERVAL_SECOND:
		case SQL_C_INTERVAL_DAY_TO_HOUR:
		case SQL_C_INTERVAL_DAY_TO_MINUTE:
		case SQL_C_INTERVAL_DAY_TO_SECOND:
		case SQL_C_INTERVAL_HOUR_TO_MINUTE:
		case SQL_C_INTERVAL_HOUR_TO_SECOND:
		case SQL_C_INTERVAL_MINUTE_TO_SECOND:
			break;
		default:
			/* Restricted data type attribute violation */
			addStmtError(stmt, "07006", NULL, 0);
			goto failure;
		}
		snprintf(data, sizeof(data), "INTERVAL %s'%u %u:%u:%u", ival.interval_sign ? "" : "- ", (unsigned int) ival.intval.day_second.day, (unsigned int) ival.intval.day_second.hour, (unsigned int) ival.intval.day_second.minute, (unsigned int) ival.intval.day_second.second);
		assigns(buf, bufpos, buflen, data, stmt);
		assigns(buf, bufpos, buflen, "' DAY TO SECOND", stmt);
		break;
	case SQL_DECIMAL:
	case SQL_SMALLINT:
	case SQL_INTEGER:
	case SQL_BIGINT:
	case SQL_HUGEINT:
	case SQL_BIT:
		/* first convert to nval (if not already done) */
		switch (ctype) {
		case SQL_C_FLOAT:
		case SQL_C_DOUBLE:
			for (i = 0; i < 18; i++) {
				snprintf(data, sizeof(data), "%.*g", i, fval);
				if (fval == strtod(data, NULL))
					break;
			}
			sval = data;
			/* fall through */
		case SQL_C_CHAR:
		case SQL_C_WCHAR:
		case SQL_C_BINARY:
			/* parse character data, reparse floating
			 * point number */
			if (!parseint(sval, &nval)) {
				/* Invalid character value for cast
				 * specification */
				addStmtError(stmt, "22018", NULL, 0);
				goto failure;
			}
			/* fall through */
		case SQL_C_BIT:
		case SQL_C_STINYINT:
		case SQL_C_UTINYINT:
		case SQL_C_TINYINT:
		case SQL_C_SSHORT:
		case SQL_C_USHORT:
		case SQL_C_SHORT:
		case SQL_C_SLONG:
		case SQL_C_ULONG:
		case SQL_C_LONG:
		case SQL_C_SBIGINT:
		case SQL_C_UBIGINT:
		case SQL_C_NUMERIC:
			break;
		case SQL_C_INTERVAL_YEAR:
			nval.precision = 0;
			nval.scale = 0;
			nval.sign = !ival.interval_sign;
			nval.val = ival.intval.year_month.year;
			break;
		case SQL_C_INTERVAL_MONTH:
			nval.precision = 0;
			nval.scale = 0;
			nval.sign = !ival.interval_sign;
			nval.val = 12 * ival.intval.year_month.year + ival.intval.year_month.month;
			break;
		case SQL_C_INTERVAL_DAY:
			nval.precision = 0;
			nval.scale = 0;
			nval.sign = !ival.interval_sign;
			nval.val = ival.intval.day_second.day;
			break;
		case SQL_C_INTERVAL_HOUR:
			nval.precision = 0;
			nval.scale = 0;
			nval.sign = !ival.interval_sign;
			nval.val = 24 * ival.intval.day_second.day + ival.intval.day_second.hour;
			break;
		case SQL_C_INTERVAL_MINUTE:
			nval.precision = 0;
			nval.scale = 0;
			nval.sign = !ival.interval_sign;
			nval.val = 60 * (24 * ival.intval.day_second.day + ival.intval.day_second.hour) + ival.intval.day_second.minute;
			break;
		case SQL_C_INTERVAL_SECOND:
			nval.precision = 0;
			nval.scale = 0;
			nval.sign = !ival.interval_sign;
			nval.val = 60 * (60 * (24 * ival.intval.day_second.day + ival.intval.day_second.hour) + ival.intval.day_second.minute) + ival.intval.day_second.second;
			if (ival.intval.day_second.fraction && ivalprec > 0) {
				for (i = 0; i < ivalprec; i++) {
					nval.val *= 10;
					nval.scale++;
				}
				nval.val += ival.intval.day_second.fraction;
			}
			break;
		default:
			/* Restricted data type attribute violation */
			addStmtError(stmt, "07006", NULL, 0);
			goto failure;
		}
		/* now store value contained in nval */
		{
			int f = 1;

			for (i = 0; i < nval.scale; i++)
				f *= 10;
			if (sqltype == SQL_BIT) {
				switch (nval.val / f) {
				case 0:
					assigns(buf, bufpos, buflen, "false", stmt);
					break;
				case 1:
					assigns(buf, bufpos, buflen, "true", stmt);
					break;
				default:
					/* Numeric value out of range */
					addStmtError(stmt, "22003", NULL, 0);
					goto failure;
				}
				if (f > 1 && nval.val % f) {
					/* String data, right truncation */
					addStmtError(stmt, "22001", NULL, 0);
				}
			} else {
				snprintf(data, sizeof(data), "%s%" PRIu64, nval.sign ? "" : "-", (uint64_t) (nval.val / f));
				assigns(buf, bufpos, buflen, data, stmt);
				if (nval.scale > 0) {
					if (sqltype == SQL_DECIMAL) {
						snprintf(data, sizeof(data), ".%0*" PRIu64, nval.scale, (uint64_t) (nval.val % f));
						assigns(buf, bufpos, buflen, data, stmt);
					} else {
						/* Fractional truncation */
						addStmtError(stmt, "01S07", NULL, 0);
					}
				} else {
					for (i = nval.scale; i < 0; i++)
						assign(buf, bufpos, buflen, '0', stmt);
				}
			}
		}
		break;
	case SQL_REAL:
	case SQL_DOUBLE:
		switch (ctype) {
		case SQL_C_CHAR:
		case SQL_C_WCHAR:
		case SQL_C_BINARY:
			if (!parsedouble(sval, &fval)) {
				/* Invalid character value for cast specification */
				addStmtError(stmt, "22018", NULL, 0);
				goto failure;
			}
			break;
		case SQL_C_BIT:
		case SQL_C_STINYINT:
		case SQL_C_UTINYINT:
		case SQL_C_TINYINT:
		case SQL_C_SSHORT:
		case SQL_C_USHORT:
		case SQL_C_SHORT:
		case SQL_C_SLONG:
		case SQL_C_ULONG:
		case SQL_C_LONG:
		case SQL_C_SBIGINT:
		case SQL_C_UBIGINT:
		case SQL_C_NUMERIC:
			fval = (double) (int64_t) nval.val;
			i = 1;
			while (nval.scale > 0) {
				nval.scale--;
				i *= 10;
			}
			fval /= (double) i;
			i = 1;
			while (nval.scale < 0) {
				nval.scale++;
				i *= 10;
			}
			fval *= (double) i;
			if (!nval.sign)
				fval = -fval;
			break;
		case SQL_C_FLOAT:
		case SQL_C_DOUBLE:
			break;
		case SQL_C_INTERVAL_YEAR:
			fval = (double) ival.intval.year_month.year;
			if (ival.interval_sign)
				fval = -fval;
			break;
		case SQL_C_INTERVAL_MONTH:
			fval = (double) (12 * ival.intval.year_month.year + ival.intval.year_month.month);
			if (ival.interval_sign)
				fval = -fval;
			break;
		case SQL_C_INTERVAL_DAY:
			fval = (double) ival.intval.day_second.day;
			if (ival.interval_sign)
				fval = -fval;
			break;
		case SQL_C_INTERVAL_HOUR:
			fval = (double) (24 * ival.intval.day_second.day + ival.intval.day_second.hour);
			if (ival.interval_sign)
				fval = -fval;
			break;
		case SQL_C_INTERVAL_MINUTE:
			fval = (double) (60 * (24 * ival.intval.day_second.day + ival.intval.day_second.hour) + ival.intval.day_second.minute);
			if (ival.interval_sign)
				fval = -fval;
			break;
		case SQL_C_INTERVAL_SECOND:
			fval = (double) (60 * (60 * (24 * ival.intval.day_second.day + ival.intval.day_second.hour) + ival.intval.day_second.minute) + ival.intval.day_second.second);
			if (ival.intval.day_second.fraction && ivalprec > 0) {
				int f = 1;

				for (i = 0; i < ivalprec; i++)
					f *= 10;
				fval += ival.intval.day_second.fraction / (double) f;
			}
			if (ival.interval_sign)
				fval = -fval;
			break;
		default:
			/* Restricted data type attribute violation */
			addStmtError(stmt, "07006", NULL, 0);
			goto failure;
		}
		for (i = 1; i < 18; i++) {
			snprintf(data, sizeof(data), "%.*e", i, fval);
			if (fval == strtod(data, NULL))
				break;
		}
		assigns(buf, bufpos, buflen, data, stmt);
		break;
	case SQL_GUID:
		switch (ctype) {
		case SQL_C_CHAR:
		case SQL_C_WCHAR:
			if (slen != 36) {
				/* not sure this is the correct error */
				/* Invalid character value for cast
				 * specification */
				addStmtError(stmt, "22018", NULL, 0);
				goto failure;
			}
			for (i = 0; i < 36; i++) {
				if (strchr("0123456789abcdefABCDEF-",
					   sval[i]) == NULL) {
					/* not sure this is the
					 * correct error */
					/* Invalid character value for
					 * cast specification */
					addStmtError(stmt, "22018", NULL, 0);
					goto failure;
				}
			}
			snprintf(data, sizeof(data), "%.36s", sval);
			break;
		case SQL_C_GUID:
			snprintf(data, sizeof(data), "%08lx-%04x-%04x-%02x%02x-"
				 "%02x%02x%02x%02x%02x%02x",
				 (unsigned long) ((SQLGUID *) ptr)->Data1,
				 (unsigned int) ((SQLGUID *) ptr)->Data2,
				 (unsigned int) ((SQLGUID *) ptr)->Data3,
				 (unsigned int) ((SQLGUID *) ptr)->Data4[0],
				 (unsigned int) ((SQLGUID *) ptr)->Data4[1],
				 (unsigned int) ((SQLGUID *) ptr)->Data4[2],
				 (unsigned int) ((SQLGUID *) ptr)->Data4[3],
				 (unsigned int) ((SQLGUID *) ptr)->Data4[4],
				 (unsigned int) ((SQLGUID *) ptr)->Data4[5],
				 (unsigned int) ((SQLGUID *) ptr)->Data4[6],
				 (unsigned int) ((SQLGUID *) ptr)->Data4[7]);
			break;
		default:
			/* Restricted data type attribute violation */
			addStmtError(stmt, "07006", NULL, 0);
			goto failure;
		}
		assigns(buf, bufpos, buflen, data, stmt);
		break;
	}
	if (ctype == SQL_C_WCHAR)
		free(sval);
	*bufp = buf;
	*bufposp = bufpos;
	*buflenp = buflen;
	return SQL_SUCCESS;

  failure:
	if (ctype == SQL_C_WCHAR)
		free(sval);
	return SQL_ERROR;
}<|MERGE_RESOLUTION|>--- conflicted
+++ resolved
@@ -1293,15 +1293,10 @@
 					free(ptr);
 				return SQL_NO_DATA;
 			}
-<<<<<<< HEAD
-			for (k = 0; k < datalen; k++) {
-				if (isdigit((unsigned char) data[k]))
-=======
 			data += irdrec->already_returned;
 			datalen -= irdrec->already_returned;
 			for (k = 0, j = 0; k < datalen && j < buflen; k++) {
-				if ('0' <= data[k] && data[k] <= '9')
->>>>>>> 190528ea
+				if (isdigit((unsigned char) data[k]))
 					n = data[k] - '0';
 				else if ('A' <= data[k] && data[k] <= 'F')
 					n = data[k] - 'A' + 10;
