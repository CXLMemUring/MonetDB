--- conflicted
+++ resolved
@@ -160,24 +160,9 @@
 		   TableType &&
 		   strcmp((char *) TableType, SQL_ALL_TABLE_TYPES) == 0) {
 		/* Special case query to fetch all Table type names. */
-<<<<<<< HEAD
-		query = strdup("select distinct "
-				      "cast(null as varchar(1)) as table_cat, "
-				      "cast(null as varchar(1)) as table_schem, "
-				      "cast(null as varchar(1)) as table_name, "
-				      "case when t.type = 0 and t.system = false and t.temporary = 0 then cast('TABLE' as varchar(20)) "
-				      "when t.type = 0 and t.system = true and t.temporary = 0 then cast('SYSTEM TABLE' as varchar(20)) "
-				      "when t.type = 1 then cast('VIEW' as varchar(20)) "
-				      "when t.type = 0 and t.system = false and t.temporary = 1 then cast('LOCAL TEMPORARY' as varchar(20)) "
-				      "else cast('INTERNAL TABLE TYPE' as varchar(20)) end as table_type, "
-				      "cast(null as varchar(1)) as remarks "
-			       "from sys.tables t "
-			       "order by table_type");
-=======
 		mapi_virtual_result(stmt->hdl, NCOLUMNS, columnnames,
 				    columntypes, columnlengths, NROWS, tuples);
 		return ODBCInitResult(stmt);
->>>>>>> c0d3ab85
 	} else {
 		/* no special case argument values */
 		char *query_end;
