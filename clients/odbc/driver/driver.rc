--- conflicted
+++ resolved
@@ -27,13 +27,8 @@
       VALUE "LegalTrademarks", "\0"
       VALUE "OriginalFilename", "MonetODBC.dll\0"
       VALUE "PrivateBuild", "\0"
-<<<<<<< HEAD
-      VALUE "ProductName", "MonetDB SQL Server\0"
+      VALUE "ProductName", "MonetDB ODBC Driver\0"
       VALUE "ProductVersion", sversion(11,52,0)
-=======
-      VALUE "ProductName", "MonetDB ODBC Driver\0"
-      VALUE "ProductVersion", sversion(11,51,2)
->>>>>>> c206a928
       VALUE "SpecialBuild", "\0"
     END
   END
