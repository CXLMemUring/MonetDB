--- conflicted
+++ resolved
@@ -6,13 +6,8 @@
 #define sversion(major,minor,patch)	#major "." #minor "." #patch "\0"
 
 1 VERSIONINFO
-<<<<<<< HEAD
-  FILEVERSION version(11,45,8)
-  PRODUCTVERSION version(11,45,8)
-=======
   FILEVERSION version(11,45,10)
   PRODUCTVERSION version(11,45,10)
->>>>>>> 4a1d86ba
   FILEFLAGSMASK 0x3fL
   FILEFLAGS 0
   FILEOS VOS_NT_WINDOWS32
@@ -26,22 +21,14 @@
       VALUE "Comments", "\0"
       VALUE "CompanyName", "MonetDB B.V.\0"
       VALUE "FileDescription", "MonetDB ODBC Driver DLL\0"
-<<<<<<< HEAD
-      VALUE "FileVersion", sversion(11,45,8)
-=======
       VALUE "FileVersion", sversion(11,45,10)
->>>>>>> 4a1d86ba
       VALUE "InternalName", "MonetODBC\0"
       VALUE "LegalCopyright", "Copyright (c) MonetDB B.V. 2008-2022\0"
       VALUE "LegalTrademarks", "\0"
       VALUE "OriginalFilename", "MonetODBC.dll\0"
       VALUE "PrivateBuild", "\0"
       VALUE "ProductName", "MonetDB SQL Server\0"
-<<<<<<< HEAD
-      VALUE "ProductVersion", sversion(11,45,8)
-=======
       VALUE "ProductVersion", sversion(11,45,10)
->>>>>>> 4a1d86ba
       VALUE "SpecialBuild", "\0"
     END
   END
