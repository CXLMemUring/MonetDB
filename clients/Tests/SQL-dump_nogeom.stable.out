stdout of test 'SQL-dump_nogeom` in directory 'clients` itself:


# 15:01:36 >  
# 15:01:36 >  "mserver5" "--debug=10" "--set" "gdk_nr_threads=0" "--set" "mapi_open=true" "--set" "mapi_port=34237" "--set" "mapi_usock=/var/tmp/mtest-13451/.s.monetdb.34237" "--set" "monet_prompt=" "--forcemito" "--set" "mal_listing=2" "--dbpath=/ufs/sjoerd/Monet-candidate/var/MonetDB/mTests_clients" "--set" "mal_listing=0"
# 15:01:36 >  

# MonetDB 5 server v11.17.0 (hg id: 51cced809df4)
# This is an unreleased version
# Serving database 'mTests_clients', using 8 threads
# Compiled for x86_64-unknown-linux-gnu/64bit with 64bit OIDs dynamically linked
# Found 15.591 GiB available main-memory.
# Copyright (c) 1993-July 2008 CWI.
# Copyright (c) August 2008-2014 MonetDB B.V., all rights reserved
# Visit http://www.monetdb.org/ for further information
# Listening for connection requests on mapi:monetdb://madrid.ins.cwi.nl:34237/
# Listening for UNIX domain connection requests on mapi:monetdb:///var/tmp/mtest-13451/.s.monetdb.34237
# MonetDB/GIS module loaded
# MonetDB/JAQL module loaded
# MonetDB/SQL module loaded

Ready.
# SQL catalog created, loading sql scripts once
# loading sql script: 09_like.sql
# loading sql script: 10_math.sql
# loading sql script: 11_times.sql
# loading sql script: 12_url.sql
# loading sql script: 13_date.sql
# loading sql script: 14_inet.sql
# loading sql script: 15_querylog.sql
# loading sql script: 16_tracelog.sql
# loading sql script: 17_compress.sql
# loading sql script: 18_dictionary.sql
# loading sql script: 19_cluster.sql
# loading sql script: 20_vacuum.sql
# loading sql script: 21_dependency_functions.sql
# loading sql script: 22_clients.sql
# loading sql script: 23_skyserver.sql
# loading sql script: 24_zorder.sql
# loading sql script: 25_debug.sql
# loading sql script: 26_sysmon.sql
# loading sql script: 39_analytics.sql
# loading sql script: 40_geom.sql
# loading sql script: 40_json.sql
# loading sql script: 46_gsl.sql
# loading sql script: 75_storagemodel.sql
# loading sql script: 80_statistics.sql
# loading sql script: 80_udf.sql
# loading sql script: 99_system.sql

# 15:01:36 >  
# 15:01:36 >  "mclient" "-lsql" "-ftest" "-Eutf-8" "-i" "-e" "--host=/var/tmp/mtest-13451" "--port=34237"
# 15:01:36 >  

<<<<<<< HEAD
SCHEMA  json
SCHEMA           tmp
=======
SCHEMA  tmp
>>>>>>> 9523fd56
SCHEMA         tmp
SCHEMA         json
SYSTEM SCHEMA  sys
SYSTEM TABLE  sys._columns
SYSTEM TABLE  sys._tables
SYSTEM TABLE  sys.args
SYSTEM TABLE  sys.auths
SYSTEM TABLE  sys.connections
SYSTEM TABLE  sys.db_user_info
SYSTEM TABLE  sys.dependencies
SYSTEM TABLE  sys.functions
SYSTEM TABLE  sys.idxs
SYSTEM TABLE  sys.keys
SYSTEM TABLE  sys.objects
SYSTEM TABLE  sys.privileges
SYSTEM TABLE  sys.schemas
SYSTEM TABLE  sys.sequences
SYSTEM TABLE  sys.statistics
SYSTEM TABLE  sys.storagemodelinput
SYSTEM TABLE  sys.systemfunctions
SYSTEM TABLE  sys.triggers
SYSTEM TABLE  sys.types
SYSTEM TABLE  sys.user_role
SYSTEM VIEW  sys.columns
SYSTEM VIEW  sys.environment
SYSTEM VIEW  sys.optimizers
SYSTEM VIEW  sys.querylog_calls
SYSTEM VIEW  sys.querylog_catalog
SYSTEM VIEW  sys.querylog_history
SYSTEM VIEW  sys.queue
SYSTEM VIEW  sys.sessions
SYSTEM VIEW  sys.storage
SYSTEM VIEW  sys.storagemodel
SYSTEM VIEW  sys.tables
SYSTEM VIEW  sys.tablestoragemodel
SYSTEM VIEW  sys.tracelog
SYSTEM VIEW  sys.users
SYSTEM FUNCTION  sys.abbrev
SYSTEM FUNCTION  sys.alpha
SYSTEM FUNCTION  sys.analyze
SYSTEM FUNCTION  sys.bbp
SYSTEM FUNCTION  sys.broadcast
SYSTEM FUNCTION  sys.cluster1
SYSTEM FUNCTION  sys.cluster2
SYSTEM FUNCTION  sys.columnsize
SYSTEM FUNCTION  sys.corr
SYSTEM FUNCTION  sys.date_to_str
SYSTEM FUNCTION  sys.db_users
SYSTEM FUNCTION  sys.degrees
SYSTEM FUNCTION  sys.dependencies_columns_on_functions
SYSTEM FUNCTION  sys.dependencies_columns_on_indexes
SYSTEM FUNCTION  sys.dependencies_columns_on_keys
SYSTEM FUNCTION  sys.dependencies_columns_on_triggers
SYSTEM FUNCTION  sys.dependencies_columns_on_views
SYSTEM FUNCTION  sys.dependencies_functions_on_functions
SYSTEM FUNCTION  sys.dependencies_functions_os_triggers
SYSTEM FUNCTION  sys.dependencies_keys_on_foreignkeys
SYSTEM FUNCTION  sys.dependencies_owners_on_schemas
SYSTEM FUNCTION  sys.dependencies_schemas_on_users
SYSTEM FUNCTION  sys.dependencies_tables_on_foreignkeys
SYSTEM FUNCTION  sys.dependencies_tables_on_functions
SYSTEM FUNCTION  sys.dependencies_tables_on_indexes
SYSTEM FUNCTION  sys.dependencies_tables_on_triggers
SYSTEM FUNCTION  sys.dependencies_tables_on_views
SYSTEM FUNCTION  sys.dependencies_views_on_functions
SYSTEM FUNCTION  sys.dependencies_views_on_triggers
SYSTEM FUNCTION  sys.env
SYSTEM FUNCTION  sys.environment
SYSTEM FUNCTION  sys.evalalgebra
SYSTEM FUNCTION  sys.fuse
SYSTEM FUNCTION  sys.getanchor
SYSTEM FUNCTION  sys.getbasename
SYSTEM FUNCTION  sys.getcontent
SYSTEM FUNCTION  sys.getcontext
SYSTEM FUNCTION  sys.getdomain
SYSTEM FUNCTION  sys.getextension
SYSTEM FUNCTION  sys.getfile
SYSTEM FUNCTION  sys.gethost
SYSTEM FUNCTION  sys.getport
SYSTEM FUNCTION  sys.getprotocol
SYSTEM FUNCTION  sys.getquery
SYSTEM FUNCTION  sys.getroboturl
SYSTEM FUNCTION  sys.getuser
SYSTEM FUNCTION  sys.gzcompress
SYSTEM FUNCTION  sys.gzdecompress
SYSTEM FUNCTION  sys.gzexpand
SYSTEM FUNCTION  sys.gztruncate
SYSTEM FUNCTION  sys.hashsize
SYSTEM FUNCTION  sys.heapsize
SYSTEM FUNCTION  sys.host
SYSTEM FUNCTION  sys.hostmask
SYSTEM FUNCTION  sys.ilike
SYSTEM FUNCTION  sys.imprintsize
SYSTEM FUNCTION  sys.isaurl
SYSTEM FUNCTION  sys.isauuid
SYSTEM FUNCTION  sys.like
SYSTEM FUNCTION  sys.masklen
SYSTEM FUNCTION  sys.md5
SYSTEM FUNCTION  sys.median
SYSTEM FUNCTION  sys.ms_round
SYSTEM FUNCTION  sys.ms_str
SYSTEM FUNCTION  sys.ms_stuff
SYSTEM FUNCTION  sys.ms_trunc
SYSTEM FUNCTION  sys.netmask
SYSTEM FUNCTION  sys.network
SYSTEM FUNCTION  sys.newurl
SYSTEM FUNCTION  sys.optimizer_stats
SYSTEM FUNCTION  sys.optimizers
SYSTEM FUNCTION  sys.password_hash
SYSTEM FUNCTION  sys.pause
SYSTEM FUNCTION  sys.quantile
SYSTEM FUNCTION  sys.querycache
SYSTEM FUNCTION  sys.querylog
SYSTEM FUNCTION  sys.querylog_calls
SYSTEM FUNCTION  sys.querylog_catalog
SYSTEM FUNCTION  sys.querylog_disable
SYSTEM FUNCTION  sys.querylog_empty
SYSTEM FUNCTION  sys.querylog_enable
SYSTEM FUNCTION  sys.queue
SYSTEM FUNCTION  sys.radians
SYSTEM FUNCTION  sys.resume
SYSTEM FUNCTION  sys.reuse
SYSTEM FUNCTION  sys.reverse
SYSTEM FUNCTION  sys.sessions
SYSTEM FUNCTION  sys.setmasklen
SYSTEM FUNCTION  sys.setsession
SYSTEM FUNCTION  sys.settimeout
SYSTEM FUNCTION  sys.shrink
SYSTEM FUNCTION  sys.shutdown
SYSTEM FUNCTION  sys.stddev_pop
SYSTEM FUNCTION  sys.stddev_samp
SYSTEM FUNCTION  sys.stop
SYSTEM FUNCTION  sys.storage
SYSTEM FUNCTION  sys.storagemodel
SYSTEM FUNCTION  sys.storagemodelinit
SYSTEM FUNCTION  sys.str_to_date
SYSTEM FUNCTION  sys.text
SYSTEM FUNCTION  sys.times
SYSTEM FUNCTION  sys.tracelog
SYSTEM FUNCTION  sys.uuid
SYSTEM FUNCTION  sys.vacuum
SYSTEM FUNCTION  sys.var
SYSTEM FUNCTION  sys.var_pop
SYSTEM FUNCTION  sys.var_samp
SYSTEM FUNCTION  sys.zorder_decode_x
SYSTEM FUNCTION  sys.zorder_decode_y
SYSTEM FUNCTION  sys.zorder_encode
CREATE SCHEMA "tmp";
CREATE SCHEMA "sys";
CREATE TABLE "sys"."_columns" (
	"id"          INTEGER,
	"name"        VARCHAR(1024),
	"type"        VARCHAR(1024),
	"type_digits" INTEGER,
	"type_scale"  INTEGER,
	"table_id"    INTEGER,
	"default"     VARCHAR(2048),
	"null"        BOOLEAN,
	"number"      INTEGER,
	"storage"     VARCHAR(2048)
);
CREATE TABLE "sys"."_tables" (
	"id"            INTEGER,
	"name"          VARCHAR(1024),
	"schema_id"     INTEGER,
	"query"         VARCHAR(2048),
	"type"          SMALLINT,
	"system"        BOOLEAN,
	"commit_action" SMALLINT,
	"readonly"      BOOLEAN
);
CREATE TABLE "sys"."args" (
	"id"          INTEGER,
	"func_id"     INTEGER,
	"name"        VARCHAR(256),
	"type"        VARCHAR(1024),
	"type_digits" INTEGER,
	"type_scale"  INTEGER,
	"inout"       TINYINT,
	"number"      INTEGER
);
CREATE TABLE "sys"."auths" (
	"id"      INTEGER,
	"name"    VARCHAR(1024),
	"grantor" INTEGER
);
CREATE TABLE "sys"."connections" (
	"id"       INTEGER,
	"server"   CHAR(1024),
	"port"     INTEGER,
	"db"       CHAR(64),
	"db_alias" CHAR(1024),
	"user"     CHAR(1024),
	"password" CHAR(1024),
	"language" CHAR(1024)
);
CREATE TABLE "sys"."db_user_info" (
	"name"           VARCHAR(1024),
	"fullname"       VARCHAR(2048),
	"default_schema" INTEGER
);
CREATE TABLE "sys"."dependencies" (
	"id"          INTEGER,
	"depend_id"   INTEGER,
	"depend_type" SMALLINT
);
CREATE TABLE "sys"."functions" (
	"id"          INTEGER,
	"name"        VARCHAR(256),
	"func"        VARCHAR(8196),
	"mod"         VARCHAR(8196),
	"sql"         BOOLEAN,
	"type"        INTEGER,
	"side_effect" BOOLEAN,
	"varres"      BOOLEAN,
	"vararg"      BOOLEAN,
	"schema_id"   INTEGER
);
CREATE TABLE "sys"."idxs" (
	"id"       INTEGER,
	"table_id" INTEGER,
	"type"     INTEGER,
	"name"     VARCHAR(1024)
);
CREATE TABLE "sys"."keys" (
	"id"       INTEGER,
	"table_id" INTEGER,
	"type"     INTEGER,
	"name"     VARCHAR(1024),
	"rkey"     INTEGER,
	"action"   INTEGER
);
CREATE TABLE "sys"."objects" (
	"id"   INTEGER,
	"name" VARCHAR(1024),
	"nr"   INTEGER
);
CREATE TABLE "sys"."privileges" (
	"obj_id"     INTEGER,
	"auth_id"    INTEGER,
	"privileges" INTEGER,
	"grantor"    INTEGER,
	"grantable"  INTEGER
);
CREATE TABLE "sys"."schemas" (
	"id"            INTEGER,
	"name"          VARCHAR(1024),
	"authorization" INTEGER,
	"owner"         INTEGER,
	"system"        BOOLEAN
);
CREATE TABLE "sys"."sequences" (
	"id"        INTEGER,
	"schema_id" INTEGER,
	"name"      VARCHAR(256),
	"start"     BIGINT,
	"minvalue"  BIGINT,
	"maxvalue"  BIGINT,
	"increment" BIGINT,
	"cacheinc"  BIGINT,
	"cycle"     BOOLEAN
);
CREATE TABLE "sys"."statistics" (
	"schema" CHARACTER LARGE OBJECT,
	"table"  CHARACTER LARGE OBJECT,
	"column" CHARACTER LARGE OBJECT,
	"type"   CHARACTER LARGE OBJECT,
	"width"  INTEGER,
	"stamp"  TIMESTAMP,
	"sample" BIGINT,
	"count"  BIGINT,
	"unique" BIGINT,
	"nils"   BIGINT,
	"minval" CHARACTER LARGE OBJECT,
	"maxval" CHARACTER LARGE OBJECT,
	"sorted" BOOLEAN
);
CREATE TABLE "sys"."storagemodelinput" (
	"schema"    CHARACTER LARGE OBJECT,
	"table"     CHARACTER LARGE OBJECT,
	"column"    CHARACTER LARGE OBJECT,
	"type"      CHARACTER LARGE OBJECT,
	"typewidth" INTEGER,
	"count"     BIGINT,
	"distinct"  BIGINT,
	"atomwidth" INTEGER,
	"reference" BOOLEAN,
	"sorted"    BOOLEAN
);
CREATE TABLE "sys"."systemfunctions" (
	"function_id" INTEGER
);
CREATE TABLE "sys"."triggers" (
	"id"          INTEGER,
	"name"        VARCHAR(1024),
	"table_id"    INTEGER,
	"time"        SMALLINT,
	"orientation" SMALLINT,
	"event"       SMALLINT,
	"old_name"    VARCHAR(1024),
	"new_name"    VARCHAR(1024),
	"condition"   VARCHAR(2048),
	"statement"   VARCHAR(2048)
);
CREATE TABLE "sys"."types" (
	"id"         INTEGER,
	"systemname" VARCHAR(256),
	"sqlname"    VARCHAR(1024),
	"digits"     INTEGER,
	"scale"      INTEGER,
	"radix"      INTEGER,
	"eclass"     INTEGER,
	"schema_id"  INTEGER
);
CREATE TABLE "sys"."user_role" (
	"login_id" INTEGER,
	"role_id"  INTEGER
);
SELECT * FROM (SELECT p.* FROM "sys"."_columns" AS p UNION ALL SELECT t.* FROM "tmp"."_columns" AS t) AS columns;
create view sys.environment as select * from sys.environment();
create view sys.optimizers as select * from sys.optimizers();
create view sys.querylog_calls as select * from sys.querylog_calls();
-- create table views for convenience
create view sys.querylog_catalog as select * from sys.querylog_catalog();
create view sys.querylog_history as
select qd.*, ql."start",ql."stop", ql.arguments, ql.tuples, ql.run, ql.ship, ql.cpu, ql.space, ql.io 
from sys.querylog_catalog() qd, sys.querylog_calls() ql
where qd.id = ql.id and qd.owner = user;
create view sys.queue as select * from sys.queue();
create view sys.sessions as select * from sys.sessions();
create view sys.storage as select * from sys.storage();
create view sys.storagemodel as select * from sys.storagemodel();
SELECT * FROM (SELECT p.*, 0 AS "temporary" FROM "sys"."_tables" AS p UNION ALL SELECT t.*, 1 AS "temporary" FROM "tmp"."_tables" AS t) AS tables where tables.type <> 2;
-- A summary of the table storage requirement is is available as a table view.
-- The auxillary column denotes the maximum space if all non-sorted columns
-- would be augmented with a hash (rare situation)
create view sys.tablestoragemodel
as select "schema","table",max(count) as "count",
	sum(columnsize) as columnsize,
	sum(heapsize) as heapsize,
	sum(hashes) as hashes,
	sum(imprints) as imprints,
	sum(case when sorted = false then 8 * count else 0 end) as auxillary
from sys.storagemodel() group by "schema","table";
create view sys.tracelog as select * from sys.tracelog();
SELECT u."name" AS "name", ui."fullname", ui."default_schema" FROM db_users() AS u LEFT JOIN "sys"."db_user_info" AS ui ON u."name" = ui."name" ;
create function "abbrev" (p inet) returns clob
	external name inet."abbrev";
create function alpha(pdec double, pradius double)
returns double external name sql.alpha;
create procedure analyze()
external name sql.analyze;
create procedure analyze(tbl string)
external name sql.analyze;
create procedure analyze(sch string, tbl string)
external name sql.analyze;
create procedure analyze(sch string, tbl string, col string)
external name sql.analyze;
-- control the sample size
create procedure analyze("sample" bigint)
external name sql.analyze;
create procedure analyze(tbl string, "sample" bigint)
external name sql.analyze;
create procedure analyze(sch string, tbl string, "sample" bigint)
external name sql.analyze;
create procedure analyze(sch string, tbl string, col string, "sample" bigint)
external name sql.analyze;
-- The BAT buffer pool overview
create function sys.bbp () 
	returns table (id int, name string, htype string, 
		ttype string, count bigint, refcnt int, lrefcnt int, 
		location string, heat int, dirty string, 
		status string, kind string) 
	external name bbp.get;
create function "broadcast" (p inet) returns inet 
	external name inet."broadcast";
-- The contents of this file are subject to the MonetDB Public License
-- Version 1.1 (the "License"); you may not use this file except in
-- compliance with the License. You may obtain a copy of the License at
-- http://www.monetdb.org/Legal/MonetDBLicense
--
-- Software distributed under the License is distributed on an "AS IS"
-- basis, WITHOUT WARRANTY OF ANY KIND, either express or implied. See the
-- License for the specific language governing rights and limitations
-- under the License.
--
-- The Original Code is the MonetDB Database System.
--
-- The Initial Developer of the Original Code is CWI.
-- Portions created by CWI are Copyright (C) 1997-July 2008 CWI.
-- Copyright August 2008-2014 MonetDB B.V.
-- All Rights Reserved.

-- Clustering a relational table should be done with care.
-- For, the oid's are used in join-indices.

-- Clustering of tables may improve IO performance
-- The foreign key constraints should be dropped before
-- and re-established after the cluster operation.

create procedure cluster1(sys string, tab string)
	external name sql.cluster1;
create procedure cluster2(sys string, tab string)
	external name sql.cluster2;
-- The predicted storage footprint of the complete database
-- determines the amount of diskspace needed for persistent storage
-- and the upperbound when all possible index structures are created.
-- The storage requirement for foreign key joins is split amongst the participants.

create function sys.columnsize(nme string, i bigint, d bigint)
returns bigint
begin
	case
	when nme = 'boolean' then return i;
	when nme = 'char' then return 2*i;
	when nme = 'smallint' then return 2 * i;
	when nme = 'int'	 then return 4 * i;
	when nme = 'bigint'	 then return 8 * i;
	when nme = 'timestamp' then return 8 * i;
	when  nme = 'varchar' then
		case
		when cast(d as bigint) << 8 then return i;
		when cast(d as bigint) << 16 then return 2 * i;
		when cast(d as bigint) << 32 then return 4 * i;
		else return 8 * i;
		end case;
	else return 8 * i;
	end case;
end;
create aggregate corr(e1 tinyint, e2 tinyint) returns tinyint
	external name "aggr"."corr";
create aggregate corr(e1 smallint, e2 smallint) returns smallint
	external name "aggr"."corr";
create aggregate corr(e1 integer, e2 integer) returns integer
	external name "aggr"."corr";
create aggregate corr(e1 wrd, e2 wrd) returns wrd
	external name "aggr"."corr";
create aggregate corr(e1 bigint, e2 bigint) returns bigint
	external name "aggr"."corr";
create aggregate corr(e1 real, e2 real) returns real
	external name "aggr"."corr";
create aggregate corr(e1 double, e2 double) returns double
	external name "aggr"."corr";
create function date_to_str(d date, format string) returns string
	external name mtime."date_to_str";
CREATE FUNCTION db_users () RETURNS TABLE( name varchar(2048)) EXTERNAL NAME sql.db_users;
-- The contents of this file are subject to the MonetDB Public License
-- Version 1.1 (the "License"); you may not use this file except in
-- compliance with the License. You may obtain a copy of the License at
-- http://www.monetdb.org/Legal/MonetDBLicense
--
-- Software distributed under the License is distributed on an "AS IS"
-- basis, WITHOUT WARRANTY OF ANY KIND, either express or implied. See the
-- License for the specific language governing rights and limitations
-- under the License.
--
-- The Original Code is the MonetDB Database System.
--
-- The Initial Developer of the Original Code is CWI.
-- Portions created by CWI are Copyright (C) 1997-July 2008 CWI.
-- Copyright August 2008-2014 MonetDB B.V.
-- All Rights Reserved.

create function degrees(r double) 
returns double
	return r*180/pi();
--Column c has a dependency on function f
create function dependencies_columns_on_functions()
returns table (sch varchar(100), usr varchar(100), dep_type varchar(32))
return table (select c.name, f.name, 'DEP_FUNC' from functions as f, columns as c, dependencies as dep where c.id = dep.id and f.id = dep.depend_id and dep.depend_type = 7);
--Column c has a dependency on index i 
create function dependencies_columns_on_indexes()
returns table (sch varchar(100), usr varchar(100), dep_type varchar(32))
return table (select c.name, i.name, 'DEP_INDEX' from columns as c, objects as kc, idxs as i where kc."name" = c.name and kc.id = i.id and c.table_id = i.table_id and i.name not in (select name from keys));
--Column c has a dependency on key k
create function dependencies_columns_on_keys()
returns table (sch varchar(100), usr varchar(100), dep_type varchar(32))
return table (select c.name, k.name, 'DEP_KEY' from columns as c, objects as kc, keys as k where kc."name" = c.name and kc.id = k.id and k.table_id = c.table_id and k.rkey = -1);
--Column c has a dependency on trigger tri
create function dependencies_columns_on_triggers()
returns table (sch varchar(100), usr varchar(100), dep_type varchar(32))
return table (select c.name, tri.name, 'DEP_TRIGGER' from columns as c, triggers as tri, dependencies as dep where dep.id = c.id and dep.depend_id =tri.id and dep.depend_type = 8);
--Column c has a dependency on view v
create function dependencies_columns_on_views()
returns table (sch varchar(100), usr varchar(100), dep_type varchar(32))
return table (select c.name, v.name, 'DEP_VIEW' from columns as c, tables as v, dependencies as dep where c.id = dep.id and v.id = dep.depend_id and dep.depend_type = 5 and v.type = 1);
--Function f1 has a dependency on function f2
create function dependencies_functions_on_functions()
returns table (sch varchar(100), usr varchar(100), dep_type varchar(32))
return table (select f1.name, f2.name, 'DEP_FUNC' from functions as f1, functions as f2, dependencies as dep where f1.id = dep.id and f2.id = dep.depend_id and dep.depend_type = 7);
--Function f1 has a dependency on trigger tri
create function dependencies_functions_os_triggers()
returns table (sch varchar(100), usr varchar(100), dep_type varchar(32))
return table (select f.name, tri.name, 'DEP_TRIGGER' from functions as f, triggers as tri, dependencies as dep where dep.id = f.id and dep.depend_id =tri.id and dep.depend_type = 8);
--Key k has a dependency on foreign key fk
create function dependencies_keys_on_foreignkeys()
returns table (sch varchar(100), usr varchar(100), dep_type varchar(32))
return table (select k.name, fk.name, 'DEP_FKEY' from keys as k, keys as fk where fk.rkey = k.id);
--User (owner) has a dependency in schema s
create function dependencies_owners_on_schemas()
returns table (sch varchar(100), usr varchar(100), dep_type varchar(32))
return table (select a.name, s.name, 'DEP_SCHEMA' from schemas as s, auths a where s.owner = a.id);
-- The contents of this file are subject to the MonetDB Public License
-- Version 1.1 (the "License"); you may not use this file except in
-- compliance with the License. You may obtain a copy of the License at
-- http://www.monetdb.org/Legal/MonetDBLicense
--
-- Software distributed under the License is distributed on an "AS IS"
-- basis, WITHOUT WARRANTY OF ANY KIND, either express or implied. See the
-- License for the specific language governing rights and limitations
-- under the License.
--
-- The Original Code is the MonetDB Database System.
--
-- The Initial Developer of the Original Code is CWI.
-- Portions created by CWI are Copyright (C) 1997-July 2008 CWI.
-- Copyright August 2008-2014 MonetDB B.V.
-- All Rights Reserved.

--Schema s has a dependency on user u
create function dependencies_schemas_on_users()
returns table (sch varchar(100), usr varchar(100), dep_type varchar(32))
return table (select s.name, u.name, 'DEP_USER' from schemas as s, users u where u.default_schema = s.id);
--Table t has a dependency on foreign key k
create function dependencies_tables_on_foreignkeys()
returns table (sch varchar(100), usr varchar(100), dep_type varchar(32))
return table (select t.name, fk.name, 'DEP_FKEY' from tables as t, keys as k, keys as fk where fk.rkey = k.id and k.table_id = t.id);
--Table t has a dependency on function f
create function dependencies_tables_on_functions()
returns table (sch varchar(100), usr varchar(100), dep_type varchar(32))
return table (select t.name, f.name, 'DEP_FUNC' from functions as f, tables as t, dependencies as dep where t.id = dep.id and f.id = dep.depend_id and dep.depend_type = 7 and t.type = 0);
--Table t has a dependency on index  i
create function dependencies_tables_on_indexes()
returns table (sch varchar(100), usr varchar(100), dep_type varchar(32))
return table (select t.name, i.name, 'DEP_INDEX' from tables as t, idxs as i where i.table_id = t.id and i.name not in (select name from keys) and t.type = 0);
--Table t has a dependency on trigger tri

create function dependencies_tables_on_triggers()
returns table (sch varchar(100), usr varchar(100), dep_type varchar(32))
return table ((select t.name, tri.name, 'DEP_TRIGGER' from tables as t, triggers as tri where tri.table_id = t.id) union (select t.name, tri.name, 'DEP_TRIGGER' from triggers tri, tables t, dependencies dep where dep.id = t.id and dep.depend_id =tri.id and dep.depend_type = 8));
--Table t has a dependency on view v
create function dependencies_tables_on_views()
returns table (sch varchar(100), usr varchar(100), dep_type varchar(32))
return table (select t.name, v.name, 'DEP_VIEW' from tables as t, tables as v, dependencies as dep where t.id = dep.id and v.id = dep.depend_id and dep.depend_type = 5 and v.type = 1);
--View v has a dependency on function f
create function dependencies_views_on_functions()
returns table (sch varchar(100), usr varchar(100), dep_type varchar(32))
return table (select v.name, f.name, 'DEP_FUNC' from functions as f, tables as v, dependencies as dep where v.id = dep.id and f.id = dep.depend_id and dep.depend_type = 7 and v.type = 1);
--View v has a dependency on trigger tri
create function dependencies_views_on_triggers()
returns table (sch varchar(100), usr varchar(100), dep_type varchar(32))
return table (select v.name, tri.name, 'DEP_TRIGGER' from tables as v, triggers as tri, dependencies as dep where dep.id = v.id and dep.depend_id =tri.id and dep.depend_type = 8 and v.type = 1);
CREATE FUNCTION env () RETURNS TABLE( name varchar(1024), value varchar(2048)) EXTERNAL NAME sql.sql_environment;
-- The environment table
create function sys.environment()
	returns table ("name" string, value string)
	external name sql.sql_environment;
create procedure sys.evalalgebra( ra_stmt string, opt bool)
	external name sql."evalAlgebra";
-- fuse two (1-byte) tinyint values into one (2-byte) smallint value
create function fuse(one tinyint, two tinyint)
returns smallint external name udf.fuse;
-- fuse two (2-byte) smallint values into one (4-byte) integer value
create function fuse(one smallint, two smallint)
returns integer external name udf.fuse;
-- fuse two (4-byte) integer values into one (8-byte) bigint value
create function fuse(one integer, two integer)
returns bigint external name udf.fuse;
create function getanchor( theurl url ) returns string 
	external name url."getAnchor";
create function getbasename(theurl url) returns string       
	external name url."getBasename";
create function getcontent(theurl url)   returns string       
	external name url."getContent";
create function getcontext(theurl url)   returns string       
	external name url."getContext";
create function getdomain(theurl url) returns string       
	external name url."getDomain";
create function getextension(theurl url) returns string       
	external name url."getExtension";
create function getfile(theurl url) returns string       
	external name url."getFile";
create function gethost(theurl url)   returns string       
	external name url."getHost";
create function getport(theurl url) returns string       
	external name url."getPort";
create function getprotocol(theurl url) returns string       
	external name url."getProtocol";
create function getquery(theurl url) returns string       
	external name url."getQuery";
create function getroboturl(theurl url) returns string       
	external name url."getRobotURL";
create function getuser(theurl url) returns string       
	external name url."getUser";
-- The contents of this file are subject to the MonetDB Public License
-- Version 1.1 (the "License"); you may not use this file except in
-- compliance with the License. You may obtain a copy of the License at
-- http://www.monetdb.org/Legal/MonetDBLicense
--
-- Software distributed under the License is distributed on an "AS IS"
-- basis, WITHOUT WARRANTY OF ANY KIND, either express or implied. See the
-- License for the specific language governing rights and limitations
-- under the License.
--
-- The Original Code is the MonetDB Database System.
--
-- The Initial Developer of the Original Code is CWI.
-- Portions created by CWI are Copyright (C) 1997-July 2008 CWI.
-- Copyright August 2008-2014 MonetDB B.V.
-- All Rights Reserved.

-- Perform LZ-compression over a specific table;
create procedure gzcompress (s string, t string)
    external name sql.gzcompress;
create procedure gzdecompress (s string, t string)
    external name sql.gzdecompress;
-- Remove the compressed images
create procedure gzexpand (s string, t string)
    external name sql.gzexpand;
-- Truncate the storage for columns with a compressed image
create procedure gztruncate (s string, t string)
    external name sql.gztruncate;
create function sys.heapsize(tpe string, i bigint, w int)
returns bigint
begin
	if  tpe <> 'varchar' and tpe <> 'clob'
	then
		return 0;
	end if;
	return 10240 + i * w;
end;
create function "host" (p inet) returns clob
	external name inet."host";
create function "hostmask" (p inet) returns inet
	external name inet."hostmask";
create filter function "ilike"(val string, pat string, esc string) external name algebra.ilikesubselect;
create function isaurl(theurl url) returns bool
	external name url."isaURL";
create function sys.isauuid(u uuid)
returns uuid external name uuid."isaUUID";
-- The contents of this file are subject to the MonetDB Public License
-- Version 1.1 (the "License"); you may not use this file except in
-- compliance with the License. You may obtain a copy of the License at
-- http://www.monetdb.org/Legal/MonetDBLicense
--
-- Software distributed under the License is distributed on an "AS IS"
-- basis, WITHOUT WARRANTY OF ANY KIND, either express or implied. See the
-- License for the specific language governing rights and limitations
-- under the License.
--
-- The Original Code is the MonetDB Database System.
--
-- The Initial Developer of the Original Code is CWI.
-- Portions created by CWI are Copyright (C) 1997-July 2008 CWI.
-- Copyright August 2008-2014 MonetDB B.V.
-- All Rights Reserved.

create filter function "like"(val string, pat string, esc string) external name algebra.likesubselect;
create function "masklen" (p inet) returns int
	external name inet."masklen";

-- The contents of this file are subject to the MonetDB Public License
-- Version 1.1 (the "License"); you may not use this file except in
-- compliance with the License. You may obtain a copy of the License at
-- http://www.monetdb.org/Legal/MonetDBLicense
--
-- Software distributed under the License is distributed on an "AS IS"
-- basis, WITHOUT WARRANTY OF ANY KIND, either express or implied. See the
-- License for the specific language governing rights and limitations
-- under the License.
--
-- The Original Code is the MonetDB Database System.
--
-- The Initial Developer of the Original Code is CWI.
-- Copyright August 2008-2014 MonetDB B.V.
-- All Rights Reserved.

-- (co) Arjen de Rijke
-- Functions supporting jsonstore

create function sys.md5(v string)
returns string external name clients.md5sum;
create aggregate median(val tinyint) returns tinyint
	external name "aggr"."median";
create aggregate median(val smallint) returns smallint
	external name "aggr"."median";
create aggregate median(val integer) returns integer
	external name "aggr"."median";
create aggregate median(val wrd) returns wrd
	external name "aggr"."median";
create aggregate median(val bigint) returns bigint
	external name "aggr"."median";
create aggregate median(val decimal) returns decimal
 	external name "aggr"."median";
create aggregate median(val real) returns real
	external name "aggr"."median";
create aggregate median(val double) returns double
	external name "aggr"."median";
create aggregate median(val date) returns date
	external name "aggr"."median";
create aggregate median(val time) returns time
	external name "aggr"."median";
create aggregate median(val timestamp) returns timestamp
	external name "aggr"."median";
create function ms_round(num double, prc int, truncat int)
returns double
begin
	if (truncat = 0)
		then return round(num, prc);
		else return ms_trunc(num, prc);
	end if;
end;
create function ms_str(num float, prc int, truncat int)
returns string
begin
        return cast(num as string);
end;
-- The contents of this file are subject to the MonetDB Public License
-- Version 1.1 (the "License"); you may not use this file except in
-- compliance with the License. You may obtain a copy of the License at
-- http://www.monetdb.org/Legal/MonetDBLicense
--
-- Software distributed under the License is distributed on an "AS IS"
-- basis, WITHOUT WARRANTY OF ANY KIND, either express or implied. See the
-- License for the specific language governing rights and limitations
-- under the License.
--
-- The Original Code is the MonetDB Database System.
--
-- The Initial Developer of the Original Code is CWI.
-- Portions created by CWI are Copyright (C) 1997-July 2008 CWI.
-- Copyright August 2008-2014 MonetDB B.V.
-- All Rights Reserved.

create function ms_stuff( s1 varchar(32), st int, len int, s3 varchar(32))
returns varchar(32)
begin
	declare res varchar(32), aux varchar(32);
	declare ofset int;

    if ( st < 0 or st > length(s1))
        then return '';
    end if;

    set ofset = 1;
    set res = substring(s1,ofset,st-1);
    set res = res || s3;
    set ofset = st + len;
    set aux = substring(s1,ofset,length(s1)-ofset+1);
	set res = res || aux;
	return res;
end;
create function ms_trunc(num double, prc int)
returns double
external name sql.ms_trunc;
create function "netmask" (p inet) returns inet
	external name inet."netmask";
create function "network" (p inet) returns inet
	external name inet."network";
create function newurl(protocol string, hostname string, "port" int, file string) 
	returns url       
	external name url."new";
create function newurl(protocol string, hostname string, file string) 
	returns url 
	external name url."new";
-- The contents of this file are subject to the MonetDB Public License
-- Version 1.1 (the "License"); you may not use this file except in
-- compliance with the License. You may obtain a copy of the License at
-- http://www.monetdb.org/Legal/MonetDBLicense
--
-- Software distributed under the License is distributed on an "AS IS"
-- basis, WITHOUT WARRANTY OF ANY KIND, either express or implied. See the
-- License for the specific language governing rights and limitations
-- under the License.
--
-- The Original Code is the MonetDB Database System.
--
-- The Initial Developer of the Original Code is CWI.
-- Portions created by CWI are Copyright (C) 1997-July 2008 CWI.
-- Copyright August 2008-2014 MonetDB B.V.
-- All Rights Reserved.

-- show the optimizer statistics maintained by the SQL frontend
create function sys.optimizer_stats () 
	returns table (rewrite string, count int) 
	external name sql.dump_opt_stats;
-- MONETDB KERNEL SECTION
-- optimizer pipe catalog
create function sys.optimizers () 
	returns table (name string, def string, status string)
	external name sql.optimizers;
-- The contents of this file are subject to the MonetDB Public License
-- Version 1.1 (the "License"); you may not use this file except in
-- compliance with the License. You may obtain a copy of the License at
-- http://www.monetdb.org/Legal/MonetDBLicense
--
-- Software distributed under the License is distributed on an "AS IS"
-- basis, WITHOUT WARRANTY OF ANY KIND, either express or implied. See the
-- License for the specific language governing rights and limitations
-- under the License.
--
-- The Original Code is the MonetDB Database System.
--
-- The Initial Developer of the Original Code is CWI.
-- Portions created by CWI are Copyright (C) 1997-July 2008 CWI.
-- Copyright August 2008-2014 MonetDB B.V.
-- All Rights Reserved.

create function sys.password_hash (username string) 
	returns string 
	external name sql.password;
-- operations to manipulate the state of havoc queries
create procedure sys.pause(tag int)
external name sql.sysmon_pause;
create procedure sys.pause(tag bigint)
external name sql.sysmon_pause;
create aggregate quantile(val tinyint, q double) returns tinyint
 	external name "aggr"."quantile";
create aggregate quantile(val smallint, q double) returns smallint
 	external name "aggr"."quantile";
create aggregate quantile(val integer, q double) returns integer
 	external name "aggr"."quantile";
create aggregate quantile(val wrd, q double) returns wrd
	external name "aggr"."quantile";
create aggregate quantile(val bigint, q double) returns bigint
	external name "aggr"."quantile";
create aggregate quantile(val decimal, q double) returns decimal
 	external name "aggr"."quantile";
create aggregate quantile(val real, q double) returns real
	external name "aggr"."quantile";
create aggregate quantile(val double, q double) returns double
	external name "aggr"."quantile";
create aggregate quantile(val date, q double) returns date
	external name "aggr"."quantile";
create aggregate quantile(val time, q double) returns time
	external name "aggr"."quantile";
create aggregate quantile(val timestamp, q double) returns timestamp
	external name "aggr"."quantile";
-- SQL QUERY CACHE
-- The SQL query cache returns a table with the query plans kept

create function sys.querycache() 
	returns table (query string, count int) 
	external name sql.dump_cache;
-- Trace the SQL input
create procedure sys.querylog(filename string) 
	external name sql.logfile;
-- Each query call is stored in the table calls
-- At regular intervals the query history table should be cleaned.
-- This can be done manually on the SQL console, or be integrated
-- in the keepQuery and keepCall upon need.
-- The parameters are geared at understanding the resource claims
-- They reflect the effect of the total workload mix during execution.
-- The 'cpu' gives the average cpu load percentage over all cores on the 
-- server during execution phase. 
-- increasing cpu load indicates better use of multi-cores.
-- The 'io' indicate IOs during complete query run.
-- The 'space' is the total amount of intermediates created in MB.
-- Reducing the space component improves performance/
-- All timing in usec and all storage in bytes.

create function sys.querylog_calls()
returns table(
	id oid,				 -- references query plan
	"start" timestamp,	-- time the statement was started
	"stop" timestamp,	-- time the statement was completely finished
	arguments string,	-- actual call structure
	tuples wrd,			-- number of tuples in the result set
	run bigint,		-- time spent (in usec)  until the result export
	ship bigint,		-- time spent (in usec)  to ship the result set
	cpu int,  		-- average cpu load percentage during execution
	io int,			-- percentage time waiting for IO to finish 
	space bigint		-- total storage size of intermediates created (in MB)
)
external name sql.querylog_calls;
-- The contents of this file are subject to the MonetDB Public License
-- Version 1.1 (the "License"); you may not use this file except in
-- compliance with the License. You may obtain a copy of the License at
-- http://www.monetdb.org/Legal/MonetDBLicense
--
-- Software distributed under the License is distributed on an "AS IS"
-- basis, WITHOUT WARRANTY OF ANY KIND, either express or implied. See the
-- License for the specific language governing rights and limitations
-- under the License.
--
-- The Original Code is the MonetDB Database System.
--
-- The Initial Developer of the Original Code is CWI.
-- Portions created by CWI are Copyright (C) 1997-July 2008 CWI.
-- Copyright August 2008-2014 MonetDB B.V.
-- All Rights Reserved.

-- QUERY HISTORY
-- The query history mechanism of MonetDB/SQL relies on a few hooks.
-- The most important one is a global system variable which controls
--  monitoring of all sessions. 

create function sys.querylog_catalog()
returns table(
	id oid,
	owner string,
	defined timestamp,
	query string,
	pipe string,
	mal int,			-- size of MAL plan
	optimize bigint 	-- time in usec
)
external name sql.querylog_catalog;
create procedure sys.querylog_disable()
external name sql.querylog_disable;
-- reset history for a particular user
create procedure sys.querylog_empty()
external name sql.querylog_empty;
-- manipulate the query logger
create procedure sys.querylog_enable()
external name sql.querylog_enable;
create procedure sys.querylog_enable(threshold smallint)
external name sql.querylog_enable_threshold;
-- The contents of this file are subject to the MonetDB Public License
-- Version 1.1 (the "License"); you may not use this file except in
-- compliance with the License. You may obtain a copy of the License at
-- http://www.monetdb.org/Legal/MonetDBLicense
--
-- Software distributed under the License is distributed on an "AS IS"
-- basis, WITHOUT WARRANTY OF ANY KIND, either express or implied. See the
-- License for the specific language governing rights and limitations
-- under the License.
--
-- The Original Code is the MonetDB Database System.
--
-- The Initial Developer of the Original Code is CWI.
-- Portions created by CWI are Copyright (C) 1997-July 2008 CWI.
-- Copyright August 2008-2014 MonetDB B.V.
-- All Rights Reserved.

-- System monitoring

-- show status of all active SQL queries.
create function sys.queue()
returns table(
	qtag bigint,
	"user" string,
	started timestamp,
	estimate timestamp,
	progress int,
	status string,
	tag oid,
	query string
)
external name sql.sysmon_queue;
create function radians(d double) 
returns double
	return d*pi()/180;
create procedure sys.resume(tag int)
external name sql.sysmon_resume;
create procedure sys.resume(tag bigint)
external name sql.sysmon_resume;
create procedure reuse(sys string, tab string)
	external name sql.reuse;
-- The contents of this file are subject to the MonetDB Public License
-- Version 1.1 (the "License"); you may not use this file except in
-- compliance with the License. You may obtain a copy of the License at
-- http://www.monetdb.org/Legal/MonetDBLicense
--
-- Software distributed under the License is distributed on an "AS IS"
-- basis, WITHOUT WARRANTY OF ANY KIND, either express or implied. See the
-- License for the specific language governing rights and limitations
-- under the License.
--
-- The Original Code is the MonetDB Database System.
--
-- The Initial Developer of the Original Code is CWI.
-- Portions created by CWI are Copyright (C) 1997-July 2008 CWI.
-- Copyright August 2008-2014 MonetDB B.V.
-- All Rights Reserved.

-- add function signatures to SQL catalog


-- Reverse a string
create function reverse(src string)
returns string external name udf.reverse;
create function sys.sessions()
returns table("user" string, "login" timestamp, "sessiontimeout" bigint, "lastcommand" timestamp, "querytimeout" bigint, "active" bool)
external name sql.sessions;
create function "setmasklen" (p inet, mask int) returns inet
	external name inet."setmasklen";
create procedure sys.setsession("timeout" bigint)
	external name sql.setsession;
-- control the query and session time out 
create procedure sys.settimeout("query" bigint)
	external name sql.settimeout;
create procedure sys.settimeout("query" bigint, "session" bigint)
	external name sql.settimeout;
-- The contents of this file are subject to the MonetDB Public License
-- Version 1.1 (the "License"); you may not use this file except in
-- compliance with the License. You may obtain a copy of the License at
-- http://www.monetdb.org/Legal/MonetDBLicense
--
-- Software distributed under the License is distributed on an "AS IS"
-- basis, WITHOUT WARRANTY OF ANY KIND, either express or implied. See the
-- License for the specific language governing rights and limitations
-- under the License.
--
-- The Original Code is the MonetDB Database System.
--
-- The Initial Developer of the Original Code is CWI.
-- Portions created by CWI are Copyright (C) 1997-July 2008 CWI.
-- Copyright August 2008-2014 MonetDB B.V.
-- All Rights Reserved.

-- Vacuum a relational table should be done with care.
-- For, the oid's are used in join-indices.

-- Vacuum of tables may improve IO performance and disk footprint.
-- The foreign key constraints should be dropped before
-- and re-established after the cluster operation.

create procedure shrink(sys string, tab string)
	external name sql.shrink;
create procedure sys.shutdown(delay tinyint) 
external name sql.shutdown;
create procedure sys.shutdown(delay tinyint, force bool) 
external name sql.shutdown;
create aggregate stddev_pop(val tinyint) returns double
	external name "aggr"."stdevp";
create aggregate stddev_pop(val smallint) returns double
	external name "aggr"."stdevp";
create aggregate stddev_pop(val integer) returns double
	external name "aggr"."stdevp";
create aggregate stddev_pop(val wrd) returns double
	external name "aggr"."stdevp";
create aggregate stddev_pop(val bigint) returns double
	external name "aggr"."stdevp";
create aggregate stddev_pop(val real) returns double
	external name "aggr"."stdevp";
create aggregate stddev_pop(val double) returns double
	external name "aggr"."stdevp";
create aggregate stddev_pop(val date) returns double
	external name "aggr"."stdevp";
create aggregate stddev_pop(val time) returns double
	external name "aggr"."stdevp";
create aggregate stddev_pop(val timestamp) returns double
	external name "aggr"."stdevp";
-- The contents of this file are subject to the MonetDB Public License
-- Version 1.1 (the "License"); you may not use this file except in
-- compliance with the License. You may obtain a copy of the License at
-- http://www.monetdb.org/Legal/MonetDBLicense
--
-- Software distributed under the License is distributed on an "AS IS"
-- basis, WITHOUT WARRANTY OF ANY KIND, either express or implied. See the
-- License for the specific language governing rights and limitations
-- under the License.
--
-- The Original Code is the MonetDB Database System.
--
-- The Initial Developer of the Original Code is CWI.
-- Portions created by CWI are Copyright (C) 1997-July 2008 CWI.
-- Copyright August 2008-2014 MonetDB B.V.
-- All Rights Reserved.

create aggregate stddev_samp(val tinyint) returns double
	external name "aggr"."stdev";
create aggregate stddev_samp(val smallint) returns double
	external name "aggr"."stdev";
create aggregate stddev_samp(val integer) returns double
	external name "aggr"."stdev";
create aggregate stddev_samp(val wrd) returns double
	external name "aggr"."stdev";
create aggregate stddev_samp(val bigint) returns double
	external name "aggr"."stdev";
create aggregate stddev_samp(val real) returns double
	external name "aggr"."stdev";
create aggregate stddev_samp(val double) returns double
	external name "aggr"."stdev";
create aggregate stddev_samp(val date) returns double
	external name "aggr"."stdev";
create aggregate stddev_samp(val time) returns double
	external name "aggr"."stdev";
create aggregate stddev_samp(val timestamp) returns double
	external name "aggr"."stdev";
create procedure sys.stop(tag int)
external name sql.sysmon_stop;
create procedure sys.stop(tag bigint)
external name sql.sysmon_stop;
-- The contents of this file are subject to the MonetDB Public License
-- Version 1.1 (the "License"); you may not use this file except in
-- compliance with the License. You may obtain a copy of the License at
-- http://www.monetdb.org/Legal/MonetDBLicense
--
-- Software distributed under the License is distributed on an "AS IS"
-- basis, WITHOUT WARRANTY OF ANY KIND, either express or implied. See the
-- License for the specific language governing rights and limitations
-- under the License.
--
-- The Original Code is the MonetDB Database System.
--
-- The Initial Developer of the Original Code is CWI.
-- Portions created by CWI are Copyright (C) 1997-July 2008 CWI.
-- Copyright August 2008-2014 MonetDB B.V.
-- All Rights Reserved.


-- Author M.Kersten
-- This script gives the database administrator insight in the actual
-- footprint of the persistent tables and the maximum playground used
-- when indices are introduced upon them.
-- By chancing the storagemodelinput table directly, the footprint for
-- yet to be loaded databases can be assessed.

-- The actual storage footprint of an existing database can be
-- obtained by the table procuding function storage()
-- It represents the actual state of affairs, i.e. storage on disk
-- of columns and foreign key indices, and possible temporary hash indices.
-- For strings we take a sample to determine their average length.

create function sys.storage()
returns table ("schema" string, "table" string, "column" string, "type" string, location string, "count" bigint, typewidth int, columnsize bigint, heapsize bigint, hashes bigint, imprints bigint, sorted boolean)
external name sql.storage;
create function sys.storagemodel()
returns table (
	"schema" string,
	"table" string,
	"column" string,
	"type" string,
	"count"	bigint,
	columnsize bigint,
	heapsize bigint,
	hashes bigint,
	imprints bigint,
	sorted boolean)
begin
	return select i."schema", i."table", i."column", i."type", i."count",
	columnsize(i."type", i.count, i."distinct"),
	heapsize(i."type", i."distinct", i."atomwidth"),
	hashsize(i."reference", i."count"),
	imprintsize(i."count",i."type"),
	i.sorted
	from sys.storagemodelinput i;
end;
-- this table can be adjusted to reflect the anticipated final database size

-- The model input can be derived from the current database using
create procedure sys.storagemodelinit()
begin
	delete from sys.storagemodelinput;

	insert into sys.storagemodelinput
	select x."schema", x."table", x."column", x."type", x.typewidth, x.count, 0, x.typewidth, false, x.sorted from sys.storage() x;

	update sys.storagemodelinput
	set reference = true
	where concat(concat("schema","table"), "column") in (
		select concat( concat("fkschema"."name", "fktable"."name"), "fkkeycol"."name" )
		from	"sys"."keys" as    "fkkey",
				"sys"."objects" as "fkkeycol",
				"sys"."tables" as  "fktable",
				"sys"."schemas" as "fkschema"
		where   "fktable"."id" = "fkkey"."table_id"
			and "fkkey"."id" = "fkkeycol"."id"
			and "fkschema"."id" = "fktable"."schema_id"
			and "fkkey"."rkey" > -1);

	update sys.storagemodelinput
	set "distinct" = "count" -- assume all distinct
	where "type" = 'varchar' or "type"='clob';
end;

-- The contents of this file are subject to the MonetDB Public License
-- Version 1.1 (the "License"); you may not use this file except in
-- compliance with the License. You may obtain a copy of the License at
-- http://www.monetdb.org/Legal/MonetDBLicense
--
-- Software distributed under the License is distributed on an "AS IS"
-- basis, WITHOUT WARRANTY OF ANY KIND, either express or implied. See the
-- License for the specific language governing rights and limitations
-- under the License.
--
-- The Original Code is the MonetDB Database System.
--
-- The Initial Developer of the Original Code is CWI.
-- Portions created by CWI are Copyright (C) 1997-July 2008 CWI.
-- Copyright August 2008-2014 MonetDB B.V.
-- All Rights Reserved.

create function str_to_date(s string, format string) returns date
	external name mtime."str_to_date";
create function "text" (p inet) returns clob
	external name inet."text";
-- The contents of this file are subject to the MonetDB Public License
-- Version 1.1 (the "License"); you may not use this file except in
-- compliance with the License. You may obtain a copy of the License at
-- http://www.monetdb.org/Legal/MonetDBLicense
--
-- Software distributed under the License is distributed on an "AS IS"
-- basis, WITHOUT WARRANTY OF ANY KIND, either express or implied. See the
-- License for the specific language governing rights and limitations
-- under the License.
--
-- The Original Code is the MonetDB Database System.
--
-- The Initial Developer of the Original Code is CWI.
-- Portions created by CWI are Copyright (C) 1997-July 2008 CWI.
-- Copyright August 2008-2014 MonetDB B.V.
-- All Rights Reserved.

-- Provide a simple equivalent for the UNIX times command
-- times 0 ms user 0 ms system 0 ms 0 reads 0 writes

create procedure times()
external name sql.times;
-- The contents of this file are subject to the MonetDB Public License
-- Version 1.1 (the "License"); you may not use this file except in
-- compliance with the License. You may obtain a copy of the License at
-- http://www.monetdb.org/Legal/MonetDBLicense
--
-- Software distributed under the License is distributed on an "AS IS"
-- basis, WITHOUT WARRANTY OF ANY KIND, either express or implied. See the
-- License for the specific language governing rights and limitations
-- under the License.
--
-- The Original Code is the MonetDB Database System.
--
-- The Initial Developer of the Original Code is CWI.
-- Portions created by CWI are Copyright (C) 1997-July 2008 CWI.
-- Copyright August 2008-2014 MonetDB B.V.
-- All Rights Reserved.

-- make the offline tracing table available for inspection
create function sys.tracelog() 
	returns table (
		event integer,		-- event counter
		clk varchar(20), 	-- wallclock, no mtime in kernel
		pc varchar(50), 	-- module.function[nr]
		thread int, 		-- thread identifier
		"user" int, 		-- user identifier
		ticks bigint, 		-- time in microseconds
		reads bigint, 		-- number of blocks read
		writes bigint, 	-- number of blocks written
		rbytes bigint,		-- amount of bytes touched
		wbytes bigint,		-- amount of bytes written
		type string,		-- return types
		stmt string			-- actual statement executed
	)
	external name sql.dump_trace;
-- generate a new uuid
create function sys.uuid()
returns uuid external name uuid."new";
create procedure vacuum(sys string, tab string)
	external name sql.vacuum;
CREATE FUNCTION var() RETURNS TABLE( name varchar(1024)) EXTERNAL NAME sql.sql_variables;
create aggregate var_pop(val tinyint) returns double
	external name "aggr"."variancep";
create aggregate var_pop(val smallint) returns double
	external name "aggr"."variancep";
create aggregate var_pop(val integer) returns double
	external name "aggr"."variancep";
create aggregate var_pop(val wrd) returns double
	external name "aggr"."variancep";
create aggregate var_pop(val bigint) returns double
	external name "aggr"."variancep";
create aggregate var_pop(val real) returns double
	external name "aggr"."variancep";
create aggregate var_pop(val double) returns double
	external name "aggr"."variancep";
create aggregate var_pop(val date) returns double
	external name "aggr"."variancep";
create aggregate var_pop(val time) returns double
	external name "aggr"."variancep";
create aggregate var_pop(val timestamp) returns double
	external name "aggr"."variancep";
create aggregate var_samp(val tinyint) returns double
	external name "aggr"."variance";
create aggregate var_samp(val smallint) returns double
	external name "aggr"."variance";
create aggregate var_samp(val integer) returns double
	external name "aggr"."variance";
create aggregate var_samp(val wrd) returns double
	external name "aggr"."variance";
create aggregate var_samp(val bigint) returns double
	external name "aggr"."variance";
create aggregate var_samp(val real) returns double
	external name "aggr"."variance";
create aggregate var_samp(val double) returns double
	external name "aggr"."variance";
create aggregate var_samp(val date) returns double
	external name "aggr"."variance";
create aggregate var_samp(val time) returns double
	external name "aggr"."variance";
create aggregate var_samp(val timestamp) returns double
	external name "aggr"."variance";
create function zorder_decode_x(z oid) returns integer
    external name zorder.decode_x;
create function zorder_decode_y(z oid) returns integer
    external name zorder.decode_y;
-- The contents of this file are subject to the MonetDB Public License
-- Version 1.1 (the "License"); you may not use this file except in
-- compliance with the License. You may obtain a copy of the License at
-- http://www.monetdb.org/Legal/MonetDBLicense
--
-- Software distributed under the License is distributed on an "AS IS"
-- basis, WITHOUT WARRANTY OF ANY KIND, either express or implied. See the
-- License for the specific language governing rights and limitations
-- under the License.
--
-- The Original Code is the MonetDB Database System.
--
-- The Initial Developer of the Original Code is CWI.
-- Portions created by CWI are Copyright (C) 1997-July 2008 CWI.
-- Copyright August 2008-2014 MonetDB B.V.
-- All Rights Reserved.

create function zorder_encode(x integer, y integer) returns oid
    external name zorder.encode;
START TRANSACTION;
CREATE TABLE "sys"."_columns" (
	"id"          INTEGER,
	"name"        VARCHAR(1024),
	"type"        VARCHAR(1024),
	"type_digits" INTEGER,
	"type_scale"  INTEGER,
	"table_id"    INTEGER,
	"default"     VARCHAR(2048),
	"null"        BOOLEAN,
	"number"      INTEGER,
	"storage"     VARCHAR(2048)
);
COPY 286 RECORDS INTO "sys"."_columns" FROM stdin USING DELIMITERS '\t','\n','"';
2002	"id"	"int"	32	0	2001	NULL	true	0	NULL
2003	"name"	"varchar"	1024	0	2001	NULL	true	1	NULL
2004	"authorization"	"int"	32	0	2001	NULL	true	2	NULL
2005	"owner"	"int"	32	0	2001	NULL	true	3	NULL
2006	"system"	"boolean"	1	0	2001	NULL	true	4	NULL
2008	"id"	"int"	32	0	2007	NULL	true	0	NULL
2009	"systemname"	"varchar"	256	0	2007	NULL	true	1	NULL
2010	"sqlname"	"varchar"	1024	0	2007	NULL	true	2	NULL
2011	"digits"	"int"	32	0	2007	NULL	true	3	NULL
2012	"scale"	"int"	32	0	2007	NULL	true	4	NULL
2013	"radix"	"int"	32	0	2007	NULL	true	5	NULL
2014	"eclass"	"int"	32	0	2007	NULL	true	6	NULL
2015	"schema_id"	"int"	32	0	2007	NULL	true	7	NULL
2017	"id"	"int"	32	0	2016	NULL	true	0	NULL
2018	"name"	"varchar"	256	0	2016	NULL	true	1	NULL
2019	"func"	"varchar"	8196	0	2016	NULL	true	2	NULL
2020	"mod"	"varchar"	8196	0	2016	NULL	true	3	NULL
2021	"sql"	"boolean"	1	0	2016	NULL	true	4	NULL
2022	"type"	"int"	32	0	2016	NULL	true	5	NULL
2023	"side_effect"	"boolean"	1	0	2016	NULL	true	6	NULL
2024	"varres"	"boolean"	1	0	2016	NULL	true	7	NULL
2025	"vararg"	"boolean"	1	0	2016	NULL	true	8	NULL
2026	"schema_id"	"int"	32	0	2016	NULL	true	9	NULL
2028	"id"	"int"	32	0	2027	NULL	true	0	NULL
2029	"func_id"	"int"	32	0	2027	NULL	true	1	NULL
2030	"name"	"varchar"	256	0	2027	NULL	true	2	NULL
2031	"type"	"varchar"	1024	0	2027	NULL	true	3	NULL
2032	"type_digits"	"int"	32	0	2027	NULL	true	4	NULL
2033	"type_scale"	"int"	32	0	2027	NULL	true	5	NULL
2034	"inout"	"tinyint"	8	0	2027	NULL	true	6	NULL
2035	"number"	"int"	32	0	2027	NULL	true	7	NULL
2037	"id"	"int"	32	0	2036	NULL	true	0	NULL
2038	"schema_id"	"int"	32	0	2036	NULL	true	1	NULL
2039	"name"	"varchar"	256	0	2036	NULL	true	2	NULL
2040	"start"	"bigint"	64	0	2036	NULL	true	3	NULL
2041	"minvalue"	"bigint"	64	0	2036	NULL	true	4	NULL
2042	"maxvalue"	"bigint"	64	0	2036	NULL	true	5	NULL
2043	"increment"	"bigint"	64	0	2036	NULL	true	6	NULL
2044	"cacheinc"	"bigint"	64	0	2036	NULL	true	7	NULL
2045	"cycle"	"boolean"	1	0	2036	NULL	true	8	NULL
2047	"id"	"int"	32	0	2046	NULL	true	0	NULL
2048	"depend_id"	"int"	32	0	2046	NULL	true	1	NULL
2049	"depend_type"	"smallint"	16	0	2046	NULL	true	2	NULL
2051	"id"	"int"	32	0	2050	NULL	true	0	NULL
2052	"server"	"char"	1024	0	2050	NULL	true	1	NULL
2053	"port"	"int"	32	0	2050	NULL	true	2	NULL
2054	"db"	"char"	64	0	2050	NULL	true	3	NULL
2055	"db_alias"	"char"	1024	0	2050	NULL	true	4	NULL
2056	"user"	"char"	1024	0	2050	NULL	true	5	NULL
2057	"password"	"char"	1024	0	2050	NULL	true	6	NULL
2058	"language"	"char"	1024	0	2050	NULL	true	7	NULL
2060	"id"	"int"	32	0	2059	NULL	true	0	NULL
2061	"name"	"varchar"	1024	0	2059	NULL	true	1	NULL
2062	"schema_id"	"int"	32	0	2059	NULL	true	2	NULL
2063	"query"	"varchar"	2048	0	2059	NULL	true	3	NULL
2064	"type"	"smallint"	16	0	2059	NULL	true	4	NULL
2065	"system"	"boolean"	1	0	2059	NULL	true	5	NULL
2066	"commit_action"	"smallint"	16	0	2059	NULL	true	6	NULL
2067	"readonly"	"boolean"	1	0	2059	NULL	true	7	NULL
2069	"id"	"int"	32	0	2068	NULL	true	0	NULL
2070	"name"	"varchar"	1024	0	2068	NULL	true	1	NULL
2071	"type"	"varchar"	1024	0	2068	NULL	true	2	NULL
2072	"type_digits"	"int"	32	0	2068	NULL	true	3	NULL
2073	"type_scale"	"int"	32	0	2068	NULL	true	4	NULL
2074	"table_id"	"int"	32	0	2068	NULL	true	5	NULL
2075	"default"	"varchar"	2048	0	2068	NULL	true	6	NULL
2076	"null"	"boolean"	1	0	2068	NULL	true	7	NULL
2077	"number"	"int"	32	0	2068	NULL	true	8	NULL
2078	"storage"	"varchar"	2048	0	2068	NULL	true	9	NULL
2080	"id"	"int"	32	0	2079	NULL	true	0	NULL
2081	"table_id"	"int"	32	0	2079	NULL	true	1	NULL
2082	"type"	"int"	32	0	2079	NULL	true	2	NULL
2083	"name"	"varchar"	1024	0	2079	NULL	true	3	NULL
2084	"rkey"	"int"	32	0	2079	NULL	true	4	NULL
2085	"action"	"int"	32	0	2079	NULL	true	5	NULL
2087	"id"	"int"	32	0	2086	NULL	true	0	NULL
2088	"table_id"	"int"	32	0	2086	NULL	true	1	NULL
2089	"type"	"int"	32	0	2086	NULL	true	2	NULL
2090	"name"	"varchar"	1024	0	2086	NULL	true	3	NULL
2092	"id"	"int"	32	0	2091	NULL	true	0	NULL
2093	"name"	"varchar"	1024	0	2091	NULL	true	1	NULL
2094	"table_id"	"int"	32	0	2091	NULL	true	2	NULL
2095	"time"	"smallint"	16	0	2091	NULL	true	3	NULL
2096	"orientation"	"smallint"	16	0	2091	NULL	true	4	NULL
2097	"event"	"smallint"	16	0	2091	NULL	true	5	NULL
2098	"old_name"	"varchar"	1024	0	2091	NULL	true	6	NULL
2099	"new_name"	"varchar"	1024	0	2091	NULL	true	7	NULL
2100	"condition"	"varchar"	2048	0	2091	NULL	true	8	NULL
2101	"statement"	"varchar"	2048	0	2091	NULL	true	9	NULL
2103	"id"	"int"	32	0	2102	NULL	true	0	NULL
2104	"name"	"varchar"	1024	0	2102	NULL	true	1	NULL
2105	"nr"	"int"	32	0	2102	NULL	true	2	NULL
2108	"id"	"int"	32	0	2107	NULL	true	0	NULL
2109	"name"	"varchar"	1024	0	2107	NULL	true	1	NULL
2110	"schema_id"	"int"	32	0	2107	NULL	true	2	NULL
2111	"query"	"varchar"	2048	0	2107	NULL	true	3	NULL
2112	"type"	"smallint"	16	0	2107	NULL	true	4	NULL
2113	"system"	"boolean"	1	0	2107	NULL	true	5	NULL
2114	"commit_action"	"smallint"	16	0	2107	NULL	true	6	NULL
2115	"readonly"	"boolean"	1	0	2107	NULL	true	7	NULL
2117	"id"	"int"	32	0	2116	NULL	true	0	NULL
2118	"name"	"varchar"	1024	0	2116	NULL	true	1	NULL
2119	"type"	"varchar"	1024	0	2116	NULL	true	2	NULL
2120	"type_digits"	"int"	32	0	2116	NULL	true	3	NULL
2121	"type_scale"	"int"	32	0	2116	NULL	true	4	NULL
2122	"table_id"	"int"	32	0	2116	NULL	true	5	NULL
2123	"default"	"varchar"	2048	0	2116	NULL	true	6	NULL
2124	"null"	"boolean"	1	0	2116	NULL	true	7	NULL
2125	"number"	"int"	32	0	2116	NULL	true	8	NULL
2126	"storage"	"varchar"	2048	0	2116	NULL	true	9	NULL
2128	"id"	"int"	32	0	2127	NULL	true	0	NULL
2129	"table_id"	"int"	32	0	2127	NULL	true	1	NULL
2130	"type"	"int"	32	0	2127	NULL	true	2	NULL
2131	"name"	"varchar"	1024	0	2127	NULL	true	3	NULL
2132	"rkey"	"int"	32	0	2127	NULL	true	4	NULL
2133	"action"	"int"	32	0	2127	NULL	true	5	NULL
2135	"id"	"int"	32	0	2134	NULL	true	0	NULL
2136	"table_id"	"int"	32	0	2134	NULL	true	1	NULL
2137	"type"	"int"	32	0	2134	NULL	true	2	NULL
2138	"name"	"varchar"	1024	0	2134	NULL	true	3	NULL
2140	"id"	"int"	32	0	2139	NULL	true	0	NULL
2141	"name"	"varchar"	1024	0	2139	NULL	true	1	NULL
2142	"table_id"	"int"	32	0	2139	NULL	true	2	NULL
2143	"time"	"smallint"	16	0	2139	NULL	true	3	NULL
2144	"orientation"	"smallint"	16	0	2139	NULL	true	4	NULL
2145	"event"	"smallint"	16	0	2139	NULL	true	5	NULL
2146	"old_name"	"varchar"	1024	0	2139	NULL	true	6	NULL
2147	"new_name"	"varchar"	1024	0	2139	NULL	true	7	NULL
2148	"condition"	"varchar"	2048	0	2139	NULL	true	8	NULL
2149	"statement"	"varchar"	2048	0	2139	NULL	true	9	NULL
2151	"id"	"int"	32	0	2150	NULL	true	0	NULL
2152	"name"	"varchar"	1024	0	2150	NULL	true	1	NULL
2153	"nr"	"int"	32	0	2150	NULL	true	2	NULL
5082	"id"	"int"	32	0	5081	NULL	true	0	NULL
5083	"name"	"varchar"	1024	0	5081	NULL	true	1	NULL
5084	"schema_id"	"int"	32	0	5081	NULL	true	2	NULL
5085	"query"	"varchar"	2048	0	5081	NULL	true	3	NULL
5086	"type"	"smallint"	16	0	5081	NULL	true	4	NULL
5087	"system"	"boolean"	1	0	5081	NULL	true	5	NULL
5088	"commit_action"	"smallint"	16	0	5081	NULL	true	6	NULL
5089	"readonly"	"boolean"	1	0	5081	NULL	true	7	NULL
5090	"temporary"	"smallint"	16	0	5081	NULL	true	8	NULL
5092	"id"	"int"	32	0	5091	NULL	true	0	NULL
5093	"name"	"varchar"	1024	0	5091	NULL	true	1	NULL
5094	"type"	"varchar"	1024	0	5091	NULL	true	2	NULL
5095	"type_digits"	"int"	32	0	5091	NULL	true	3	NULL
5096	"type_scale"	"int"	32	0	5091	NULL	true	4	NULL
5097	"table_id"	"int"	32	0	5091	NULL	true	5	NULL
5098	"default"	"varchar"	2048	0	5091	NULL	true	6	NULL
5099	"null"	"boolean"	1	0	5091	NULL	true	7	NULL
5100	"number"	"int"	32	0	5091	NULL	true	8	NULL
5101	"storage"	"varchar"	2048	0	5091	NULL	true	9	NULL
5108	"name"	"varchar"	1024	0	5107	NULL	true	0	NULL
5109	"fullname"	"varchar"	2048	0	5107	NULL	true	1	NULL
5110	"default_schema"	"int"	9	0	5107	NULL	true	2	NULL
5114	"name"	"varchar"	1024	0	5113	NULL	true	0	NULL
5115	"fullname"	"varchar"	2024	0	5113	NULL	true	1	NULL
5116	"default_schema"	"int"	9	0	5113	NULL	true	2	NULL
5118	"login_id"	"int"	32	0	5117	NULL	true	0	NULL
5119	"role_id"	"int"	32	0	5117	NULL	true	1	NULL
5121	"id"	"int"	32	0	5120	NULL	true	0	NULL
5122	"name"	"varchar"	1024	0	5120	NULL	true	1	NULL
5123	"grantor"	"int"	32	0	5120	NULL	true	2	NULL
5125	"obj_id"	"int"	32	0	5124	NULL	true	0	NULL
5126	"auth_id"	"int"	32	0	5124	NULL	true	1	NULL
5127	"privileges"	"int"	32	0	5124	NULL	true	2	NULL
5128	"grantor"	"int"	32	0	5124	NULL	true	3	NULL
5129	"grantable"	"int"	32	0	5124	NULL	true	4	NULL
5290	"id"	"oid"	63	0	5297	NULL	true	0	NULL
5291	"owner"	"clob"	0	0	5297	NULL	true	1	NULL
5292	"defined"	"timestamp"	7	0	5297	NULL	true	2	NULL
5293	"query"	"clob"	0	0	5297	NULL	true	3	NULL
5294	"pipe"	"clob"	0	0	5297	NULL	true	4	NULL
5295	"mal"	"int"	32	0	5297	NULL	true	5	NULL
5296	"optimize"	"bigint"	64	0	5297	NULL	true	6	NULL
5299	"id"	"oid"	63	0	5309	NULL	true	0	NULL
5300	"start"	"timestamp"	7	0	5309	NULL	true	1	NULL
5301	"stop"	"timestamp"	7	0	5309	NULL	true	2	NULL
5302	"arguments"	"clob"	0	0	5309	NULL	true	3	NULL
5303	"tuples"	"wrd"	64	0	5309	NULL	true	4	NULL
5304	"run"	"bigint"	64	0	5309	NULL	true	5	NULL
5305	"ship"	"bigint"	64	0	5309	NULL	true	6	NULL
5306	"cpu"	"int"	32	0	5309	NULL	true	7	NULL
5307	"io"	"int"	32	0	5309	NULL	true	8	NULL
5308	"space"	"bigint"	64	0	5309	NULL	true	9	NULL
5311	"id"	"oid"	63	0	5327	NULL	true	0	NULL
5312	"owner"	"clob"	0	0	5327	NULL	true	1	NULL
5313	"defined"	"timestamp"	7	0	5327	NULL	true	2	NULL
5314	"query"	"clob"	0	0	5327	NULL	true	3	NULL
5315	"pipe"	"clob"	0	0	5327	NULL	true	4	NULL
5316	"mal"	"int"	32	0	5327	NULL	true	5	NULL
5317	"optimize"	"bigint"	64	0	5327	NULL	true	6	NULL
5318	"start"	"timestamp"	7	0	5327	NULL	true	7	NULL
5319	"stop"	"timestamp"	7	0	5327	NULL	true	8	NULL
5320	"arguments"	"clob"	0	0	5327	NULL	true	9	NULL
5321	"tuples"	"wrd"	64	0	5327	NULL	true	10	NULL
5322	"run"	"bigint"	64	0	5327	NULL	true	11	NULL
5323	"ship"	"bigint"	64	0	5327	NULL	true	12	NULL
5324	"cpu"	"int"	32	0	5327	NULL	true	13	NULL
5325	"space"	"bigint"	64	0	5327	NULL	true	14	NULL
5326	"io"	"int"	32	0	5327	NULL	true	15	NULL
5352	"event"	"int"	32	0	5364	NULL	true	0	NULL
5353	"clk"	"varchar"	20	0	5364	NULL	true	1	NULL
5354	"pc"	"varchar"	50	0	5364	NULL	true	2	NULL
5355	"thread"	"int"	32	0	5364	NULL	true	3	NULL
5356	"user"	"int"	32	0	5364	NULL	true	4	NULL
5357	"ticks"	"bigint"	64	0	5364	NULL	true	5	NULL
5358	"reads"	"bigint"	64	0	5364	NULL	true	6	NULL
5359	"writes"	"bigint"	64	0	5364	NULL	true	7	NULL
5360	"rbytes"	"bigint"	64	0	5364	NULL	true	8	NULL
5361	"wbytes"	"bigint"	64	0	5364	NULL	true	9	NULL
5362	"type"	"clob"	0	0	5364	NULL	true	10	NULL
5363	"stmt"	"clob"	0	0	5364	NULL	true	11	NULL
5499	"user"	"clob"	0	0	5505	NULL	true	0	NULL
5500	"login"	"timestamp"	7	0	5505	NULL	true	1	NULL
5501	"sessiontimeout"	"bigint"	64	0	5505	NULL	true	2	NULL
5502	"lastcommand"	"timestamp"	7	0	5505	NULL	true	3	NULL
5503	"querytimeout"	"bigint"	64	0	5505	NULL	true	4	NULL
5504	"active"	"boolean"	1	0	5505	NULL	true	5	NULL
5582	"name"	"clob"	0	0	5585	NULL	true	0	NULL
5583	"def"	"clob"	0	0	5585	NULL	true	1	NULL
5584	"status"	"clob"	0	0	5585	NULL	true	2	NULL
5591	"name"	"clob"	0	0	5593	NULL	true	0	NULL
5592	"value"	"clob"	0	0	5593	NULL	true	1	NULL
5623	"qtag"	"bigint"	64	0	5631	NULL	true	0	NULL
5624	"user"	"clob"	0	0	5631	NULL	true	1	NULL
5625	"started"	"timestamp"	7	0	5631	NULL	true	2	NULL
5626	"estimate"	"timestamp"	7	0	5631	NULL	true	3	NULL
5627	"progress"	"int"	32	0	5631	NULL	true	4	NULL
5628	"status"	"clob"	0	0	5631	NULL	true	5	NULL
5629	"tag"	"oid"	63	0	5631	NULL	true	6	NULL
5630	"query"	"clob"	0	0	5631	NULL	true	7	NULL
6046	"schema"	"clob"	0	0	6058	NULL	true	0	NULL
6047	"table"	"clob"	0	0	6058	NULL	true	1	NULL
6048	"column"	"clob"	0	0	6058	NULL	true	2	NULL
6049	"type"	"clob"	0	0	6058	NULL	true	3	NULL
6050	"location"	"clob"	0	0	6058	NULL	true	4	NULL
6051	"count"	"bigint"	64	0	6058	NULL	true	5	NULL
6052	"typewidth"	"int"	32	0	6058	NULL	true	6	NULL
6053	"columnsize"	"bigint"	64	0	6058	NULL	true	7	NULL
6054	"heapsize"	"bigint"	64	0	6058	NULL	true	8	NULL
6055	"hashes"	"bigint"	64	0	6058	NULL	true	9	NULL
6056	"imprints"	"bigint"	64	0	6058	NULL	true	10	NULL
6057	"sorted"	"boolean"	1	0	6058	NULL	true	11	NULL
6060	"schema"	"clob"	0	0	6070	NULL	true	0	NULL
6061	"table"	"clob"	0	0	6070	NULL	true	1	NULL
6062	"column"	"clob"	0	0	6070	NULL	true	2	NULL
6063	"type"	"clob"	0	0	6070	NULL	true	3	NULL
6064	"typewidth"	"int"	32	0	6070	NULL	true	4	NULL
6065	"count"	"bigint"	64	0	6070	NULL	true	5	NULL
6066	"distinct"	"bigint"	64	0	6070	NULL	true	6	NULL
6067	"atomwidth"	"int"	32	0	6070	NULL	true	7	NULL
6068	"reference"	"boolean"	1	0	6070	NULL	true	8	NULL
6069	"sorted"	"boolean"	1	0	6070	NULL	true	9	NULL
6108	"schema"	"clob"	0	0	6118	NULL	true	0	NULL
6109	"table"	"clob"	0	0	6118	NULL	true	1	NULL
6110	"column"	"clob"	0	0	6118	NULL	true	2	NULL
6111	"type"	"clob"	0	0	6118	NULL	true	3	NULL
6112	"count"	"bigint"	64	0	6118	NULL	true	4	NULL
6113	"columnsize"	"bigint"	64	0	6118	NULL	true	5	NULL
6114	"heapsize"	"bigint"	64	0	6118	NULL	true	6	NULL
6115	"hashes"	"bigint"	64	0	6118	NULL	true	7	NULL
6116	"imprints"	"bigint"	64	0	6118	NULL	true	8	NULL
6117	"sorted"	"boolean"	1	0	6118	NULL	true	9	NULL
6120	"schema"	"clob"	0	0	6128	NULL	true	0	NULL
6121	"table"	"clob"	0	0	6128	NULL	true	1	NULL
6122	"count"	"bigint"	64	0	6128	NULL	true	2	NULL
6123	"columnsize"	"bigint"	64	0	6128	NULL	true	3	NULL
6124	"heapsize"	"bigint"	64	0	6128	NULL	true	4	NULL
6125	"hashes"	"bigint"	64	0	6128	NULL	true	5	NULL
6126	"imprints"	"bigint"	64	0	6128	NULL	true	6	NULL
6127	"auxillary"	"bigint"	53	0	6128	NULL	true	7	NULL
6130	"schema"	"clob"	0	0	6143	NULL	true	0	NULL
6131	"table"	"clob"	0	0	6143	NULL	true	1	NULL
6132	"column"	"clob"	0	0	6143	NULL	true	2	NULL
6133	"type"	"clob"	0	0	6143	NULL	true	3	NULL
6134	"width"	"int"	32	0	6143	NULL	true	4	NULL
6135	"stamp"	"timestamp"	7	0	6143	NULL	true	5	NULL
6136	"sample"	"bigint"	64	0	6143	NULL	true	6	NULL
6137	"count"	"bigint"	64	0	6143	NULL	true	7	NULL
6138	"unique"	"bigint"	64	0	6143	NULL	true	8	NULL
6139	"nils"	"bigint"	64	0	6143	NULL	true	9	NULL
6140	"minval"	"clob"	0	0	6143	NULL	true	10	NULL
6141	"maxval"	"clob"	0	0	6143	NULL	true	11	NULL
6142	"sorted"	"boolean"	1	0	6143	NULL	true	12	NULL
6196	"function_id"	"int"	32	0	6197	NULL	true	0	NULL
COMMIT;
START TRANSACTION;
CREATE TABLE "sys"."_tables" (
	"id"            INTEGER,
	"name"          VARCHAR(1024),
	"schema_id"     INTEGER,
	"query"         VARCHAR(2048),
	"type"          SMALLINT,
	"system"        BOOLEAN,
	"commit_action" SMALLINT,
	"readonly"      BOOLEAN
);
COPY 40 RECORDS INTO "sys"."_tables" FROM stdin USING DELIMITERS '\t','\n','"';
2001	"schemas"	2000	NULL	0	true	0	false
2007	"types"	2000	NULL	0	true	0	false
2016	"functions"	2000	NULL	0	true	0	false
2027	"args"	2000	NULL	0	true	0	false
2036	"sequences"	2000	NULL	0	true	0	false
2046	"dependencies"	2000	NULL	0	true	0	false
2050	"connections"	2000	NULL	0	true	0	false
2059	"_tables"	2000	NULL	0	true	0	false
2068	"_columns"	2000	NULL	0	true	0	false
2079	"keys"	2000	NULL	0	true	0	false
2086	"idxs"	2000	NULL	0	true	0	false
2091	"triggers"	2000	NULL	0	true	0	false
2102	"objects"	2000	NULL	0	true	0	false
2107	"_tables"	2106	NULL	0	true	2	false
2116	"_columns"	2106	NULL	0	true	2	false
2127	"keys"	2106	NULL	0	true	2	false
2134	"idxs"	2106	NULL	0	true	2	false
2139	"triggers"	2106	NULL	0	true	2	false
2150	"objects"	2106	NULL	0	true	2	false
5081	"tables"	2000	"SELECT * FROM (SELECT p.*, 0 AS \"temporary\" FROM \"sys\".\"_tables\" AS p UNION ALL SELECT t.*, 1 AS \"temporary\" FROM \"tmp\".\"_tables\" AS t) AS tables where tables.type <> 2;"	1	true	0	false
5091	"columns"	2000	"SELECT * FROM (SELECT p.* FROM \"sys\".\"_columns\" AS p UNION ALL SELECT t.* FROM \"tmp\".\"_columns\" AS t) AS columns;"	1	true	0	false
5107	"db_user_info"	2000	NULL	0	true	0	false
5113	"users"	2000	"SELECT u.\"name\" AS \"name\", ui.\"fullname\", ui.\"default_schema\" FROM db_users() AS u LEFT JOIN \"sys\".\"db_user_info\" AS ui ON u.\"name\" = ui.\"name\" ;"	1	true	0	false
5117	"user_role"	2000	NULL	0	true	0	false
5120	"auths"	2000	NULL	0	true	0	false
5124	"privileges"	2000	NULL	0	true	0	false
5297	"querylog_catalog"	2000	"-- create table views for convenience\ncreate view sys.querylog_catalog as select * from sys.querylog_catalog();"	1	true	0	false
5309	"querylog_calls"	2000	"create view sys.querylog_calls as select * from sys.querylog_calls();"	1	true	0	false
5327	"querylog_history"	2000	"create view sys.querylog_history as\nselect qd.*, ql.\"start\",ql.\"stop\", ql.arguments, ql.tuples, ql.run, ql.ship, ql.cpu, ql.space, ql.io \nfrom sys.querylog_catalog() qd, sys.querylog_calls() ql\nwhere qd.id = ql.id and qd.owner = user;"	1	true	0	false
5364	"tracelog"	2000	"create view sys.tracelog as select * from sys.tracelog();"	1	true	0	false
5505	"sessions"	2000	"create view sys.sessions as select * from sys.sessions();"	1	true	0	false
5585	"optimizers"	2000	"create view sys.optimizers as select * from sys.optimizers();"	1	true	0	false
5593	"environment"	2000	"create view sys.environment as select * from sys.environment();"	1	true	0	false
5631	"queue"	2000	"create view sys.queue as select * from sys.queue();"	1	true	0	false
6058	"storage"	2000	"create view sys.storage as select * from sys.storage();"	1	true	0	false
6070	"storagemodelinput"	2000	NULL	0	true	0	false
6118	"storagemodel"	2000	"create view sys.storagemodel as select * from sys.storagemodel();"	1	true	0	false
6128	"tablestoragemodel"	2000	"-- A summary of the table storage requirement is is available as a table view.\n-- The auxillary column denotes the maximum space if all non-sorted columns\n-- would be augmented with a hash (rare situation)\ncreate view sys.tablestoragemodel\nas select \"schema\",\"table\",max(count) as \"count\",\n\tsum(columnsize) as columnsize,\n\tsum(heapsize) as heapsize,\n\tsum(hashes) as hashes,\n\tsum(imprints) as imprints,\n\tsum(case when sorted = false then 8 * count else 0 end) as auxillary\nfrom sys.storagemodel() group by \"schema\",\"table\";"	1	true	0	false
6143	"statistics"	2000	NULL	0	true	0	false
6197	"systemfunctions"	2000	NULL	0	true	0	false
COMMIT;
START TRANSACTION;
CREATE TABLE "sys"."args" (
	"id"          INTEGER,
	"func_id"     INTEGER,
	"name"        VARCHAR(256),
	"type"        VARCHAR(1024),
	"type_digits" INTEGER,
	"type_scale"  INTEGER,
	"inout"       TINYINT,
	"number"      INTEGER
);
COPY 3443 RECORDS INTO "sys"."args" FROM stdin USING DELIMITERS '\t','\n','"';
2155	28	"res_0"	"oid"	63	0	0	0
2156	28	"arg_1"	"wrd"	64	0	1	1
2157	29	"res_0"	"oid"	63	0	0	0
2158	29	"arg_1"	"oid"	63	0	1	1
2159	30	"res_0"	"wrd"	64	0	0	0
2160	30	"arg_1"	"any"	0	0	1	1
2161	31	"res_0"	"wrd"	64	0	0	0
2162	31	"arg_1"	"wrd"	64	0	1	1
2163	31	"arg_2"	"int"	32	0	1	2
2164	31	"arg_3"	"any"	0	0	1	3
2165	32	"res_0"	"boolean"	1	0	0	0
2166	32	"arg_1"	"any"	0	0	1	1
2167	32	"arg_2"	"any"	0	0	1	2
2168	33	"res_0"	"boolean"	1	0	0	0
2169	33	"arg_1"	"any"	0	0	1	1
2170	33	"arg_2"	"any"	0	0	1	2
2171	34	"res_0"	"boolean"	1	0	0	0
2172	34	"arg_1"	"any"	0	0	1	1
2173	35	"res_0"	"boolean"	1	0	0	0
2174	35	"arg_1"	"any"	0	0	1	1
2175	35	"arg_2"	"any"	0	0	1	2
2176	36	"res_0"	"boolean"	1	0	0	0
2177	36	"arg_1"	"any"	0	0	1	1
2178	36	"arg_2"	"any"	0	0	1	2
2179	37	"res_0"	"boolean"	1	0	0	0
2180	37	"arg_1"	"any"	0	0	1	1
2181	37	"arg_2"	"any"	0	0	1	2
2182	38	"res_0"	"boolean"	1	0	0	0
2183	38	"arg_1"	"any"	0	0	1	1
2184	38	"arg_2"	"any"	0	0	1	2
2185	42	"res_0"	"boolean"	1	0	0	0
2186	42	"arg_1"	"any"	0	0	1	1
2187	42	"arg_2"	"any"	0	0	1	2
2188	43	"res_0"	"oid"	63	0	0	0
2189	43	"arg_1"	"any"	0	0	1	1
2190	44	"res_0"	"int"	32	0	0	0
2191	44	"arg_1"	"any"	0	0	1	1
2192	45	"res_0"	"oid"	63	0	0	0
2193	45	"arg_1"	"any"	0	0	1	1
2194	45	"arg_2"	"varchar"	0	0	1	2
2195	45	"arg_3"	"varchar"	0	0	1	3
2196	48	"res_0"	"any"	0	0	0	0
2197	48	"arg_1"	"any"	0	0	1	1
2198	48	"arg_2"	"any"	0	0	1	2
2199	49	"res_0"	"any"	0	0	0	0
2200	49	"arg_1"	"any"	0	0	1	1
2201	49	"arg_2"	"any"	0	0	1	2
2202	50	"res_0"	"any"	0	0	0	0
2203	50	"arg_1"	"boolean"	1	0	1	1
2204	50	"arg_2"	"any"	0	0	1	2
2205	50	"arg_3"	"any"	0	0	1	3
2206	68	"res_0"	"tinyint"	8	0	0	0
2207	68	"arg_1"	"tinyint"	8	0	1	1
2208	68	"arg_2"	"tinyint"	8	0	1	2
2209	69	"res_0"	"smallint"	16	0	0	0
2210	69	"arg_1"	"smallint"	16	0	1	1
2211	69	"arg_2"	"smallint"	16	0	1	2
2212	70	"res_0"	"int"	32	0	0	0
2213	70	"arg_1"	"int"	32	0	1	1
2214	70	"arg_2"	"int"	32	0	1	2
2215	71	"res_0"	"bigint"	64	0	0	0
2216	71	"arg_1"	"bigint"	64	0	1	1
2217	71	"arg_2"	"bigint"	64	0	1	2
2218	72	"res_0"	"oid"	63	0	0	0
2219	72	"arg_1"	"oid"	63	0	1	1
2220	72	"arg_2"	"oid"	63	0	1	2
2221	73	"res_0"	"wrd"	64	0	0	0
2222	73	"arg_1"	"wrd"	64	0	1	1
2223	73	"arg_2"	"wrd"	64	0	1	2
2224	74	"res_0"	"decimal"	2	0	0	0
2225	74	"arg_1"	"decimal"	2	0	1	1
2226	74	"arg_2"	"decimal"	2	0	1	2
2227	75	"res_0"	"decimal"	4	0	0	0
2228	75	"arg_1"	"decimal"	4	0	1	1
2229	75	"arg_2"	"decimal"	4	0	1	2
2230	76	"res_0"	"decimal"	9	0	0	0
2231	76	"arg_1"	"decimal"	9	0	1	1
2232	76	"arg_2"	"decimal"	9	0	1	2
2233	77	"res_0"	"decimal"	19	0	0	0
2234	77	"arg_1"	"decimal"	19	0	1	1
2235	77	"arg_2"	"decimal"	19	0	1	2
2236	78	"res_0"	"real"	24	0	0	0
2237	78	"arg_1"	"real"	24	0	1	1
2238	78	"arg_2"	"real"	24	0	1	2
2239	79	"res_0"	"double"	53	0	0	0
2240	79	"arg_1"	"double"	53	0	1	1
2241	79	"arg_2"	"double"	53	0	1	2
2242	87	"res_0"	"int"	32	0	0	0
2243	87	"arg_1"	"any"	0	0	1	1
2244	88	"res_0"	"int"	32	0	0	0
2245	88	"arg_1"	"any"	0	0	1	1
2246	89	"res_0"	"int"	32	0	0	0
2247	89	"arg_1"	"any"	0	0	1	1
2248	90	"res_0"	"any"	0	0	0	0
2249	90	"arg_1"	"any"	0	0	1	1
2250	91	"res_0"	"int"	32	0	0	0
2251	91	"arg_1"	"any"	0	0	1	1
2252	92	"res_0"	"int"	32	0	0	0
2253	92	"arg_1"	"any"	0	0	1	1
2254	92	"arg_2"	"oid"	63	0	1	2
2255	92	"arg_3"	"any"	0	0	1	3
2256	93	"res_0"	"int"	32	0	0	0
2257	93	"arg_1"	"any"	0	0	1	1
2258	93	"arg_2"	"oid"	63	0	1	2
2259	93	"arg_3"	"any"	0	0	1	3
2260	94	"res_0"	"int"	32	0	0	0
2261	94	"arg_1"	"any"	0	0	1	1
2262	94	"arg_2"	"oid"	63	0	1	2
2263	94	"arg_3"	"any"	0	0	1	3
2264	95	"res_0"	"any"	0	0	0	0
2265	95	"arg_1"	"any"	0	0	1	1
2266	95	"arg_2"	"oid"	63	0	1	2
2267	95	"arg_3"	"any"	0	0	1	3
2268	96	"res_0"	"int"	32	0	0	0
2269	96	"arg_1"	"any"	0	0	1	1
2270	96	"arg_2"	"oid"	63	0	1	2
2271	96	"arg_3"	"any"	0	0	1	3
2272	97	"res_0"	"int"	32	0	0	0
2273	97	"arg_1"	"any"	0	0	1	1
2274	97	"arg_2"	"oid"	63	0	1	2
2275	97	"arg_3"	"oid"	63	0	1	3
2276	97	"arg_4"	"oid"	63	0	1	4
2277	98	"res_0"	"int"	32	0	0	0
2278	98	"arg_1"	"any"	0	0	1	1
2279	98	"arg_2"	"oid"	63	0	1	2
2280	98	"arg_3"	"oid"	63	0	1	3
2281	98	"arg_4"	"oid"	63	0	1	4
2282	99	"res_0"	"int"	32	0	0	0
2283	99	"arg_1"	"any"	0	0	1	1
2284	99	"arg_2"	"oid"	63	0	1	2
2285	99	"arg_3"	"oid"	63	0	1	3
2286	99	"arg_4"	"oid"	63	0	1	4
2287	100	"res_0"	"any"	0	0	0	0
2288	100	"arg_1"	"any"	0	0	1	1
2289	100	"arg_2"	"oid"	63	0	1	2
2290	100	"arg_3"	"oid"	63	0	1	3
2291	100	"arg_4"	"oid"	63	0	1	4
2292	101	"res_0"	"int"	32	0	0	0
2293	101	"arg_1"	"any"	0	0	1	1
2294	101	"arg_2"	"oid"	63	0	1	2
2295	101	"arg_3"	"oid"	63	0	1	3
2296	101	"arg_4"	"oid"	63	0	1	4
2297	102	"res_0"	"any"	0	0	0	0
2298	102	"arg_1"	"any"	0	0	1	1
2299	103	"res_0"	"any"	0	0	0	0
2300	103	"arg_1"	"any"	0	0	1	1
2301	104	"res_0"	"any"	0	0	0	0
2302	104	"arg_1"	"any"	0	0	1	1
2303	104	"arg_2"	"int"	32	0	1	2
2304	105	"res_0"	"any"	0	0	0	0
2305	105	"arg_1"	"any"	0	0	1	1
2306	105	"arg_2"	"int"	32	0	1	2
2307	106	"res_0"	"any"	0	0	0	0
2308	106	"arg_1"	"any"	0	0	1	1
2309	106	"arg_2"	"oid"	63	0	1	2
2310	106	"arg_3"	"oid"	63	0	1	3
2311	107	"res_0"	"any"	0	0	0	0
2312	107	"arg_1"	"any"	0	0	1	1
2313	107	"arg_2"	"oid"	63	0	1	2
2314	107	"arg_3"	"oid"	63	0	1	3
2315	108	"res_0"	"any"	0	0	0	0
2316	108	"arg_1"	"any"	0	0	1	1
2317	108	"arg_2"	"int"	32	0	1	2
2318	108	"arg_3"	"oid"	63	0	1	3
2319	108	"arg_4"	"oid"	63	0	1	4
2320	109	"res_0"	"any"	0	0	0	0
2321	109	"arg_1"	"any"	0	0	1	1
2322	109	"arg_2"	"int"	32	0	1	2
2323	109	"arg_3"	"oid"	63	0	1	3
2324	109	"arg_4"	"oid"	63	0	1	4
2325	110	"res_0"	"boolean"	1	0	0	0
2326	110	"arg_1"	"boolean"	1	0	1	1
2327	110	"arg_2"	"boolean"	1	0	1	2
2328	111	"res_0"	"boolean"	1	0	0	0
2329	111	"arg_1"	"boolean"	1	0	1	1
2330	111	"arg_2"	"boolean"	1	0	1	2
2331	112	"res_0"	"boolean"	1	0	0	0
2332	112	"arg_1"	"boolean"	1	0	1	1
2333	112	"arg_2"	"boolean"	1	0	1	2
2334	113	"res_0"	"boolean"	1	0	0	0
2335	113	"arg_1"	"boolean"	1	0	1	1
2336	114	"res_0"	"tinyint"	8	0	0	0
2337	114	"arg_1"	"tinyint"	8	0	1	1
2338	114	"arg_2"	"tinyint"	8	0	1	2
2339	115	"res_0"	"tinyint"	8	0	0	0
2340	115	"arg_1"	"tinyint"	8	0	1	1
2341	115	"arg_2"	"tinyint"	8	0	1	2
2342	116	"res_0"	"tinyint"	8	0	0	0
2343	116	"arg_1"	"tinyint"	8	0	1	1
2344	116	"arg_2"	"tinyint"	8	0	1	2
2345	117	"res_0"	"tinyint"	8	0	0	0
2346	117	"arg_1"	"tinyint"	8	0	1	1
2347	117	"arg_2"	"tinyint"	8	0	1	2
2348	118	"res_0"	"tinyint"	8	0	0	0
2349	118	"arg_1"	"tinyint"	8	0	1	1
2350	118	"arg_2"	"tinyint"	8	0	1	2
2351	119	"res_0"	"tinyint"	8	0	0	0
2352	119	"arg_1"	"tinyint"	8	0	1	1
2353	119	"arg_2"	"tinyint"	8	0	1	2
2354	120	"res_0"	"tinyint"	8	0	0	0
2355	120	"arg_1"	"tinyint"	8	0	1	1
2356	120	"arg_2"	"tinyint"	8	0	1	2
2357	121	"res_0"	"tinyint"	8	0	0	0
2358	121	"arg_1"	"tinyint"	8	0	1	1
2359	122	"res_0"	"tinyint"	8	0	0	0
2360	122	"arg_1"	"tinyint"	8	0	1	1
2361	122	"arg_2"	"int"	32	0	1	2
2362	123	"res_0"	"tinyint"	8	0	0	0
2363	123	"arg_1"	"tinyint"	8	0	1	1
2364	123	"arg_2"	"int"	32	0	1	2
2365	124	"res_0"	"tinyint"	8	0	0	0
2366	124	"arg_1"	"tinyint"	8	0	1	1
2367	125	"res_0"	"tinyint"	8	0	0	0
2368	125	"arg_1"	"tinyint"	8	0	1	1
2369	126	"res_0"	"tinyint"	8	0	0	0
2370	126	"arg_1"	"tinyint"	8	0	1	1
2371	127	"res_0"	"tinyint"	8	0	0	0
2372	127	"arg_1"	"tinyint"	8	0	1	1
2373	127	"arg_2"	"tinyint"	8	0	1	2
2374	128	"res_0"	"tinyint"	8	0	0	0
2375	128	"arg_1"	"tinyint"	8	0	1	1
2376	128	"arg_2"	"tinyint"	8	0	1	2
2377	129	"res_0"	"month_interval"	32	0	0	0
2378	129	"arg_1"	"month_interval"	32	0	1	1
2379	129	"arg_2"	"tinyint"	8	0	1	2
2380	130	"res_0"	"month_interval"	32	0	0	0
2381	130	"arg_1"	"month_interval"	32	0	1	1
2382	130	"arg_2"	"tinyint"	8	0	1	2
2383	131	"res_0"	"month_interval"	32	0	0	0
2384	131	"arg_1"	"month_interval"	32	0	1	1
2385	131	"arg_2"	"tinyint"	8	0	1	2
2386	132	"res_0"	"month_interval"	32	0	0	0
2387	132	"arg_1"	"month_interval"	32	0	1	1
2388	132	"arg_2"	"tinyint"	8	0	1	2
2389	133	"res_0"	"sec_interval"	19	0	0	0
2390	133	"arg_1"	"sec_interval"	19	0	1	1
2391	133	"arg_2"	"tinyint"	8	0	1	2
2392	134	"res_0"	"sec_interval"	19	0	0	0
2393	134	"arg_1"	"sec_interval"	19	0	1	1
2394	134	"arg_2"	"tinyint"	8	0	1	2
2395	135	"res_0"	"sec_interval"	19	0	0	0
2396	135	"arg_1"	"sec_interval"	19	0	1	1
2397	135	"arg_2"	"tinyint"	8	0	1	2
2398	136	"res_0"	"sec_interval"	19	0	0	0
2399	136	"arg_1"	"sec_interval"	19	0	1	1
2400	136	"arg_2"	"tinyint"	8	0	1	2
2401	137	"res_0"	"smallint"	16	0	0	0
2402	137	"arg_1"	"smallint"	16	0	1	1
2403	137	"arg_2"	"smallint"	16	0	1	2
2404	138	"res_0"	"smallint"	16	0	0	0
2405	138	"arg_1"	"smallint"	16	0	1	1
2406	138	"arg_2"	"smallint"	16	0	1	2
2407	139	"res_0"	"smallint"	16	0	0	0
2408	139	"arg_1"	"smallint"	16	0	1	1
2409	139	"arg_2"	"smallint"	16	0	1	2
2410	140	"res_0"	"smallint"	16	0	0	0
2411	140	"arg_1"	"smallint"	16	0	1	1
2412	140	"arg_2"	"smallint"	16	0	1	2
2413	141	"res_0"	"smallint"	16	0	0	0
2414	141	"arg_1"	"smallint"	16	0	1	1
2415	141	"arg_2"	"smallint"	16	0	1	2
2416	142	"res_0"	"smallint"	16	0	0	0
2417	142	"arg_1"	"smallint"	16	0	1	1
2418	142	"arg_2"	"smallint"	16	0	1	2
2419	143	"res_0"	"smallint"	16	0	0	0
2420	143	"arg_1"	"smallint"	16	0	1	1
2421	143	"arg_2"	"smallint"	16	0	1	2
2422	144	"res_0"	"smallint"	16	0	0	0
2423	144	"arg_1"	"smallint"	16	0	1	1
2424	145	"res_0"	"smallint"	16	0	0	0
2425	145	"arg_1"	"smallint"	16	0	1	1
2426	145	"arg_2"	"int"	32	0	1	2
2427	146	"res_0"	"smallint"	16	0	0	0
2428	146	"arg_1"	"smallint"	16	0	1	1
2429	146	"arg_2"	"int"	32	0	1	2
2430	147	"res_0"	"smallint"	16	0	0	0
2431	147	"arg_1"	"smallint"	16	0	1	1
2432	148	"res_0"	"smallint"	16	0	0	0
2433	148	"arg_1"	"smallint"	16	0	1	1
2434	149	"res_0"	"tinyint"	8	0	0	0
2435	149	"arg_1"	"smallint"	16	0	1	1
2436	150	"res_0"	"smallint"	16	0	0	0
2437	150	"arg_1"	"smallint"	16	0	1	1
2438	150	"arg_2"	"smallint"	16	0	1	2
2439	151	"res_0"	"smallint"	16	0	0	0
2440	151	"arg_1"	"smallint"	16	0	1	1
2441	151	"arg_2"	"smallint"	16	0	1	2
2442	152	"res_0"	"month_interval"	32	0	0	0
2443	152	"arg_1"	"month_interval"	32	0	1	1
2444	152	"arg_2"	"smallint"	16	0	1	2
2445	153	"res_0"	"month_interval"	32	0	0	0
2446	153	"arg_1"	"month_interval"	32	0	1	1
2447	153	"arg_2"	"smallint"	16	0	1	2
2448	154	"res_0"	"month_interval"	32	0	0	0
2449	154	"arg_1"	"month_interval"	32	0	1	1
2450	154	"arg_2"	"smallint"	16	0	1	2
2451	155	"res_0"	"month_interval"	32	0	0	0
2452	155	"arg_1"	"month_interval"	32	0	1	1
2453	155	"arg_2"	"smallint"	16	0	1	2
2454	156	"res_0"	"sec_interval"	19	0	0	0
2455	156	"arg_1"	"sec_interval"	19	0	1	1
2456	156	"arg_2"	"smallint"	16	0	1	2
2457	157	"res_0"	"sec_interval"	19	0	0	0
2458	157	"arg_1"	"sec_interval"	19	0	1	1
2459	157	"arg_2"	"smallint"	16	0	1	2
2460	158	"res_0"	"sec_interval"	19	0	0	0
2461	158	"arg_1"	"sec_interval"	19	0	1	1
2462	158	"arg_2"	"smallint"	16	0	1	2
2463	159	"res_0"	"sec_interval"	19	0	0	0
2464	159	"arg_1"	"sec_interval"	19	0	1	1
2465	159	"arg_2"	"smallint"	16	0	1	2
2466	160	"res_0"	"int"	32	0	0	0
2467	160	"arg_1"	"int"	32	0	1	1
2468	160	"arg_2"	"int"	32	0	1	2
2469	161	"res_0"	"int"	32	0	0	0
2470	161	"arg_1"	"int"	32	0	1	1
2471	161	"arg_2"	"int"	32	0	1	2
2472	162	"res_0"	"int"	32	0	0	0
2473	162	"arg_1"	"int"	32	0	1	1
2474	162	"arg_2"	"int"	32	0	1	2
2475	163	"res_0"	"int"	32	0	0	0
2476	163	"arg_1"	"int"	32	0	1	1
2477	163	"arg_2"	"int"	32	0	1	2
2478	164	"res_0"	"int"	32	0	0	0
2479	164	"arg_1"	"int"	32	0	1	1
2480	164	"arg_2"	"int"	32	0	1	2
2481	165	"res_0"	"int"	32	0	0	0
2482	165	"arg_1"	"int"	32	0	1	1
2483	165	"arg_2"	"int"	32	0	1	2
2484	166	"res_0"	"int"	32	0	0	0
2485	166	"arg_1"	"int"	32	0	1	1
2486	166	"arg_2"	"int"	32	0	1	2
2487	167	"res_0"	"int"	32	0	0	0
2488	167	"arg_1"	"int"	32	0	1	1
2489	168	"res_0"	"int"	32	0	0	0
2490	168	"arg_1"	"int"	32	0	1	1
2491	168	"arg_2"	"int"	32	0	1	2
2492	169	"res_0"	"int"	32	0	0	0
2493	169	"arg_1"	"int"	32	0	1	1
2494	169	"arg_2"	"int"	32	0	1	2
2495	170	"res_0"	"int"	32	0	0	0
2496	170	"arg_1"	"int"	32	0	1	1
2497	171	"res_0"	"int"	32	0	0	0
2498	171	"arg_1"	"int"	32	0	1	1
2499	172	"res_0"	"tinyint"	8	0	0	0
2500	172	"arg_1"	"int"	32	0	1	1
2501	173	"res_0"	"int"	32	0	0	0
2502	173	"arg_1"	"int"	32	0	1	1
2503	173	"arg_2"	"int"	32	0	1	2
2504	174	"res_0"	"int"	32	0	0	0
2505	174	"arg_1"	"int"	32	0	1	1
2506	174	"arg_2"	"int"	32	0	1	2
2507	175	"res_0"	"month_interval"	32	0	0	0
2508	175	"arg_1"	"month_interval"	32	0	1	1
2509	175	"arg_2"	"int"	32	0	1	2
2510	176	"res_0"	"month_interval"	32	0	0	0
2511	176	"arg_1"	"month_interval"	32	0	1	1
2512	176	"arg_2"	"int"	32	0	1	2
2513	177	"res_0"	"month_interval"	32	0	0	0
2514	177	"arg_1"	"month_interval"	32	0	1	1
2515	177	"arg_2"	"int"	32	0	1	2
2516	178	"res_0"	"month_interval"	32	0	0	0
2517	178	"arg_1"	"month_interval"	32	0	1	1
2518	178	"arg_2"	"int"	32	0	1	2
2519	179	"res_0"	"sec_interval"	19	0	0	0
2520	179	"arg_1"	"sec_interval"	19	0	1	1
2521	179	"arg_2"	"int"	32	0	1	2
2522	180	"res_0"	"sec_interval"	19	0	0	0
2523	180	"arg_1"	"sec_interval"	19	0	1	1
2524	180	"arg_2"	"int"	32	0	1	2
2525	181	"res_0"	"sec_interval"	19	0	0	0
2526	181	"arg_1"	"sec_interval"	19	0	1	1
2527	181	"arg_2"	"int"	32	0	1	2
2528	182	"res_0"	"sec_interval"	19	0	0	0
2529	182	"arg_1"	"sec_interval"	19	0	1	1
2530	182	"arg_2"	"int"	32	0	1	2
2531	183	"res_0"	"bigint"	64	0	0	0
2532	183	"arg_1"	"bigint"	64	0	1	1
2533	183	"arg_2"	"bigint"	64	0	1	2
2534	184	"res_0"	"bigint"	64	0	0	0
2535	184	"arg_1"	"bigint"	64	0	1	1
2536	184	"arg_2"	"bigint"	64	0	1	2
2537	185	"res_0"	"bigint"	64	0	0	0
2538	185	"arg_1"	"bigint"	64	0	1	1
2539	185	"arg_2"	"bigint"	64	0	1	2
2540	186	"res_0"	"bigint"	64	0	0	0
2541	186	"arg_1"	"bigint"	64	0	1	1
2542	186	"arg_2"	"bigint"	64	0	1	2
2543	187	"res_0"	"bigint"	64	0	0	0
2544	187	"arg_1"	"bigint"	64	0	1	1
2545	187	"arg_2"	"bigint"	64	0	1	2
2546	188	"res_0"	"bigint"	64	0	0	0
2547	188	"arg_1"	"bigint"	64	0	1	1
2548	188	"arg_2"	"bigint"	64	0	1	2
2549	189	"res_0"	"bigint"	64	0	0	0
2550	189	"arg_1"	"bigint"	64	0	1	1
2551	189	"arg_2"	"bigint"	64	0	1	2
2552	190	"res_0"	"bigint"	64	0	0	0
2553	190	"arg_1"	"bigint"	64	0	1	1
2554	191	"res_0"	"bigint"	64	0	0	0
2555	191	"arg_1"	"bigint"	64	0	1	1
2556	191	"arg_2"	"int"	32	0	1	2
2557	192	"res_0"	"bigint"	64	0	0	0
2558	192	"arg_1"	"bigint"	64	0	1	1
2559	192	"arg_2"	"int"	32	0	1	2
2560	193	"res_0"	"bigint"	64	0	0	0
2561	193	"arg_1"	"bigint"	64	0	1	1
2562	194	"res_0"	"bigint"	64	0	0	0
2563	194	"arg_1"	"bigint"	64	0	1	1
2564	195	"res_0"	"tinyint"	8	0	0	0
2565	195	"arg_1"	"bigint"	64	0	1	1
2566	196	"res_0"	"bigint"	64	0	0	0
2567	196	"arg_1"	"bigint"	64	0	1	1
2568	196	"arg_2"	"bigint"	64	0	1	2
2569	197	"res_0"	"bigint"	64	0	0	0
2570	197	"arg_1"	"bigint"	64	0	1	1
2571	197	"arg_2"	"bigint"	64	0	1	2
2572	198	"res_0"	"month_interval"	32	0	0	0
2573	198	"arg_1"	"month_interval"	32	0	1	1
2574	198	"arg_2"	"bigint"	64	0	1	2
2575	199	"res_0"	"month_interval"	32	0	0	0
2576	199	"arg_1"	"month_interval"	32	0	1	1
2577	199	"arg_2"	"bigint"	64	0	1	2
2578	200	"res_0"	"month_interval"	32	0	0	0
2579	200	"arg_1"	"month_interval"	32	0	1	1
2580	200	"arg_2"	"bigint"	64	0	1	2
2581	201	"res_0"	"month_interval"	32	0	0	0
2582	201	"arg_1"	"month_interval"	32	0	1	1
2583	201	"arg_2"	"bigint"	64	0	1	2
2584	202	"res_0"	"sec_interval"	19	0	0	0
2585	202	"arg_1"	"sec_interval"	19	0	1	1
2586	202	"arg_2"	"bigint"	64	0	1	2
2587	203	"res_0"	"sec_interval"	19	0	0	0
2588	203	"arg_1"	"sec_interval"	19	0	1	1
2589	203	"arg_2"	"bigint"	64	0	1	2
2590	204	"res_0"	"sec_interval"	19	0	0	0
2591	204	"arg_1"	"sec_interval"	19	0	1	1
2592	204	"arg_2"	"bigint"	64	0	1	2
2593	205	"res_0"	"sec_interval"	19	0	0	0
2594	205	"arg_1"	"sec_interval"	19	0	1	1
2595	205	"arg_2"	"bigint"	64	0	1	2
2596	206	"res_0"	"oid"	63	0	0	0
2597	206	"arg_1"	"oid"	63	0	1	1
2598	206	"arg_2"	"oid"	63	0	1	2
2599	207	"res_0"	"oid"	63	0	0	0
2600	207	"arg_1"	"oid"	63	0	1	1
2601	207	"arg_2"	"oid"	63	0	1	2
2602	208	"res_0"	"oid"	63	0	0	0
2603	208	"arg_1"	"oid"	63	0	1	1
2604	208	"arg_2"	"oid"	63	0	1	2
2605	209	"res_0"	"oid"	63	0	0	0
2606	209	"arg_1"	"oid"	63	0	1	1
2607	209	"arg_2"	"oid"	63	0	1	2
2608	210	"res_0"	"oid"	63	0	0	0
2609	210	"arg_1"	"oid"	63	0	1	1
2610	210	"arg_2"	"oid"	63	0	1	2
2611	211	"res_0"	"oid"	63	0	0	0
2612	211	"arg_1"	"oid"	63	0	1	1
2613	211	"arg_2"	"oid"	63	0	1	2
2614	212	"res_0"	"oid"	63	0	0	0
2615	212	"arg_1"	"oid"	63	0	1	1
2616	212	"arg_2"	"oid"	63	0	1	2
2617	213	"res_0"	"oid"	63	0	0	0
2618	213	"arg_1"	"oid"	63	0	1	1
2619	214	"res_0"	"oid"	63	0	0	0
2620	214	"arg_1"	"oid"	63	0	1	1
2621	214	"arg_2"	"int"	32	0	1	2
2622	215	"res_0"	"oid"	63	0	0	0
2623	215	"arg_1"	"oid"	63	0	1	1
2624	215	"arg_2"	"int"	32	0	1	2
2625	216	"res_0"	"oid"	63	0	0	0
2626	216	"arg_1"	"oid"	63	0	1	1
2627	217	"res_0"	"oid"	63	0	0	0
2628	217	"arg_1"	"oid"	63	0	1	1
2629	218	"res_0"	"tinyint"	8	0	0	0
2630	218	"arg_1"	"oid"	63	0	1	1
2631	219	"res_0"	"oid"	63	0	0	0
2632	219	"arg_1"	"oid"	63	0	1	1
2633	219	"arg_2"	"oid"	63	0	1	2
2634	220	"res_0"	"oid"	63	0	0	0
2635	220	"arg_1"	"oid"	63	0	1	1
2636	220	"arg_2"	"oid"	63	0	1	2
2637	221	"res_0"	"month_interval"	32	0	0	0
2638	221	"arg_1"	"month_interval"	32	0	1	1
2639	221	"arg_2"	"oid"	63	0	1	2
2640	222	"res_0"	"month_interval"	32	0	0	0
2641	222	"arg_1"	"month_interval"	32	0	1	1
2642	222	"arg_2"	"oid"	63	0	1	2
2643	223	"res_0"	"month_interval"	32	0	0	0
2644	223	"arg_1"	"month_interval"	32	0	1	1
2645	223	"arg_2"	"oid"	63	0	1	2
2646	224	"res_0"	"month_interval"	32	0	0	0
2647	224	"arg_1"	"month_interval"	32	0	1	1
2648	224	"arg_2"	"oid"	63	0	1	2
2649	225	"res_0"	"sec_interval"	19	0	0	0
2650	225	"arg_1"	"sec_interval"	19	0	1	1
2651	225	"arg_2"	"oid"	63	0	1	2
2652	226	"res_0"	"sec_interval"	19	0	0	0
2653	226	"arg_1"	"sec_interval"	19	0	1	1
2654	226	"arg_2"	"oid"	63	0	1	2
2655	227	"res_0"	"sec_interval"	19	0	0	0
2656	227	"arg_1"	"sec_interval"	19	0	1	1
2657	227	"arg_2"	"oid"	63	0	1	2
2658	228	"res_0"	"sec_interval"	19	0	0	0
2659	228	"arg_1"	"sec_interval"	19	0	1	1
2660	228	"arg_2"	"oid"	63	0	1	2
2661	229	"res_0"	"wrd"	64	0	0	0
2662	229	"arg_1"	"wrd"	64	0	1	1
2663	229	"arg_2"	"wrd"	64	0	1	2
2664	230	"res_0"	"wrd"	64	0	0	0
2665	230	"arg_1"	"wrd"	64	0	1	1
2666	230	"arg_2"	"wrd"	64	0	1	2
2667	231	"res_0"	"wrd"	64	0	0	0
2668	231	"arg_1"	"wrd"	64	0	1	1
2669	231	"arg_2"	"wrd"	64	0	1	2
2670	232	"res_0"	"wrd"	64	0	0	0
2671	232	"arg_1"	"wrd"	64	0	1	1
2672	232	"arg_2"	"wrd"	64	0	1	2
2673	233	"res_0"	"wrd"	64	0	0	0
2674	233	"arg_1"	"wrd"	64	0	1	1
2675	233	"arg_2"	"wrd"	64	0	1	2
2676	234	"res_0"	"wrd"	64	0	0	0
2677	234	"arg_1"	"wrd"	64	0	1	1
2678	234	"arg_2"	"wrd"	64	0	1	2
2679	235	"res_0"	"wrd"	64	0	0	0
2680	235	"arg_1"	"wrd"	64	0	1	1
2681	235	"arg_2"	"wrd"	64	0	1	2
2682	236	"res_0"	"wrd"	64	0	0	0
2683	236	"arg_1"	"wrd"	64	0	1	1
2684	237	"res_0"	"wrd"	64	0	0	0
2685	237	"arg_1"	"wrd"	64	0	1	1
2686	237	"arg_2"	"int"	32	0	1	2
2687	238	"res_0"	"wrd"	64	0	0	0
2688	238	"arg_1"	"wrd"	64	0	1	1
2689	238	"arg_2"	"int"	32	0	1	2
2690	239	"res_0"	"wrd"	64	0	0	0
2691	239	"arg_1"	"wrd"	64	0	1	1
2692	240	"res_0"	"wrd"	64	0	0	0
2693	240	"arg_1"	"wrd"	64	0	1	1
2694	241	"res_0"	"tinyint"	8	0	0	0
2695	241	"arg_1"	"wrd"	64	0	1	1
2696	242	"res_0"	"wrd"	64	0	0	0
2697	242	"arg_1"	"wrd"	64	0	1	1
2698	242	"arg_2"	"wrd"	64	0	1	2
2699	243	"res_0"	"wrd"	64	0	0	0
2700	243	"arg_1"	"wrd"	64	0	1	1
2701	243	"arg_2"	"wrd"	64	0	1	2
2702	244	"res_0"	"month_interval"	32	0	0	0
2703	244	"arg_1"	"month_interval"	32	0	1	1
2704	244	"arg_2"	"wrd"	64	0	1	2
2705	245	"res_0"	"month_interval"	32	0	0	0
2706	245	"arg_1"	"month_interval"	32	0	1	1
2707	245	"arg_2"	"wrd"	64	0	1	2
2708	246	"res_0"	"month_interval"	32	0	0	0
2709	246	"arg_1"	"month_interval"	32	0	1	1
2710	246	"arg_2"	"wrd"	64	0	1	2
2711	247	"res_0"	"month_interval"	32	0	0	0
2712	247	"arg_1"	"month_interval"	32	0	1	1
2713	247	"arg_2"	"wrd"	64	0	1	2
2714	248	"res_0"	"sec_interval"	19	0	0	0
2715	248	"arg_1"	"sec_interval"	19	0	1	1
2716	248	"arg_2"	"wrd"	64	0	1	2
2717	249	"res_0"	"sec_interval"	19	0	0	0
2718	249	"arg_1"	"sec_interval"	19	0	1	1
2719	249	"arg_2"	"wrd"	64	0	1	2
2720	250	"res_0"	"sec_interval"	19	0	0	0
2721	250	"arg_1"	"sec_interval"	19	0	1	1
2722	250	"arg_2"	"wrd"	64	0	1	2
2723	251	"res_0"	"sec_interval"	19	0	0	0
2724	251	"arg_1"	"sec_interval"	19	0	1	1
2725	251	"arg_2"	"wrd"	64	0	1	2
2726	252	"res_0"	"decimal"	2	0	0	0
2727	252	"arg_1"	"decimal"	2	0	1	1
2728	252	"arg_2"	"decimal"	2	0	1	2
2729	253	"res_0"	"decimal"	2	0	0	0
2730	253	"arg_1"	"decimal"	2	0	1	1
2731	253	"arg_2"	"decimal"	2	0	1	2
2732	254	"res_0"	"decimal"	2	0	0	0
2733	254	"arg_1"	"decimal"	2	0	1	1
2734	254	"arg_2"	"decimal"	2	0	1	2
2735	255	"res_0"	"decimal"	2	0	0	0
2736	255	"arg_1"	"decimal"	2	0	1	1
2737	255	"arg_2"	"decimal"	2	0	1	2
2738	256	"res_0"	"decimal"	2	0	0	0
2739	256	"arg_1"	"decimal"	2	0	1	1
2740	256	"arg_2"	"decimal"	2	0	1	2
2741	257	"res_0"	"decimal"	2	0	0	0
2742	257	"arg_1"	"decimal"	2	0	1	1
2743	257	"arg_2"	"decimal"	2	0	1	2
2744	258	"res_0"	"decimal"	2	0	0	0
2745	258	"arg_1"	"decimal"	2	0	1	1
2746	258	"arg_2"	"decimal"	2	0	1	2
2747	259	"res_0"	"decimal"	2	0	0	0
2748	259	"arg_1"	"decimal"	2	0	1	1
2749	260	"res_0"	"decimal"	2	0	0	0
2750	260	"arg_1"	"decimal"	2	0	1	1
2751	260	"arg_2"	"int"	32	0	1	2
2752	261	"res_0"	"decimal"	2	0	0	0
2753	261	"arg_1"	"decimal"	2	0	1	1
2754	261	"arg_2"	"int"	32	0	1	2
2755	262	"res_0"	"decimal"	2	0	0	0
2756	262	"arg_1"	"decimal"	2	0	1	1
2757	263	"res_0"	"decimal"	2	0	0	0
2758	263	"arg_1"	"decimal"	2	0	1	1
2759	264	"res_0"	"tinyint"	8	0	0	0
2760	264	"arg_1"	"decimal"	2	0	1	1
2761	265	"res_0"	"decimal"	2	0	0	0
2762	265	"arg_1"	"decimal"	2	0	1	1
2763	265	"arg_2"	"tinyint"	8	0	1	2
2764	266	"res_0"	"decimal"	2	0	0	0
2765	266	"arg_1"	"decimal"	2	0	1	1
2766	266	"arg_2"	"tinyint"	8	0	1	2
2767	267	"res_0"	"month_interval"	32	0	0	0
2768	267	"arg_1"	"month_interval"	32	0	1	1
2769	267	"arg_2"	"decimal"	2	0	1	2
2770	268	"res_0"	"month_interval"	32	0	0	0
2771	268	"arg_1"	"month_interval"	32	0	1	1
2772	268	"arg_2"	"decimal"	2	0	1	2
2773	269	"res_0"	"month_interval"	32	0	0	0
2774	269	"arg_1"	"month_interval"	32	0	1	1
2775	269	"arg_2"	"decimal"	2	0	1	2
2776	270	"res_0"	"month_interval"	32	0	0	0
2777	270	"arg_1"	"month_interval"	32	0	1	1
2778	270	"arg_2"	"decimal"	2	0	1	2
2779	271	"res_0"	"sec_interval"	19	0	0	0
2780	271	"arg_1"	"sec_interval"	19	0	1	1
2781	271	"arg_2"	"decimal"	2	0	1	2
2782	272	"res_0"	"sec_interval"	19	0	0	0
2783	272	"arg_1"	"sec_interval"	19	0	1	1
2784	272	"arg_2"	"decimal"	2	0	1	2
2785	273	"res_0"	"sec_interval"	19	0	0	0
2786	273	"arg_1"	"sec_interval"	19	0	1	1
2787	273	"arg_2"	"decimal"	2	0	1	2
2788	274	"res_0"	"sec_interval"	19	0	0	0
2789	274	"arg_1"	"sec_interval"	19	0	1	1
2790	274	"arg_2"	"decimal"	2	0	1	2
2791	275	"res_0"	"decimal"	4	0	0	0
2792	275	"arg_1"	"decimal"	4	0	1	1
2793	275	"arg_2"	"decimal"	4	0	1	2
2794	276	"res_0"	"decimal"	4	0	0	0
2795	276	"arg_1"	"decimal"	4	0	1	1
2796	276	"arg_2"	"decimal"	4	0	1	2
2797	277	"res_0"	"decimal"	4	0	0	0
2798	277	"arg_1"	"decimal"	4	0	1	1
2799	277	"arg_2"	"decimal"	4	0	1	2
2800	278	"res_0"	"decimal"	4	0	0	0
2801	278	"arg_1"	"decimal"	4	0	1	1
2802	278	"arg_2"	"decimal"	4	0	1	2
2803	279	"res_0"	"decimal"	4	0	0	0
2804	279	"arg_1"	"decimal"	4	0	1	1
2805	279	"arg_2"	"decimal"	4	0	1	2
2806	280	"res_0"	"decimal"	4	0	0	0
2807	280	"arg_1"	"decimal"	4	0	1	1
2808	280	"arg_2"	"decimal"	4	0	1	2
2809	281	"res_0"	"decimal"	4	0	0	0
2810	281	"arg_1"	"decimal"	4	0	1	1
2811	281	"arg_2"	"decimal"	4	0	1	2
2812	282	"res_0"	"decimal"	4	0	0	0
2813	282	"arg_1"	"decimal"	4	0	1	1
2814	283	"res_0"	"decimal"	4	0	0	0
2815	283	"arg_1"	"decimal"	4	0	1	1
2816	283	"arg_2"	"int"	32	0	1	2
2817	284	"res_0"	"decimal"	4	0	0	0
2818	284	"arg_1"	"decimal"	4	0	1	1
2819	284	"arg_2"	"int"	32	0	1	2
2820	285	"res_0"	"decimal"	4	0	0	0
2821	285	"arg_1"	"decimal"	4	0	1	1
2822	286	"res_0"	"decimal"	4	0	0	0
2823	286	"arg_1"	"decimal"	4	0	1	1
2824	287	"res_0"	"tinyint"	8	0	0	0
2825	287	"arg_1"	"decimal"	4	0	1	1
2826	288	"res_0"	"decimal"	4	0	0	0
2827	288	"arg_1"	"decimal"	4	0	1	1
2828	288	"arg_2"	"smallint"	16	0	1	2
2829	289	"res_0"	"decimal"	4	0	0	0
2830	289	"arg_1"	"decimal"	4	0	1	1
2831	289	"arg_2"	"smallint"	16	0	1	2
2832	290	"res_0"	"month_interval"	32	0	0	0
2833	290	"arg_1"	"month_interval"	32	0	1	1
2834	290	"arg_2"	"decimal"	4	0	1	2
2835	291	"res_0"	"month_interval"	32	0	0	0
2836	291	"arg_1"	"month_interval"	32	0	1	1
2837	291	"arg_2"	"decimal"	4	0	1	2
2838	292	"res_0"	"month_interval"	32	0	0	0
2839	292	"arg_1"	"month_interval"	32	0	1	1
2840	292	"arg_2"	"decimal"	4	0	1	2
2841	293	"res_0"	"month_interval"	32	0	0	0
2842	293	"arg_1"	"month_interval"	32	0	1	1
2843	293	"arg_2"	"decimal"	4	0	1	2
2844	294	"res_0"	"sec_interval"	19	0	0	0
2845	294	"arg_1"	"sec_interval"	19	0	1	1
2846	294	"arg_2"	"decimal"	4	0	1	2
2847	295	"res_0"	"sec_interval"	19	0	0	0
2848	295	"arg_1"	"sec_interval"	19	0	1	1
2849	295	"arg_2"	"decimal"	4	0	1	2
2850	296	"res_0"	"sec_interval"	19	0	0	0
2851	296	"arg_1"	"sec_interval"	19	0	1	1
2852	296	"arg_2"	"decimal"	4	0	1	2
2853	297	"res_0"	"sec_interval"	19	0	0	0
2854	297	"arg_1"	"sec_interval"	19	0	1	1
2855	297	"arg_2"	"decimal"	4	0	1	2
2856	298	"res_0"	"decimal"	9	0	0	0
2857	298	"arg_1"	"decimal"	9	0	1	1
2858	298	"arg_2"	"decimal"	9	0	1	2
2859	299	"res_0"	"decimal"	9	0	0	0
2860	299	"arg_1"	"decimal"	9	0	1	1
2861	299	"arg_2"	"decimal"	9	0	1	2
2862	300	"res_0"	"decimal"	9	0	0	0
2863	300	"arg_1"	"decimal"	9	0	1	1
2864	300	"arg_2"	"decimal"	9	0	1	2
2865	301	"res_0"	"decimal"	9	0	0	0
2866	301	"arg_1"	"decimal"	9	0	1	1
2867	301	"arg_2"	"decimal"	9	0	1	2
2868	302	"res_0"	"decimal"	9	0	0	0
2869	302	"arg_1"	"decimal"	9	0	1	1
2870	302	"arg_2"	"decimal"	9	0	1	2
2871	303	"res_0"	"decimal"	9	0	0	0
2872	303	"arg_1"	"decimal"	9	0	1	1
2873	303	"arg_2"	"decimal"	9	0	1	2
2874	304	"res_0"	"decimal"	9	0	0	0
2875	304	"arg_1"	"decimal"	9	0	1	1
2876	304	"arg_2"	"decimal"	9	0	1	2
2877	305	"res_0"	"decimal"	9	0	0	0
2878	305	"arg_1"	"decimal"	9	0	1	1
2879	306	"res_0"	"decimal"	9	0	0	0
2880	306	"arg_1"	"decimal"	9	0	1	1
2881	306	"arg_2"	"int"	32	0	1	2
2882	307	"res_0"	"decimal"	9	0	0	0
2883	307	"arg_1"	"decimal"	9	0	1	1
2884	307	"arg_2"	"int"	32	0	1	2
2885	308	"res_0"	"decimal"	9	0	0	0
2886	308	"arg_1"	"decimal"	9	0	1	1
2887	309	"res_0"	"decimal"	9	0	0	0
2888	309	"arg_1"	"decimal"	9	0	1	1
2889	310	"res_0"	"tinyint"	8	0	0	0
2890	310	"arg_1"	"decimal"	9	0	1	1
2891	311	"res_0"	"decimal"	9	0	0	0
2892	311	"arg_1"	"decimal"	9	0	1	1
2893	311	"arg_2"	"int"	32	0	1	2
2894	312	"res_0"	"decimal"	9	0	0	0
2895	312	"arg_1"	"decimal"	9	0	1	1
2896	312	"arg_2"	"int"	32	0	1	2
2897	313	"res_0"	"month_interval"	32	0	0	0
2898	313	"arg_1"	"month_interval"	32	0	1	1
2899	313	"arg_2"	"decimal"	9	0	1	2
2900	314	"res_0"	"month_interval"	32	0	0	0
2901	314	"arg_1"	"month_interval"	32	0	1	1
2902	314	"arg_2"	"decimal"	9	0	1	2
2903	315	"res_0"	"month_interval"	32	0	0	0
2904	315	"arg_1"	"month_interval"	32	0	1	1
2905	315	"arg_2"	"decimal"	9	0	1	2
2906	316	"res_0"	"month_interval"	32	0	0	0
2907	316	"arg_1"	"month_interval"	32	0	1	1
2908	316	"arg_2"	"decimal"	9	0	1	2
2909	317	"res_0"	"sec_interval"	19	0	0	0
2910	317	"arg_1"	"sec_interval"	19	0	1	1
2911	317	"arg_2"	"decimal"	9	0	1	2
2912	318	"res_0"	"sec_interval"	19	0	0	0
2913	318	"arg_1"	"sec_interval"	19	0	1	1
2914	318	"arg_2"	"decimal"	9	0	1	2
2915	319	"res_0"	"sec_interval"	19	0	0	0
2916	319	"arg_1"	"sec_interval"	19	0	1	1
2917	319	"arg_2"	"decimal"	9	0	1	2
2918	320	"res_0"	"sec_interval"	19	0	0	0
2919	320	"arg_1"	"sec_interval"	19	0	1	1
2920	320	"arg_2"	"decimal"	9	0	1	2
2921	321	"res_0"	"decimal"	19	0	0	0
2922	321	"arg_1"	"decimal"	19	0	1	1
2923	321	"arg_2"	"decimal"	19	0	1	2
2924	322	"res_0"	"decimal"	19	0	0	0
2925	322	"arg_1"	"decimal"	19	0	1	1
2926	322	"arg_2"	"decimal"	19	0	1	2
2927	323	"res_0"	"decimal"	19	0	0	0
2928	323	"arg_1"	"decimal"	19	0	1	1
2929	323	"arg_2"	"decimal"	19	0	1	2
2930	324	"res_0"	"decimal"	19	0	0	0
2931	324	"arg_1"	"decimal"	19	0	1	1
2932	324	"arg_2"	"decimal"	19	0	1	2
2933	325	"res_0"	"decimal"	19	0	0	0
2934	325	"arg_1"	"decimal"	19	0	1	1
2935	325	"arg_2"	"decimal"	19	0	1	2
2936	326	"res_0"	"decimal"	19	0	0	0
2937	326	"arg_1"	"decimal"	19	0	1	1
2938	326	"arg_2"	"decimal"	19	0	1	2
2939	327	"res_0"	"decimal"	19	0	0	0
2940	327	"arg_1"	"decimal"	19	0	1	1
2941	327	"arg_2"	"decimal"	19	0	1	2
2942	328	"res_0"	"decimal"	19	0	0	0
2943	328	"arg_1"	"decimal"	19	0	1	1
2944	329	"res_0"	"decimal"	19	0	0	0
2945	329	"arg_1"	"decimal"	19	0	1	1
2946	329	"arg_2"	"int"	32	0	1	2
2947	330	"res_0"	"decimal"	19	0	0	0
2948	330	"arg_1"	"decimal"	19	0	1	1
2949	330	"arg_2"	"int"	32	0	1	2
2950	331	"res_0"	"decimal"	19	0	0	0
2951	331	"arg_1"	"decimal"	19	0	1	1
2952	332	"res_0"	"decimal"	19	0	0	0
2953	332	"arg_1"	"decimal"	19	0	1	1
2954	333	"res_0"	"tinyint"	8	0	0	0
2955	333	"arg_1"	"decimal"	19	0	1	1
2956	334	"res_0"	"decimal"	19	0	0	0
2957	334	"arg_1"	"decimal"	19	0	1	1
2958	334	"arg_2"	"bigint"	64	0	1	2
2959	335	"res_0"	"decimal"	19	0	0	0
2960	335	"arg_1"	"decimal"	19	0	1	1
2961	335	"arg_2"	"bigint"	64	0	1	2
2962	336	"res_0"	"month_interval"	32	0	0	0
2963	336	"arg_1"	"month_interval"	32	0	1	1
2964	336	"arg_2"	"decimal"	19	0	1	2
2965	337	"res_0"	"month_interval"	32	0	0	0
2966	337	"arg_1"	"month_interval"	32	0	1	1
2967	337	"arg_2"	"decimal"	19	0	1	2
2968	338	"res_0"	"month_interval"	32	0	0	0
2969	338	"arg_1"	"month_interval"	32	0	1	1
2970	338	"arg_2"	"decimal"	19	0	1	2
2971	339	"res_0"	"month_interval"	32	0	0	0
2972	339	"arg_1"	"month_interval"	32	0	1	1
2973	339	"arg_2"	"decimal"	19	0	1	2
2974	340	"res_0"	"sec_interval"	19	0	0	0
2975	340	"arg_1"	"sec_interval"	19	0	1	1
2976	340	"arg_2"	"decimal"	19	0	1	2
2977	341	"res_0"	"sec_interval"	19	0	0	0
2978	341	"arg_1"	"sec_interval"	19	0	1	1
2979	341	"arg_2"	"decimal"	19	0	1	2
2980	342	"res_0"	"sec_interval"	19	0	0	0
2981	342	"arg_1"	"sec_interval"	19	0	1	1
2982	342	"arg_2"	"decimal"	19	0	1	2
2983	343	"res_0"	"sec_interval"	19	0	0	0
2984	343	"arg_1"	"sec_interval"	19	0	1	1
2985	343	"arg_2"	"decimal"	19	0	1	2
2986	344	"res_0"	"real"	24	0	0	0
2987	344	"arg_1"	"real"	24	0	1	1
2988	344	"arg_2"	"real"	24	0	1	2
2989	345	"res_0"	"real"	24	0	0	0
2990	345	"arg_1"	"real"	24	0	1	1
2991	345	"arg_2"	"real"	24	0	1	2
2992	346	"res_0"	"real"	24	0	0	0
2993	346	"arg_1"	"real"	24	0	1	1
2994	346	"arg_2"	"real"	24	0	1	2
2995	347	"res_0"	"real"	24	0	0	0
2996	347	"arg_1"	"real"	24	0	1	1
2997	347	"arg_2"	"real"	24	0	1	2
2998	348	"res_0"	"real"	24	0	0	0
2999	348	"arg_1"	"real"	24	0	1	1
3000	349	"res_0"	"real"	24	0	0	0
3001	349	"arg_1"	"real"	24	0	1	1
3002	350	"res_0"	"tinyint"	8	0	0	0
3003	350	"arg_1"	"real"	24	0	1	1
3004	351	"res_0"	"real"	24	0	0	0
3005	351	"arg_1"	"real"	24	0	1	1
3006	351	"arg_2"	"real"	24	0	1	2
3007	352	"res_0"	"real"	24	0	0	0
3008	352	"arg_1"	"real"	24	0	1	1
3009	352	"arg_2"	"real"	24	0	1	2
3010	353	"res_0"	"month_interval"	32	0	0	0
3011	353	"arg_1"	"month_interval"	32	0	1	1
3012	353	"arg_2"	"real"	24	0	1	2
3013	354	"res_0"	"month_interval"	32	0	0	0
3014	354	"arg_1"	"month_interval"	32	0	1	1
3015	354	"arg_2"	"real"	24	0	1	2
3016	355	"res_0"	"month_interval"	32	0	0	0
3017	355	"arg_1"	"month_interval"	32	0	1	1
3018	355	"arg_2"	"real"	24	0	1	2
3019	356	"res_0"	"month_interval"	32	0	0	0
3020	356	"arg_1"	"month_interval"	32	0	1	1
3021	356	"arg_2"	"real"	24	0	1	2
3022	357	"res_0"	"sec_interval"	19	0	0	0
3023	357	"arg_1"	"sec_interval"	19	0	1	1
3024	357	"arg_2"	"real"	24	0	1	2
3025	358	"res_0"	"sec_interval"	19	0	0	0
3026	358	"arg_1"	"sec_interval"	19	0	1	1
3027	358	"arg_2"	"real"	24	0	1	2
3028	359	"res_0"	"sec_interval"	19	0	0	0
3029	359	"arg_1"	"sec_interval"	19	0	1	1
3030	359	"arg_2"	"real"	24	0	1	2
3031	360	"res_0"	"sec_interval"	19	0	0	0
3032	360	"arg_1"	"sec_interval"	19	0	1	1
3033	360	"arg_2"	"real"	24	0	1	2
3034	361	"res_0"	"double"	53	0	0	0
3035	361	"arg_1"	"double"	53	0	1	1
3036	361	"arg_2"	"double"	53	0	1	2
3037	362	"res_0"	"double"	53	0	0	0
3038	362	"arg_1"	"double"	53	0	1	1
3039	362	"arg_2"	"double"	53	0	1	2
3040	363	"res_0"	"double"	53	0	0	0
3041	363	"arg_1"	"double"	53	0	1	1
3042	363	"arg_2"	"double"	53	0	1	2
3043	364	"res_0"	"double"	53	0	0	0
3044	364	"arg_1"	"double"	53	0	1	1
3045	364	"arg_2"	"double"	53	0	1	2
3046	365	"res_0"	"double"	53	0	0	0
3047	365	"arg_1"	"double"	53	0	1	1
3048	366	"res_0"	"double"	53	0	0	0
3049	366	"arg_1"	"double"	53	0	1	1
3050	367	"res_0"	"tinyint"	8	0	0	0
3051	367	"arg_1"	"double"	53	0	1	1
3052	368	"res_0"	"double"	53	0	0	0
3053	368	"arg_1"	"double"	53	0	1	1
3054	368	"arg_2"	"double"	53	0	1	2
3055	369	"res_0"	"double"	53	0	0	0
3056	369	"arg_1"	"double"	53	0	1	1
3057	369	"arg_2"	"double"	53	0	1	2
3058	370	"res_0"	"month_interval"	32	0	0	0
3059	370	"arg_1"	"month_interval"	32	0	1	1
3060	370	"arg_2"	"double"	53	0	1	2
3061	371	"res_0"	"month_interval"	32	0	0	0
3062	371	"arg_1"	"month_interval"	32	0	1	1
3063	371	"arg_2"	"double"	53	0	1	2
3064	372	"res_0"	"month_interval"	32	0	0	0
3065	372	"arg_1"	"month_interval"	32	0	1	1
3066	372	"arg_2"	"double"	53	0	1	2
3067	373	"res_0"	"month_interval"	32	0	0	0
3068	373	"arg_1"	"month_interval"	32	0	1	1
3069	373	"arg_2"	"double"	53	0	1	2
3070	374	"res_0"	"sec_interval"	19	0	0	0
3071	374	"arg_1"	"sec_interval"	19	0	1	1
3072	374	"arg_2"	"double"	53	0	1	2
3073	375	"res_0"	"sec_interval"	19	0	0	0
3074	375	"arg_1"	"sec_interval"	19	0	1	1
3075	375	"arg_2"	"double"	53	0	1	2
3076	376	"res_0"	"sec_interval"	19	0	0	0
3077	376	"arg_1"	"sec_interval"	19	0	1	1
3078	376	"arg_2"	"double"	53	0	1	2
3079	377	"res_0"	"sec_interval"	19	0	0	0
3080	377	"arg_1"	"sec_interval"	19	0	1	1
3081	377	"arg_2"	"double"	53	0	1	2
3082	378	"res_0"	"month_interval"	32	0	0	0
3083	378	"arg_1"	"month_interval"	32	0	1	1
3084	378	"arg_2"	"month_interval"	32	0	1	2
3085	379	"res_0"	"month_interval"	32	0	0	0
3086	379	"arg_1"	"month_interval"	32	0	1	1
3087	379	"arg_2"	"month_interval"	32	0	1	2
3088	380	"res_0"	"month_interval"	32	0	0	0
3089	380	"arg_1"	"month_interval"	32	0	1	1
3090	380	"arg_2"	"month_interval"	32	0	1	2
3091	381	"res_0"	"month_interval"	32	0	0	0
3092	381	"arg_1"	"month_interval"	32	0	1	1
3093	381	"arg_2"	"month_interval"	32	0	1	2
3094	382	"res_0"	"month_interval"	32	0	0	0
3095	382	"arg_1"	"month_interval"	32	0	1	1
3096	383	"res_0"	"month_interval"	32	0	0	0
3097	383	"arg_1"	"month_interval"	32	0	1	1
3098	384	"res_0"	"tinyint"	8	0	0	0
3099	384	"arg_1"	"month_interval"	32	0	1	1
3100	385	"res_0"	"month_interval"	32	0	0	0
3101	385	"arg_1"	"month_interval"	32	0	1	1
3102	385	"arg_2"	"int"	32	0	1	2
3103	386	"res_0"	"month_interval"	32	0	0	0
3104	386	"arg_1"	"month_interval"	32	0	1	1
3105	386	"arg_2"	"int"	32	0	1	2
3106	387	"res_0"	"sec_interval"	19	0	0	0
3107	387	"arg_1"	"sec_interval"	19	0	1	1
3108	387	"arg_2"	"sec_interval"	19	0	1	2
3109	388	"res_0"	"sec_interval"	19	0	0	0
3110	388	"arg_1"	"sec_interval"	19	0	1	1
3111	388	"arg_2"	"sec_interval"	19	0	1	2
3112	389	"res_0"	"sec_interval"	19	0	0	0
3113	389	"arg_1"	"sec_interval"	19	0	1	1
3114	389	"arg_2"	"sec_interval"	19	0	1	2
3115	390	"res_0"	"sec_interval"	19	0	0	0
3116	390	"arg_1"	"sec_interval"	19	0	1	1
3117	390	"arg_2"	"sec_interval"	19	0	1	2
3118	391	"res_0"	"sec_interval"	19	0	0	0
3119	391	"arg_1"	"sec_interval"	19	0	1	1
3120	392	"res_0"	"sec_interval"	19	0	0	0
3121	392	"arg_1"	"sec_interval"	19	0	1	1
3122	393	"res_0"	"tinyint"	8	0	0	0
3123	393	"arg_1"	"sec_interval"	19	0	1	1
3124	394	"res_0"	"sec_interval"	19	0	0	0
3125	394	"arg_1"	"sec_interval"	19	0	1	1
3126	394	"arg_2"	"bigint"	64	0	1	2
3127	395	"res_0"	"sec_interval"	19	0	0	0
3128	395	"arg_1"	"sec_interval"	19	0	1	1
3129	395	"arg_2"	"bigint"	64	0	1	2
3130	396	"res_0"	"decimal"	4	0	0	0
3131	396	"arg_1"	"decimal"	4	0	1	1
3132	396	"arg_2"	"tinyint"	8	0	1	2
3133	397	"res_0"	"decimal"	4	0	0	0
3134	397	"arg_1"	"tinyint"	8	0	1	1
3135	397	"arg_2"	"decimal"	4	0	1	2
3136	398	"res_0"	"decimal"	4	0	0	0
3137	398	"arg_1"	"decimal"	4	0	1	1
3138	398	"arg_2"	"decimal"	2	0	1	2
3139	399	"res_0"	"decimal"	4	0	0	0
3140	399	"arg_1"	"decimal"	2	0	1	1
3141	399	"arg_2"	"decimal"	4	0	1	2
3142	400	"res_0"	"decimal"	9	0	0	0
3143	400	"arg_1"	"decimal"	9	0	1	1
3144	400	"arg_2"	"tinyint"	8	0	1	2
3145	401	"res_0"	"decimal"	9	0	0	0
3146	401	"arg_1"	"tinyint"	8	0	1	1
3147	401	"arg_2"	"decimal"	9	0	1	2
3148	402	"res_0"	"decimal"	9	0	0	0
3149	402	"arg_1"	"decimal"	9	0	1	1
3150	402	"arg_2"	"smallint"	16	0	1	2
3151	403	"res_0"	"decimal"	9	0	0	0
3152	403	"arg_1"	"smallint"	16	0	1	1
3153	403	"arg_2"	"decimal"	9	0	1	2
3154	404	"res_0"	"decimal"	9	0	0	0
3155	404	"arg_1"	"decimal"	9	0	1	1
3156	404	"arg_2"	"decimal"	2	0	1	2
3157	405	"res_0"	"decimal"	9	0	0	0
3158	405	"arg_1"	"decimal"	2	0	1	1
3159	405	"arg_2"	"decimal"	9	0	1	2
3160	406	"res_0"	"decimal"	9	0	0	0
3161	406	"arg_1"	"decimal"	9	0	1	1
3162	406	"arg_2"	"decimal"	4	0	1	2
3163	407	"res_0"	"decimal"	9	0	0	0
3164	407	"arg_1"	"decimal"	4	0	1	1
3165	407	"arg_2"	"decimal"	9	0	1	2
3166	408	"res_0"	"decimal"	19	0	0	0
3167	408	"arg_1"	"decimal"	19	0	1	1
3168	408	"arg_2"	"tinyint"	8	0	1	2
3169	409	"res_0"	"decimal"	19	0	0	0
3170	409	"arg_1"	"tinyint"	8	0	1	1
3171	409	"arg_2"	"decimal"	19	0	1	2
3172	410	"res_0"	"decimal"	19	0	0	0
3173	410	"arg_1"	"decimal"	19	0	1	1
3174	410	"arg_2"	"smallint"	16	0	1	2
3175	411	"res_0"	"decimal"	19	0	0	0
3176	411	"arg_1"	"smallint"	16	0	1	1
3177	411	"arg_2"	"decimal"	19	0	1	2
3178	412	"res_0"	"decimal"	19	0	0	0
3179	412	"arg_1"	"decimal"	19	0	1	1
3180	412	"arg_2"	"int"	32	0	1	2
3181	413	"res_0"	"decimal"	19	0	0	0
3182	413	"arg_1"	"int"	32	0	1	1
3183	413	"arg_2"	"decimal"	19	0	1	2
3184	414	"res_0"	"decimal"	19	0	0	0
3185	414	"arg_1"	"decimal"	19	0	1	1
3186	414	"arg_2"	"wrd"	64	0	1	2
3187	415	"res_0"	"decimal"	19	0	0	0
3188	415	"arg_1"	"wrd"	64	0	1	1
3189	415	"arg_2"	"decimal"	19	0	1	2
3190	416	"res_0"	"decimal"	19	0	0	0
3191	416	"arg_1"	"decimal"	19	0	1	1
3192	416	"arg_2"	"decimal"	2	0	1	2
3193	417	"res_0"	"decimal"	19	0	0	0
3194	417	"arg_1"	"decimal"	2	0	1	1
3195	417	"arg_2"	"decimal"	19	0	1	2
3196	418	"res_0"	"decimal"	19	0	0	0
3197	418	"arg_1"	"decimal"	19	0	1	1
3198	418	"arg_2"	"decimal"	4	0	1	2
3199	419	"res_0"	"decimal"	19	0	0	0
3200	419	"arg_1"	"decimal"	4	0	1	1
3201	419	"arg_2"	"decimal"	19	0	1	2
3202	420	"res_0"	"decimal"	19	0	0	0
3203	420	"arg_1"	"decimal"	19	0	1	1
3204	420	"arg_2"	"decimal"	9	0	1	2
3205	421	"res_0"	"decimal"	19	0	0	0
3206	421	"arg_1"	"decimal"	9	0	1	1
3207	421	"arg_2"	"decimal"	19	0	1	2
3208	422	"res_0"	"decimal"	2	0	0	0
3209	422	"arg_1"	"decimal"	2	0	1	1
3210	422	"arg_2"	"tinyint"	8	0	1	2
3211	423	"res_0"	"decimal"	4	0	0	0
3212	423	"arg_1"	"decimal"	4	0	1	1
3213	423	"arg_2"	"tinyint"	8	0	1	2
3214	424	"res_0"	"decimal"	9	0	0	0
3215	424	"arg_1"	"decimal"	9	0	1	1
3216	424	"arg_2"	"tinyint"	8	0	1	2
3217	425	"res_0"	"decimal"	19	0	0	0
3218	425	"arg_1"	"decimal"	19	0	1	1
3219	425	"arg_2"	"tinyint"	8	0	1	2
3220	426	"res_0"	"real"	24	0	0	0
3221	426	"arg_1"	"real"	24	0	1	1
3222	426	"arg_2"	"tinyint"	8	0	1	2
3223	427	"res_0"	"double"	53	0	0	0
3224	427	"arg_1"	"double"	53	0	1	1
3225	427	"arg_2"	"tinyint"	8	0	1	2
3226	428	"res_0"	"tinyint"	8	0	0	0
3227	428	"arg_1"	"tinyint"	8	0	1	1
3228	428	"arg_2"	"tinyint"	8	0	1	2
3229	429	"res_0"	"tinyint"	8	0	0	0
3230	429	"arg_1"	"smallint"	16	0	1	1
3231	429	"arg_2"	"tinyint"	8	0	1	2
3232	430	"res_0"	"tinyint"	8	0	0	0
3233	430	"arg_1"	"int"	32	0	1	1
3234	430	"arg_2"	"tinyint"	8	0	1	2
3235	431	"res_0"	"tinyint"	8	0	0	0
3236	431	"arg_1"	"bigint"	64	0	1	1
3237	431	"arg_2"	"tinyint"	8	0	1	2
3238	432	"res_0"	"tinyint"	8	0	0	0
3239	432	"arg_1"	"oid"	63	0	1	1
3240	432	"arg_2"	"tinyint"	8	0	1	2
3241	433	"res_0"	"tinyint"	8	0	0	0
3242	433	"arg_1"	"wrd"	64	0	1	1
3243	433	"arg_2"	"tinyint"	8	0	1	2
3244	434	"res_0"	"tinyint"	8	0	0	0
3245	434	"arg_1"	"decimal"	2	0	1	1
3246	434	"arg_2"	"tinyint"	8	0	1	2
3247	435	"res_0"	"tinyint"	8	0	0	0
3248	435	"arg_1"	"decimal"	4	0	1	1
3249	435	"arg_2"	"tinyint"	8	0	1	2
3250	436	"res_0"	"tinyint"	8	0	0	0
3251	436	"arg_1"	"decimal"	9	0	1	1
3252	436	"arg_2"	"tinyint"	8	0	1	2
3253	437	"res_0"	"tinyint"	8	0	0	0
3254	437	"arg_1"	"decimal"	19	0	1	1
3255	437	"arg_2"	"tinyint"	8	0	1	2
3256	438	"res_0"	"tinyint"	8	0	0	0
3257	438	"arg_1"	"real"	24	0	1	1
3258	438	"arg_2"	"tinyint"	8	0	1	2
3259	439	"res_0"	"tinyint"	8	0	0	0
3260	439	"arg_1"	"double"	53	0	1	1
3261	439	"arg_2"	"tinyint"	8	0	1	2
3262	440	"res_0"	"tinyint"	8	0	0	0
3263	440	"arg_1"	"month_interval"	32	0	1	1
3264	440	"arg_2"	"tinyint"	8	0	1	2
3265	441	"res_0"	"tinyint"	8	0	0	0
3266	441	"arg_1"	"sec_interval"	19	0	1	1
3267	441	"arg_2"	"tinyint"	8	0	1	2
3268	442	"res_0"	"tinyint"	8	0	0	0
3269	442	"arg_1"	"time"	7	0	1	1
3270	442	"arg_2"	"tinyint"	8	0	1	2
3271	443	"res_0"	"tinyint"	8	0	0	0
3272	443	"arg_1"	"timetz"	7	0	1	1
3273	443	"arg_2"	"tinyint"	8	0	1	2
3274	444	"res_0"	"tinyint"	8	0	0	0
3275	444	"arg_1"	"date"	0	0	1	1
3276	444	"arg_2"	"tinyint"	8	0	1	2
3277	445	"res_0"	"tinyint"	8	0	0	0
3278	445	"arg_1"	"timestamp"	7	0	1	1
3279	445	"arg_2"	"tinyint"	8	0	1	2
3280	446	"res_0"	"tinyint"	8	0	0	0
3281	446	"arg_1"	"timestamptz"	7	0	1	1
3282	446	"arg_2"	"tinyint"	8	0	1	2
3283	447	"res_0"	"tinyint"	8	0	0	0
3284	447	"arg_1"	"blob"	0	0	1	1
3285	447	"arg_2"	"tinyint"	8	0	1	2
3286	448	"res_0"	"smallint"	16	0	0	0
3287	448	"arg_1"	"tinyint"	8	0	1	1
3288	448	"arg_2"	"smallint"	16	0	1	2
3289	449	"res_0"	"smallint"	16	0	0	0
3290	449	"arg_1"	"smallint"	16	0	1	1
3291	449	"arg_2"	"smallint"	16	0	1	2
3292	450	"res_0"	"smallint"	16	0	0	0
3293	450	"arg_1"	"int"	32	0	1	1
3294	450	"arg_2"	"smallint"	16	0	1	2
3295	451	"res_0"	"smallint"	16	0	0	0
3296	451	"arg_1"	"bigint"	64	0	1	1
3297	451	"arg_2"	"smallint"	16	0	1	2
3298	452	"res_0"	"smallint"	16	0	0	0
3299	452	"arg_1"	"oid"	63	0	1	1
3300	452	"arg_2"	"smallint"	16	0	1	2
3301	453	"res_0"	"smallint"	16	0	0	0
3302	453	"arg_1"	"wrd"	64	0	1	1
3303	453	"arg_2"	"smallint"	16	0	1	2
3304	454	"res_0"	"smallint"	16	0	0	0
3305	454	"arg_1"	"decimal"	2	0	1	1
3306	454	"arg_2"	"smallint"	16	0	1	2
3307	455	"res_0"	"smallint"	16	0	0	0
3308	455	"arg_1"	"decimal"	4	0	1	1
3309	455	"arg_2"	"smallint"	16	0	1	2
3310	456	"res_0"	"smallint"	16	0	0	0
3311	456	"arg_1"	"decimal"	9	0	1	1
3312	456	"arg_2"	"smallint"	16	0	1	2
3313	457	"res_0"	"smallint"	16	0	0	0
3314	457	"arg_1"	"decimal"	19	0	1	1
3315	457	"arg_2"	"smallint"	16	0	1	2
3316	458	"res_0"	"smallint"	16	0	0	0
3317	458	"arg_1"	"real"	24	0	1	1
3318	458	"arg_2"	"smallint"	16	0	1	2
3319	459	"res_0"	"smallint"	16	0	0	0
3320	459	"arg_1"	"double"	53	0	1	1
3321	459	"arg_2"	"smallint"	16	0	1	2
3322	460	"res_0"	"smallint"	16	0	0	0
3323	460	"arg_1"	"month_interval"	32	0	1	1
3324	460	"arg_2"	"smallint"	16	0	1	2
3325	461	"res_0"	"smallint"	16	0	0	0
3326	461	"arg_1"	"sec_interval"	19	0	1	1
3327	461	"arg_2"	"smallint"	16	0	1	2
3328	462	"res_0"	"smallint"	16	0	0	0
3329	462	"arg_1"	"time"	7	0	1	1
3330	462	"arg_2"	"smallint"	16	0	1	2
3331	463	"res_0"	"smallint"	16	0	0	0
3332	463	"arg_1"	"timetz"	7	0	1	1
3333	463	"arg_2"	"smallint"	16	0	1	2
3334	464	"res_0"	"smallint"	16	0	0	0
3335	464	"arg_1"	"date"	0	0	1	1
3336	464	"arg_2"	"smallint"	16	0	1	2
3337	465	"res_0"	"smallint"	16	0	0	0
3338	465	"arg_1"	"timestamp"	7	0	1	1
3339	465	"arg_2"	"smallint"	16	0	1	2
3340	466	"res_0"	"smallint"	16	0	0	0
3341	466	"arg_1"	"timestamptz"	7	0	1	1
3342	466	"arg_2"	"smallint"	16	0	1	2
3343	467	"res_0"	"smallint"	16	0	0	0
3344	467	"arg_1"	"blob"	0	0	1	1
3345	467	"arg_2"	"smallint"	16	0	1	2
3346	468	"res_0"	"int"	32	0	0	0
3347	468	"arg_1"	"tinyint"	8	0	1	1
3348	468	"arg_2"	"int"	32	0	1	2
3349	469	"res_0"	"int"	32	0	0	0
3350	469	"arg_1"	"smallint"	16	0	1	1
3351	469	"arg_2"	"int"	32	0	1	2
3352	470	"res_0"	"int"	32	0	0	0
3353	470	"arg_1"	"int"	32	0	1	1
3354	470	"arg_2"	"int"	32	0	1	2
3355	471	"res_0"	"int"	32	0	0	0
3356	471	"arg_1"	"bigint"	64	0	1	1
3357	471	"arg_2"	"int"	32	0	1	2
3358	472	"res_0"	"int"	32	0	0	0
3359	472	"arg_1"	"oid"	63	0	1	1
3360	472	"arg_2"	"int"	32	0	1	2
3361	473	"res_0"	"int"	32	0	0	0
3362	473	"arg_1"	"wrd"	64	0	1	1
3363	473	"arg_2"	"int"	32	0	1	2
3364	474	"res_0"	"int"	32	0	0	0
3365	474	"arg_1"	"decimal"	2	0	1	1
3366	474	"arg_2"	"int"	32	0	1	2
3367	475	"res_0"	"int"	32	0	0	0
3368	475	"arg_1"	"decimal"	4	0	1	1
3369	475	"arg_2"	"int"	32	0	1	2
3370	476	"res_0"	"int"	32	0	0	0
3371	476	"arg_1"	"decimal"	9	0	1	1
3372	476	"arg_2"	"int"	32	0	1	2
3373	477	"res_0"	"int"	32	0	0	0
3374	477	"arg_1"	"decimal"	19	0	1	1
3375	477	"arg_2"	"int"	32	0	1	2
3376	478	"res_0"	"int"	32	0	0	0
3377	478	"arg_1"	"real"	24	0	1	1
3378	478	"arg_2"	"int"	32	0	1	2
3379	479	"res_0"	"int"	32	0	0	0
3380	479	"arg_1"	"double"	53	0	1	1
3381	479	"arg_2"	"int"	32	0	1	2
3382	480	"res_0"	"int"	32	0	0	0
3383	480	"arg_1"	"month_interval"	32	0	1	1
3384	480	"arg_2"	"int"	32	0	1	2
3385	481	"res_0"	"int"	32	0	0	0
3386	481	"arg_1"	"sec_interval"	19	0	1	1
3387	481	"arg_2"	"int"	32	0	1	2
3388	482	"res_0"	"int"	32	0	0	0
3389	482	"arg_1"	"time"	7	0	1	1
3390	482	"arg_2"	"int"	32	0	1	2
3391	483	"res_0"	"int"	32	0	0	0
3392	483	"arg_1"	"timetz"	7	0	1	1
3393	483	"arg_2"	"int"	32	0	1	2
3394	484	"res_0"	"int"	32	0	0	0
3395	484	"arg_1"	"date"	0	0	1	1
3396	484	"arg_2"	"int"	32	0	1	2
3397	485	"res_0"	"int"	32	0	0	0
3398	485	"arg_1"	"timestamp"	7	0	1	1
3399	485	"arg_2"	"int"	32	0	1	2
3400	486	"res_0"	"int"	32	0	0	0
3401	486	"arg_1"	"timestamptz"	7	0	1	1
3402	486	"arg_2"	"int"	32	0	1	2
3403	487	"res_0"	"int"	32	0	0	0
3404	487	"arg_1"	"blob"	0	0	1	1
3405	487	"arg_2"	"int"	32	0	1	2
3406	488	"res_0"	"bigint"	64	0	0	0
3407	488	"arg_1"	"tinyint"	8	0	1	1
3408	488	"arg_2"	"bigint"	64	0	1	2
3409	489	"res_0"	"bigint"	64	0	0	0
3410	489	"arg_1"	"smallint"	16	0	1	1
3411	489	"arg_2"	"bigint"	64	0	1	2
3412	490	"res_0"	"bigint"	64	0	0	0
3413	490	"arg_1"	"int"	32	0	1	1
3414	490	"arg_2"	"bigint"	64	0	1	2
3415	491	"res_0"	"bigint"	64	0	0	0
3416	491	"arg_1"	"bigint"	64	0	1	1
3417	491	"arg_2"	"bigint"	64	0	1	2
3418	492	"res_0"	"bigint"	64	0	0	0
3419	492	"arg_1"	"oid"	63	0	1	1
3420	492	"arg_2"	"bigint"	64	0	1	2
3421	493	"res_0"	"bigint"	64	0	0	0
3422	493	"arg_1"	"wrd"	64	0	1	1
3423	493	"arg_2"	"bigint"	64	0	1	2
3424	494	"res_0"	"bigint"	64	0	0	0
3425	494	"arg_1"	"decimal"	2	0	1	1
3426	494	"arg_2"	"bigint"	64	0	1	2
3427	495	"res_0"	"bigint"	64	0	0	0
3428	495	"arg_1"	"decimal"	4	0	1	1
3429	495	"arg_2"	"bigint"	64	0	1	2
3430	496	"res_0"	"bigint"	64	0	0	0
3431	496	"arg_1"	"decimal"	9	0	1	1
3432	496	"arg_2"	"bigint"	64	0	1	2
3433	497	"res_0"	"bigint"	64	0	0	0
3434	497	"arg_1"	"decimal"	19	0	1	1
3435	497	"arg_2"	"bigint"	64	0	1	2
3436	498	"res_0"	"bigint"	64	0	0	0
3437	498	"arg_1"	"real"	24	0	1	1
3438	498	"arg_2"	"bigint"	64	0	1	2
3439	499	"res_0"	"bigint"	64	0	0	0
3440	499	"arg_1"	"double"	53	0	1	1
3441	499	"arg_2"	"bigint"	64	0	1	2
3442	500	"res_0"	"bigint"	64	0	0	0
3443	500	"arg_1"	"month_interval"	32	0	1	1
3444	500	"arg_2"	"bigint"	64	0	1	2
3445	501	"res_0"	"bigint"	64	0	0	0
3446	501	"arg_1"	"sec_interval"	19	0	1	1
3447	501	"arg_2"	"bigint"	64	0	1	2
3448	502	"res_0"	"bigint"	64	0	0	0
3449	502	"arg_1"	"time"	7	0	1	1
3450	502	"arg_2"	"bigint"	64	0	1	2
3451	503	"res_0"	"bigint"	64	0	0	0
3452	503	"arg_1"	"timetz"	7	0	1	1
3453	503	"arg_2"	"bigint"	64	0	1	2
3454	504	"res_0"	"bigint"	64	0	0	0
3455	504	"arg_1"	"date"	0	0	1	1
3456	504	"arg_2"	"bigint"	64	0	1	2
3457	505	"res_0"	"bigint"	64	0	0	0
3458	505	"arg_1"	"timestamp"	7	0	1	1
3459	505	"arg_2"	"bigint"	64	0	1	2
3460	506	"res_0"	"bigint"	64	0	0	0
3461	506	"arg_1"	"timestamptz"	7	0	1	1
3462	506	"arg_2"	"bigint"	64	0	1	2
3463	507	"res_0"	"bigint"	64	0	0	0
3464	507	"arg_1"	"blob"	0	0	1	1
3465	507	"arg_2"	"bigint"	64	0	1	2
3466	508	"res_0"	"oid"	63	0	0	0
3467	508	"arg_1"	"tinyint"	8	0	1	1
3468	508	"arg_2"	"oid"	63	0	1	2
3469	509	"res_0"	"oid"	63	0	0	0
3470	509	"arg_1"	"smallint"	16	0	1	1
3471	509	"arg_2"	"oid"	63	0	1	2
3472	510	"res_0"	"oid"	63	0	0	0
3473	510	"arg_1"	"int"	32	0	1	1
3474	510	"arg_2"	"oid"	63	0	1	2
3475	511	"res_0"	"oid"	63	0	0	0
3476	511	"arg_1"	"bigint"	64	0	1	1
3477	511	"arg_2"	"oid"	63	0	1	2
3478	512	"res_0"	"oid"	63	0	0	0
3479	512	"arg_1"	"oid"	63	0	1	1
3480	512	"arg_2"	"oid"	63	0	1	2
3481	513	"res_0"	"oid"	63	0	0	0
3482	513	"arg_1"	"wrd"	64	0	1	1
3483	513	"arg_2"	"oid"	63	0	1	2
3484	514	"res_0"	"oid"	63	0	0	0
3485	514	"arg_1"	"decimal"	2	0	1	1
3486	514	"arg_2"	"oid"	63	0	1	2
3487	515	"res_0"	"oid"	63	0	0	0
3488	515	"arg_1"	"decimal"	4	0	1	1
3489	515	"arg_2"	"oid"	63	0	1	2
3490	516	"res_0"	"oid"	63	0	0	0
3491	516	"arg_1"	"decimal"	9	0	1	1
3492	516	"arg_2"	"oid"	63	0	1	2
3493	517	"res_0"	"oid"	63	0	0	0
3494	517	"arg_1"	"decimal"	19	0	1	1
3495	517	"arg_2"	"oid"	63	0	1	2
3496	518	"res_0"	"oid"	63	0	0	0
3497	518	"arg_1"	"real"	24	0	1	1
3498	518	"arg_2"	"oid"	63	0	1	2
3499	519	"res_0"	"oid"	63	0	0	0
3500	519	"arg_1"	"double"	53	0	1	1
3501	519	"arg_2"	"oid"	63	0	1	2
3502	520	"res_0"	"oid"	63	0	0	0
3503	520	"arg_1"	"month_interval"	32	0	1	1
3504	520	"arg_2"	"oid"	63	0	1	2
3505	521	"res_0"	"oid"	63	0	0	0
3506	521	"arg_1"	"sec_interval"	19	0	1	1
3507	521	"arg_2"	"oid"	63	0	1	2
3508	522	"res_0"	"oid"	63	0	0	0
3509	522	"arg_1"	"time"	7	0	1	1
3510	522	"arg_2"	"oid"	63	0	1	2
3511	523	"res_0"	"oid"	63	0	0	0
3512	523	"arg_1"	"timetz"	7	0	1	1
3513	523	"arg_2"	"oid"	63	0	1	2
3514	524	"res_0"	"oid"	63	0	0	0
3515	524	"arg_1"	"date"	0	0	1	1
3516	524	"arg_2"	"oid"	63	0	1	2
3517	525	"res_0"	"oid"	63	0	0	0
3518	525	"arg_1"	"timestamp"	7	0	1	1
3519	525	"arg_2"	"oid"	63	0	1	2
3520	526	"res_0"	"oid"	63	0	0	0
3521	526	"arg_1"	"timestamptz"	7	0	1	1
3522	526	"arg_2"	"oid"	63	0	1	2
3523	527	"res_0"	"oid"	63	0	0	0
3524	527	"arg_1"	"blob"	0	0	1	1
3525	527	"arg_2"	"oid"	63	0	1	2
3526	528	"res_0"	"wrd"	64	0	0	0
3527	528	"arg_1"	"tinyint"	8	0	1	1
3528	528	"arg_2"	"wrd"	64	0	1	2
3529	529	"res_0"	"wrd"	64	0	0	0
3530	529	"arg_1"	"smallint"	16	0	1	1
3531	529	"arg_2"	"wrd"	64	0	1	2
3532	530	"res_0"	"wrd"	64	0	0	0
3533	530	"arg_1"	"int"	32	0	1	1
3534	530	"arg_2"	"wrd"	64	0	1	2
3535	531	"res_0"	"wrd"	64	0	0	0
3536	531	"arg_1"	"bigint"	64	0	1	1
3537	531	"arg_2"	"wrd"	64	0	1	2
3538	532	"res_0"	"wrd"	64	0	0	0
3539	532	"arg_1"	"oid"	63	0	1	1
3540	532	"arg_2"	"wrd"	64	0	1	2
3541	533	"res_0"	"wrd"	64	0	0	0
3542	533	"arg_1"	"wrd"	64	0	1	1
3543	533	"arg_2"	"wrd"	64	0	1	2
3544	534	"res_0"	"wrd"	64	0	0	0
3545	534	"arg_1"	"decimal"	2	0	1	1
3546	534	"arg_2"	"wrd"	64	0	1	2
3547	535	"res_0"	"wrd"	64	0	0	0
3548	535	"arg_1"	"decimal"	4	0	1	1
3549	535	"arg_2"	"wrd"	64	0	1	2
3550	536	"res_0"	"wrd"	64	0	0	0
3551	536	"arg_1"	"decimal"	9	0	1	1
3552	536	"arg_2"	"wrd"	64	0	1	2
3553	537	"res_0"	"wrd"	64	0	0	0
3554	537	"arg_1"	"decimal"	19	0	1	1
3555	537	"arg_2"	"wrd"	64	0	1	2
3556	538	"res_0"	"wrd"	64	0	0	0
3557	538	"arg_1"	"real"	24	0	1	1
3558	538	"arg_2"	"wrd"	64	0	1	2
3559	539	"res_0"	"wrd"	64	0	0	0
3560	539	"arg_1"	"double"	53	0	1	1
3561	539	"arg_2"	"wrd"	64	0	1	2
3562	540	"res_0"	"wrd"	64	0	0	0
3563	540	"arg_1"	"month_interval"	32	0	1	1
3564	540	"arg_2"	"wrd"	64	0	1	2
3565	541	"res_0"	"wrd"	64	0	0	0
3566	541	"arg_1"	"sec_interval"	19	0	1	1
3567	541	"arg_2"	"wrd"	64	0	1	2
3568	542	"res_0"	"wrd"	64	0	0	0
3569	542	"arg_1"	"time"	7	0	1	1
3570	542	"arg_2"	"wrd"	64	0	1	2
3571	543	"res_0"	"wrd"	64	0	0	0
3572	543	"arg_1"	"timetz"	7	0	1	1
3573	543	"arg_2"	"wrd"	64	0	1	2
3574	544	"res_0"	"wrd"	64	0	0	0
3575	544	"arg_1"	"date"	0	0	1	1
3576	544	"arg_2"	"wrd"	64	0	1	2
3577	545	"res_0"	"wrd"	64	0	0	0
3578	545	"arg_1"	"timestamp"	7	0	1	1
3579	545	"arg_2"	"wrd"	64	0	1	2
3580	546	"res_0"	"wrd"	64	0	0	0
3581	546	"arg_1"	"timestamptz"	7	0	1	1
3582	546	"arg_2"	"wrd"	64	0	1	2
3583	547	"res_0"	"wrd"	64	0	0	0
3584	547	"arg_1"	"blob"	0	0	1	1
3585	547	"arg_2"	"wrd"	64	0	1	2
3586	548	"res_0"	"decimal"	2	0	0	0
3587	548	"arg_1"	"tinyint"	8	0	1	1
3588	548	"arg_2"	"decimal"	2	0	1	2
3589	549	"res_0"	"decimal"	2	0	0	0
3590	549	"arg_1"	"smallint"	16	0	1	1
3591	549	"arg_2"	"decimal"	2	0	1	2
3592	550	"res_0"	"decimal"	2	0	0	0
3593	550	"arg_1"	"int"	32	0	1	1
3594	550	"arg_2"	"decimal"	2	0	1	2
3595	551	"res_0"	"decimal"	2	0	0	0
3596	551	"arg_1"	"bigint"	64	0	1	1
3597	551	"arg_2"	"decimal"	2	0	1	2
3598	552	"res_0"	"decimal"	2	0	0	0
3599	552	"arg_1"	"oid"	63	0	1	1
3600	552	"arg_2"	"decimal"	2	0	1	2
3601	553	"res_0"	"decimal"	2	0	0	0
3602	553	"arg_1"	"wrd"	64	0	1	1
3603	553	"arg_2"	"decimal"	2	0	1	2
3604	554	"res_0"	"decimal"	2	0	0	0
3605	554	"arg_1"	"decimal"	2	0	1	1
3606	554	"arg_2"	"decimal"	2	0	1	2
3607	555	"res_0"	"decimal"	2	0	0	0
3608	555	"arg_1"	"decimal"	4	0	1	1
3609	555	"arg_2"	"decimal"	2	0	1	2
3610	556	"res_0"	"decimal"	2	0	0	0
3611	556	"arg_1"	"decimal"	9	0	1	1
3612	556	"arg_2"	"decimal"	2	0	1	2
3613	557	"res_0"	"decimal"	2	0	0	0
3614	557	"arg_1"	"decimal"	19	0	1	1
3615	557	"arg_2"	"decimal"	2	0	1	2
3616	558	"res_0"	"decimal"	2	0	0	0
3617	558	"arg_1"	"real"	24	0	1	1
3618	558	"arg_2"	"decimal"	2	0	1	2
3619	559	"res_0"	"decimal"	2	0	0	0
3620	559	"arg_1"	"double"	53	0	1	1
3621	559	"arg_2"	"decimal"	2	0	1	2
3622	560	"res_0"	"decimal"	2	0	0	0
3623	560	"arg_1"	"month_interval"	32	0	1	1
3624	560	"arg_2"	"decimal"	2	0	1	2
3625	561	"res_0"	"decimal"	2	0	0	0
3626	561	"arg_1"	"sec_interval"	19	0	1	1
3627	561	"arg_2"	"decimal"	2	0	1	2
3628	562	"res_0"	"decimal"	2	0	0	0
3629	562	"arg_1"	"time"	7	0	1	1
3630	562	"arg_2"	"decimal"	2	0	1	2
3631	563	"res_0"	"decimal"	2	0	0	0
3632	563	"arg_1"	"timetz"	7	0	1	1
3633	563	"arg_2"	"decimal"	2	0	1	2
3634	564	"res_0"	"decimal"	2	0	0	0
3635	564	"arg_1"	"date"	0	0	1	1
3636	564	"arg_2"	"decimal"	2	0	1	2
3637	565	"res_0"	"decimal"	2	0	0	0
3638	565	"arg_1"	"timestamp"	7	0	1	1
3639	565	"arg_2"	"decimal"	2	0	1	2
3640	566	"res_0"	"decimal"	2	0	0	0
3641	566	"arg_1"	"timestamptz"	7	0	1	1
3642	566	"arg_2"	"decimal"	2	0	1	2
3643	567	"res_0"	"decimal"	2	0	0	0
3644	567	"arg_1"	"blob"	0	0	1	1
3645	567	"arg_2"	"decimal"	2	0	1	2
3646	568	"res_0"	"decimal"	4	0	0	0
3647	568	"arg_1"	"tinyint"	8	0	1	1
3648	568	"arg_2"	"decimal"	4	0	1	2
3649	569	"res_0"	"decimal"	4	0	0	0
3650	569	"arg_1"	"smallint"	16	0	1	1
3651	569	"arg_2"	"decimal"	4	0	1	2
3652	570	"res_0"	"decimal"	4	0	0	0
3653	570	"arg_1"	"int"	32	0	1	1
3654	570	"arg_2"	"decimal"	4	0	1	2
3655	571	"res_0"	"decimal"	4	0	0	0
3656	571	"arg_1"	"bigint"	64	0	1	1
3657	571	"arg_2"	"decimal"	4	0	1	2
3658	572	"res_0"	"decimal"	4	0	0	0
3659	572	"arg_1"	"oid"	63	0	1	1
3660	572	"arg_2"	"decimal"	4	0	1	2
3661	573	"res_0"	"decimal"	4	0	0	0
3662	573	"arg_1"	"wrd"	64	0	1	1
3663	573	"arg_2"	"decimal"	4	0	1	2
3664	574	"res_0"	"decimal"	4	0	0	0
3665	574	"arg_1"	"decimal"	2	0	1	1
3666	574	"arg_2"	"decimal"	4	0	1	2
3667	575	"res_0"	"decimal"	4	0	0	0
3668	575	"arg_1"	"decimal"	4	0	1	1
3669	575	"arg_2"	"decimal"	4	0	1	2
3670	576	"res_0"	"decimal"	4	0	0	0
3671	576	"arg_1"	"decimal"	9	0	1	1
3672	576	"arg_2"	"decimal"	4	0	1	2
3673	577	"res_0"	"decimal"	4	0	0	0
3674	577	"arg_1"	"decimal"	19	0	1	1
3675	577	"arg_2"	"decimal"	4	0	1	2
3676	578	"res_0"	"decimal"	4	0	0	0
3677	578	"arg_1"	"real"	24	0	1	1
3678	578	"arg_2"	"decimal"	4	0	1	2
3679	579	"res_0"	"decimal"	4	0	0	0
3680	579	"arg_1"	"double"	53	0	1	1
3681	579	"arg_2"	"decimal"	4	0	1	2
3682	580	"res_0"	"decimal"	4	0	0	0
3683	580	"arg_1"	"month_interval"	32	0	1	1
3684	580	"arg_2"	"decimal"	4	0	1	2
3685	581	"res_0"	"decimal"	4	0	0	0
3686	581	"arg_1"	"sec_interval"	19	0	1	1
3687	581	"arg_2"	"decimal"	4	0	1	2
3688	582	"res_0"	"decimal"	4	0	0	0
3689	582	"arg_1"	"time"	7	0	1	1
3690	582	"arg_2"	"decimal"	4	0	1	2
3691	583	"res_0"	"decimal"	4	0	0	0
3692	583	"arg_1"	"timetz"	7	0	1	1
3693	583	"arg_2"	"decimal"	4	0	1	2
3694	584	"res_0"	"decimal"	4	0	0	0
3695	584	"arg_1"	"date"	0	0	1	1
3696	584	"arg_2"	"decimal"	4	0	1	2
3697	585	"res_0"	"decimal"	4	0	0	0
3698	585	"arg_1"	"timestamp"	7	0	1	1
3699	585	"arg_2"	"decimal"	4	0	1	2
3700	586	"res_0"	"decimal"	4	0	0	0
3701	586	"arg_1"	"timestamptz"	7	0	1	1
3702	586	"arg_2"	"decimal"	4	0	1	2
3703	587	"res_0"	"decimal"	4	0	0	0
3704	587	"arg_1"	"blob"	0	0	1	1
3705	587	"arg_2"	"decimal"	4	0	1	2
3706	588	"res_0"	"decimal"	9	0	0	0
3707	588	"arg_1"	"tinyint"	8	0	1	1
3708	588	"arg_2"	"decimal"	9	0	1	2
3709	589	"res_0"	"decimal"	9	0	0	0
3710	589	"arg_1"	"smallint"	16	0	1	1
3711	589	"arg_2"	"decimal"	9	0	1	2
3712	590	"res_0"	"decimal"	9	0	0	0
3713	590	"arg_1"	"int"	32	0	1	1
3714	590	"arg_2"	"decimal"	9	0	1	2
3715	591	"res_0"	"decimal"	9	0	0	0
3716	591	"arg_1"	"bigint"	64	0	1	1
3717	591	"arg_2"	"decimal"	9	0	1	2
3718	592	"res_0"	"decimal"	9	0	0	0
3719	592	"arg_1"	"oid"	63	0	1	1
3720	592	"arg_2"	"decimal"	9	0	1	2
3721	593	"res_0"	"decimal"	9	0	0	0
3722	593	"arg_1"	"wrd"	64	0	1	1
3723	593	"arg_2"	"decimal"	9	0	1	2
3724	594	"res_0"	"decimal"	9	0	0	0
3725	594	"arg_1"	"decimal"	2	0	1	1
3726	594	"arg_2"	"decimal"	9	0	1	2
3727	595	"res_0"	"decimal"	9	0	0	0
3728	595	"arg_1"	"decimal"	4	0	1	1
3729	595	"arg_2"	"decimal"	9	0	1	2
3730	596	"res_0"	"decimal"	9	0	0	0
3731	596	"arg_1"	"decimal"	9	0	1	1
3732	596	"arg_2"	"decimal"	9	0	1	2
3733	597	"res_0"	"decimal"	9	0	0	0
3734	597	"arg_1"	"decimal"	19	0	1	1
3735	597	"arg_2"	"decimal"	9	0	1	2
3736	598	"res_0"	"decimal"	9	0	0	0
3737	598	"arg_1"	"real"	24	0	1	1
3738	598	"arg_2"	"decimal"	9	0	1	2
3739	599	"res_0"	"decimal"	9	0	0	0
3740	599	"arg_1"	"double"	53	0	1	1
3741	599	"arg_2"	"decimal"	9	0	1	2
3742	600	"res_0"	"decimal"	9	0	0	0
3743	600	"arg_1"	"month_interval"	32	0	1	1
3744	600	"arg_2"	"decimal"	9	0	1	2
3745	601	"res_0"	"decimal"	9	0	0	0
3746	601	"arg_1"	"sec_interval"	19	0	1	1
3747	601	"arg_2"	"decimal"	9	0	1	2
3748	602	"res_0"	"decimal"	9	0	0	0
3749	602	"arg_1"	"time"	7	0	1	1
3750	602	"arg_2"	"decimal"	9	0	1	2
3751	603	"res_0"	"decimal"	9	0	0	0
3752	603	"arg_1"	"timetz"	7	0	1	1
3753	603	"arg_2"	"decimal"	9	0	1	2
3754	604	"res_0"	"decimal"	9	0	0	0
3755	604	"arg_1"	"date"	0	0	1	1
3756	604	"arg_2"	"decimal"	9	0	1	2
3757	605	"res_0"	"decimal"	9	0	0	0
3758	605	"arg_1"	"timestamp"	7	0	1	1
3759	605	"arg_2"	"decimal"	9	0	1	2
3760	606	"res_0"	"decimal"	9	0	0	0
3761	606	"arg_1"	"timestamptz"	7	0	1	1
3762	606	"arg_2"	"decimal"	9	0	1	2
3763	607	"res_0"	"decimal"	9	0	0	0
3764	607	"arg_1"	"blob"	0	0	1	1
3765	607	"arg_2"	"decimal"	9	0	1	2
3766	608	"res_0"	"decimal"	19	0	0	0
3767	608	"arg_1"	"tinyint"	8	0	1	1
3768	608	"arg_2"	"decimal"	19	0	1	2
3769	609	"res_0"	"decimal"	19	0	0	0
3770	609	"arg_1"	"smallint"	16	0	1	1
3771	609	"arg_2"	"decimal"	19	0	1	2
3772	610	"res_0"	"decimal"	19	0	0	0
3773	610	"arg_1"	"int"	32	0	1	1
3774	610	"arg_2"	"decimal"	19	0	1	2
3775	611	"res_0"	"decimal"	19	0	0	0
3776	611	"arg_1"	"bigint"	64	0	1	1
3777	611	"arg_2"	"decimal"	19	0	1	2
3778	612	"res_0"	"decimal"	19	0	0	0
3779	612	"arg_1"	"oid"	63	0	1	1
3780	612	"arg_2"	"decimal"	19	0	1	2
3781	613	"res_0"	"decimal"	19	0	0	0
3782	613	"arg_1"	"wrd"	64	0	1	1
3783	613	"arg_2"	"decimal"	19	0	1	2
3784	614	"res_0"	"decimal"	19	0	0	0
3785	614	"arg_1"	"decimal"	2	0	1	1
3786	614	"arg_2"	"decimal"	19	0	1	2
3787	615	"res_0"	"decimal"	19	0	0	0
3788	615	"arg_1"	"decimal"	4	0	1	1
3789	615	"arg_2"	"decimal"	19	0	1	2
3790	616	"res_0"	"decimal"	19	0	0	0
3791	616	"arg_1"	"decimal"	9	0	1	1
3792	616	"arg_2"	"decimal"	19	0	1	2
3793	617	"res_0"	"decimal"	19	0	0	0
3794	617	"arg_1"	"decimal"	19	0	1	1
3795	617	"arg_2"	"decimal"	19	0	1	2
3796	618	"res_0"	"decimal"	19	0	0	0
3797	618	"arg_1"	"real"	24	0	1	1
3798	618	"arg_2"	"decimal"	19	0	1	2
3799	619	"res_0"	"decimal"	19	0	0	0
3800	619	"arg_1"	"double"	53	0	1	1
3801	619	"arg_2"	"decimal"	19	0	1	2
3802	620	"res_0"	"decimal"	19	0	0	0
3803	620	"arg_1"	"month_interval"	32	0	1	1
3804	620	"arg_2"	"decimal"	19	0	1	2
3805	621	"res_0"	"decimal"	19	0	0	0
3806	621	"arg_1"	"sec_interval"	19	0	1	1
3807	621	"arg_2"	"decimal"	19	0	1	2
3808	622	"res_0"	"decimal"	19	0	0	0
3809	622	"arg_1"	"time"	7	0	1	1
3810	622	"arg_2"	"decimal"	19	0	1	2
3811	623	"res_0"	"decimal"	19	0	0	0
3812	623	"arg_1"	"timetz"	7	0	1	1
3813	623	"arg_2"	"decimal"	19	0	1	2
3814	624	"res_0"	"decimal"	19	0	0	0
3815	624	"arg_1"	"date"	0	0	1	1
3816	624	"arg_2"	"decimal"	19	0	1	2
3817	625	"res_0"	"decimal"	19	0	0	0
3818	625	"arg_1"	"timestamp"	7	0	1	1
3819	625	"arg_2"	"decimal"	19	0	1	2
3820	626	"res_0"	"decimal"	19	0	0	0
3821	626	"arg_1"	"timestamptz"	7	0	1	1
3822	626	"arg_2"	"decimal"	19	0	1	2
3823	627	"res_0"	"decimal"	19	0	0	0
3824	627	"arg_1"	"blob"	0	0	1	1
3825	627	"arg_2"	"decimal"	19	0	1	2
3826	628	"res_0"	"real"	24	0	0	0
3827	628	"arg_1"	"tinyint"	8	0	1	1
3828	628	"arg_2"	"real"	24	0	1	2
3829	629	"res_0"	"real"	24	0	0	0
3830	629	"arg_1"	"smallint"	16	0	1	1
3831	629	"arg_2"	"real"	24	0	1	2
3832	630	"res_0"	"real"	24	0	0	0
3833	630	"arg_1"	"int"	32	0	1	1
3834	630	"arg_2"	"real"	24	0	1	2
3835	631	"res_0"	"real"	24	0	0	0
3836	631	"arg_1"	"bigint"	64	0	1	1
3837	631	"arg_2"	"real"	24	0	1	2
3838	632	"res_0"	"real"	24	0	0	0
3839	632	"arg_1"	"oid"	63	0	1	1
3840	632	"arg_2"	"real"	24	0	1	2
3841	633	"res_0"	"real"	24	0	0	0
3842	633	"arg_1"	"wrd"	64	0	1	1
3843	633	"arg_2"	"real"	24	0	1	2
3844	634	"res_0"	"real"	24	0	0	0
3845	634	"arg_1"	"decimal"	2	0	1	1
3846	634	"arg_2"	"real"	24	0	1	2
3847	635	"res_0"	"real"	24	0	0	0
3848	635	"arg_1"	"decimal"	4	0	1	1
3849	635	"arg_2"	"real"	24	0	1	2
3850	636	"res_0"	"real"	24	0	0	0
3851	636	"arg_1"	"decimal"	9	0	1	1
3852	636	"arg_2"	"real"	24	0	1	2
3853	637	"res_0"	"real"	24	0	0	0
3854	637	"arg_1"	"decimal"	19	0	1	1
3855	637	"arg_2"	"real"	24	0	1	2
3856	638	"res_0"	"real"	24	0	0	0
3857	638	"arg_1"	"real"	24	0	1	1
3858	638	"arg_2"	"real"	24	0	1	2
3859	639	"res_0"	"real"	24	0	0	0
3860	639	"arg_1"	"double"	53	0	1	1
3861	639	"arg_2"	"real"	24	0	1	2
3862	640	"res_0"	"real"	24	0	0	0
3863	640	"arg_1"	"month_interval"	32	0	1	1
3864	640	"arg_2"	"real"	24	0	1	2
3865	641	"res_0"	"real"	24	0	0	0
3866	641	"arg_1"	"sec_interval"	19	0	1	1
3867	641	"arg_2"	"real"	24	0	1	2
3868	642	"res_0"	"real"	24	0	0	0
3869	642	"arg_1"	"time"	7	0	1	1
3870	642	"arg_2"	"real"	24	0	1	2
3871	643	"res_0"	"real"	24	0	0	0
3872	643	"arg_1"	"timetz"	7	0	1	1
3873	643	"arg_2"	"real"	24	0	1	2
3874	644	"res_0"	"real"	24	0	0	0
3875	644	"arg_1"	"date"	0	0	1	1
3876	644	"arg_2"	"real"	24	0	1	2
3877	645	"res_0"	"real"	24	0	0	0
3878	645	"arg_1"	"timestamp"	7	0	1	1
3879	645	"arg_2"	"real"	24	0	1	2
3880	646	"res_0"	"real"	24	0	0	0
3881	646	"arg_1"	"timestamptz"	7	0	1	1
3882	646	"arg_2"	"real"	24	0	1	2
3883	647	"res_0"	"real"	24	0	0	0
3884	647	"arg_1"	"blob"	0	0	1	1
3885	647	"arg_2"	"real"	24	0	1	2
3886	648	"res_0"	"double"	53	0	0	0
3887	648	"arg_1"	"tinyint"	8	0	1	1
3888	648	"arg_2"	"double"	53	0	1	2
3889	649	"res_0"	"double"	53	0	0	0
3890	649	"arg_1"	"smallint"	16	0	1	1
3891	649	"arg_2"	"double"	53	0	1	2
3892	650	"res_0"	"double"	53	0	0	0
3893	650	"arg_1"	"int"	32	0	1	1
3894	650	"arg_2"	"double"	53	0	1	2
3895	651	"res_0"	"double"	53	0	0	0
3896	651	"arg_1"	"bigint"	64	0	1	1
3897	651	"arg_2"	"double"	53	0	1	2
3898	652	"res_0"	"double"	53	0	0	0
3899	652	"arg_1"	"oid"	63	0	1	1
3900	652	"arg_2"	"double"	53	0	1	2
3901	653	"res_0"	"double"	53	0	0	0
3902	653	"arg_1"	"wrd"	64	0	1	1
3903	653	"arg_2"	"double"	53	0	1	2
3904	654	"res_0"	"double"	53	0	0	0
3905	654	"arg_1"	"decimal"	2	0	1	1
3906	654	"arg_2"	"double"	53	0	1	2
3907	655	"res_0"	"double"	53	0	0	0
3908	655	"arg_1"	"decimal"	4	0	1	1
3909	655	"arg_2"	"double"	53	0	1	2
3910	656	"res_0"	"double"	53	0	0	0
3911	656	"arg_1"	"decimal"	9	0	1	1
3912	656	"arg_2"	"double"	53	0	1	2
3913	657	"res_0"	"double"	53	0	0	0
3914	657	"arg_1"	"decimal"	19	0	1	1
3915	657	"arg_2"	"double"	53	0	1	2
3916	658	"res_0"	"double"	53	0	0	0
3917	658	"arg_1"	"real"	24	0	1	1
3918	658	"arg_2"	"double"	53	0	1	2
3919	659	"res_0"	"double"	53	0	0	0
3920	659	"arg_1"	"double"	53	0	1	1
3921	659	"arg_2"	"double"	53	0	1	2
3922	660	"res_0"	"double"	53	0	0	0
3923	660	"arg_1"	"month_interval"	32	0	1	1
3924	660	"arg_2"	"double"	53	0	1	2
3925	661	"res_0"	"double"	53	0	0	0
3926	661	"arg_1"	"sec_interval"	19	0	1	1
3927	661	"arg_2"	"double"	53	0	1	2
3928	662	"res_0"	"double"	53	0	0	0
3929	662	"arg_1"	"time"	7	0	1	1
3930	662	"arg_2"	"double"	53	0	1	2
3931	663	"res_0"	"double"	53	0	0	0
3932	663	"arg_1"	"timetz"	7	0	1	1
3933	663	"arg_2"	"double"	53	0	1	2
3934	664	"res_0"	"double"	53	0	0	0
3935	664	"arg_1"	"date"	0	0	1	1
3936	664	"arg_2"	"double"	53	0	1	2
3937	665	"res_0"	"double"	53	0	0	0
3938	665	"arg_1"	"timestamp"	7	0	1	1
3939	665	"arg_2"	"double"	53	0	1	2
3940	666	"res_0"	"double"	53	0	0	0
3941	666	"arg_1"	"timestamptz"	7	0	1	1
3942	666	"arg_2"	"double"	53	0	1	2
3943	667	"res_0"	"double"	53	0	0	0
3944	667	"arg_1"	"blob"	0	0	1	1
3945	667	"arg_2"	"double"	53	0	1	2
3946	668	"res_0"	"month_interval"	32	0	0	0
3947	668	"arg_1"	"tinyint"	8	0	1	1
3948	668	"arg_2"	"month_interval"	32	0	1	2
3949	669	"res_0"	"month_interval"	32	0	0	0
3950	669	"arg_1"	"smallint"	16	0	1	1
3951	669	"arg_2"	"month_interval"	32	0	1	2
3952	670	"res_0"	"month_interval"	32	0	0	0
3953	670	"arg_1"	"int"	32	0	1	1
3954	670	"arg_2"	"month_interval"	32	0	1	2
3955	671	"res_0"	"month_interval"	32	0	0	0
3956	671	"arg_1"	"bigint"	64	0	1	1
3957	671	"arg_2"	"month_interval"	32	0	1	2
3958	672	"res_0"	"month_interval"	32	0	0	0
3959	672	"arg_1"	"oid"	63	0	1	1
3960	672	"arg_2"	"month_interval"	32	0	1	2
3961	673	"res_0"	"month_interval"	32	0	0	0
3962	673	"arg_1"	"wrd"	64	0	1	1
3963	673	"arg_2"	"month_interval"	32	0	1	2
3964	674	"res_0"	"month_interval"	32	0	0	0
3965	674	"arg_1"	"decimal"	2	0	1	1
3966	674	"arg_2"	"month_interval"	32	0	1	2
3967	675	"res_0"	"month_interval"	32	0	0	0
3968	675	"arg_1"	"decimal"	4	0	1	1
3969	675	"arg_2"	"month_interval"	32	0	1	2
3970	676	"res_0"	"month_interval"	32	0	0	0
3971	676	"arg_1"	"decimal"	9	0	1	1
3972	676	"arg_2"	"month_interval"	32	0	1	2
3973	677	"res_0"	"month_interval"	32	0	0	0
3974	677	"arg_1"	"decimal"	19	0	1	1
3975	677	"arg_2"	"month_interval"	32	0	1	2
3976	678	"res_0"	"month_interval"	32	0	0	0
3977	678	"arg_1"	"real"	24	0	1	1
3978	678	"arg_2"	"month_interval"	32	0	1	2
3979	679	"res_0"	"month_interval"	32	0	0	0
3980	679	"arg_1"	"double"	53	0	1	1
3981	679	"arg_2"	"month_interval"	32	0	1	2
3982	680	"res_0"	"month_interval"	32	0	0	0
3983	680	"arg_1"	"month_interval"	32	0	1	1
3984	680	"arg_2"	"month_interval"	32	0	1	2
3985	681	"res_0"	"month_interval"	32	0	0	0
3986	681	"arg_1"	"sec_interval"	19	0	1	1
3987	681	"arg_2"	"month_interval"	32	0	1	2
3988	682	"res_0"	"month_interval"	32	0	0	0
3989	682	"arg_1"	"time"	7	0	1	1
3990	682	"arg_2"	"month_interval"	32	0	1	2
3991	683	"res_0"	"month_interval"	32	0	0	0
3992	683	"arg_1"	"timetz"	7	0	1	1
3993	683	"arg_2"	"month_interval"	32	0	1	2
3994	684	"res_0"	"month_interval"	32	0	0	0
3995	684	"arg_1"	"date"	0	0	1	1
3996	684	"arg_2"	"month_interval"	32	0	1	2
3997	685	"res_0"	"month_interval"	32	0	0	0
3998	685	"arg_1"	"timestamp"	7	0	1	1
3999	685	"arg_2"	"month_interval"	32	0	1	2
4000	686	"res_0"	"month_interval"	32	0	0	0
4001	686	"arg_1"	"timestamptz"	7	0	1	1
4002	686	"arg_2"	"month_interval"	32	0	1	2
4003	687	"res_0"	"month_interval"	32	0	0	0
4004	687	"arg_1"	"blob"	0	0	1	1
4005	687	"arg_2"	"month_interval"	32	0	1	2
4006	688	"res_0"	"sec_interval"	19	0	0	0
4007	688	"arg_1"	"tinyint"	8	0	1	1
4008	688	"arg_2"	"sec_interval"	19	0	1	2
4009	689	"res_0"	"sec_interval"	19	0	0	0
4010	689	"arg_1"	"smallint"	16	0	1	1
4011	689	"arg_2"	"sec_interval"	19	0	1	2
4012	690	"res_0"	"sec_interval"	19	0	0	0
4013	690	"arg_1"	"int"	32	0	1	1
4014	690	"arg_2"	"sec_interval"	19	0	1	2
4015	691	"res_0"	"sec_interval"	19	0	0	0
4016	691	"arg_1"	"bigint"	64	0	1	1
4017	691	"arg_2"	"sec_interval"	19	0	1	2
4018	692	"res_0"	"sec_interval"	19	0	0	0
4019	692	"arg_1"	"oid"	63	0	1	1
4020	692	"arg_2"	"sec_interval"	19	0	1	2
4021	693	"res_0"	"sec_interval"	19	0	0	0
4022	693	"arg_1"	"wrd"	64	0	1	1
4023	693	"arg_2"	"sec_interval"	19	0	1	2
4024	694	"res_0"	"sec_interval"	19	0	0	0
4025	694	"arg_1"	"decimal"	2	0	1	1
4026	694	"arg_2"	"sec_interval"	19	0	1	2
4027	695	"res_0"	"sec_interval"	19	0	0	0
4028	695	"arg_1"	"decimal"	4	0	1	1
4029	695	"arg_2"	"sec_interval"	19	0	1	2
4030	696	"res_0"	"sec_interval"	19	0	0	0
4031	696	"arg_1"	"decimal"	9	0	1	1
4032	696	"arg_2"	"sec_interval"	19	0	1	2
4033	697	"res_0"	"sec_interval"	19	0	0	0
4034	697	"arg_1"	"decimal"	19	0	1	1
4035	697	"arg_2"	"sec_interval"	19	0	1	2
4036	698	"res_0"	"sec_interval"	19	0	0	0
4037	698	"arg_1"	"real"	24	0	1	1
4038	698	"arg_2"	"sec_interval"	19	0	1	2
4039	699	"res_0"	"sec_interval"	19	0	0	0
4040	699	"arg_1"	"double"	53	0	1	1
4041	699	"arg_2"	"sec_interval"	19	0	1	2
4042	700	"res_0"	"sec_interval"	19	0	0	0
4043	700	"arg_1"	"month_interval"	32	0	1	1
4044	700	"arg_2"	"sec_interval"	19	0	1	2
4045	701	"res_0"	"sec_interval"	19	0	0	0
4046	701	"arg_1"	"sec_interval"	19	0	1	1
4047	701	"arg_2"	"sec_interval"	19	0	1	2
4048	702	"res_0"	"sec_interval"	19	0	0	0
4049	702	"arg_1"	"time"	7	0	1	1
4050	702	"arg_2"	"sec_interval"	19	0	1	2
4051	703	"res_0"	"sec_interval"	19	0	0	0
4052	703	"arg_1"	"timetz"	7	0	1	1
4053	703	"arg_2"	"sec_interval"	19	0	1	2
4054	704	"res_0"	"sec_interval"	19	0	0	0
4055	704	"arg_1"	"date"	0	0	1	1
4056	704	"arg_2"	"sec_interval"	19	0	1	2
4057	705	"res_0"	"sec_interval"	19	0	0	0
4058	705	"arg_1"	"timestamp"	7	0	1	1
4059	705	"arg_2"	"sec_interval"	19	0	1	2
4060	706	"res_0"	"sec_interval"	19	0	0	0
4061	706	"arg_1"	"timestamptz"	7	0	1	1
4062	706	"arg_2"	"sec_interval"	19	0	1	2
4063	707	"res_0"	"sec_interval"	19	0	0	0
4064	707	"arg_1"	"blob"	0	0	1	1
4065	707	"arg_2"	"sec_interval"	19	0	1	2
4066	708	"res_0"	"time"	7	0	0	0
4067	708	"arg_1"	"tinyint"	8	0	1	1
4068	708	"arg_2"	"time"	7	0	1	2
4069	709	"res_0"	"time"	7	0	0	0
4070	709	"arg_1"	"smallint"	16	0	1	1
4071	709	"arg_2"	"time"	7	0	1	2
4072	710	"res_0"	"time"	7	0	0	0
4073	710	"arg_1"	"int"	32	0	1	1
4074	710	"arg_2"	"time"	7	0	1	2
4075	711	"res_0"	"time"	7	0	0	0
4076	711	"arg_1"	"bigint"	64	0	1	1
4077	711	"arg_2"	"time"	7	0	1	2
4078	712	"res_0"	"time"	7	0	0	0
4079	712	"arg_1"	"oid"	63	0	1	1
4080	712	"arg_2"	"time"	7	0	1	2
4081	713	"res_0"	"time"	7	0	0	0
4082	713	"arg_1"	"wrd"	64	0	1	1
4083	713	"arg_2"	"time"	7	0	1	2
4084	714	"res_0"	"time"	7	0	0	0
4085	714	"arg_1"	"decimal"	2	0	1	1
4086	714	"arg_2"	"time"	7	0	1	2
4087	715	"res_0"	"time"	7	0	0	0
4088	715	"arg_1"	"decimal"	4	0	1	1
4089	715	"arg_2"	"time"	7	0	1	2
4090	716	"res_0"	"time"	7	0	0	0
4091	716	"arg_1"	"decimal"	9	0	1	1
4092	716	"arg_2"	"time"	7	0	1	2
4093	717	"res_0"	"time"	7	0	0	0
4094	717	"arg_1"	"decimal"	19	0	1	1
4095	717	"arg_2"	"time"	7	0	1	2
4096	718	"res_0"	"time"	7	0	0	0
4097	718	"arg_1"	"real"	24	0	1	1
4098	718	"arg_2"	"time"	7	0	1	2
4099	719	"res_0"	"time"	7	0	0	0
4100	719	"arg_1"	"double"	53	0	1	1
4101	719	"arg_2"	"time"	7	0	1	2
4102	720	"res_0"	"time"	7	0	0	0
4103	720	"arg_1"	"month_interval"	32	0	1	1
4104	720	"arg_2"	"time"	7	0	1	2
4105	721	"res_0"	"time"	7	0	0	0
4106	721	"arg_1"	"sec_interval"	19	0	1	1
4107	721	"arg_2"	"time"	7	0	1	2
4108	722	"res_0"	"time"	7	0	0	0
4109	722	"arg_1"	"time"	7	0	1	1
4110	722	"arg_2"	"time"	7	0	1	2
4111	723	"res_0"	"time"	7	0	0	0
4112	723	"arg_1"	"timetz"	7	0	1	1
4113	723	"arg_2"	"time"	7	0	1	2
4114	724	"res_0"	"time"	7	0	0	0
4115	724	"arg_1"	"date"	0	0	1	1
4116	724	"arg_2"	"time"	7	0	1	2
4117	725	"res_0"	"time"	7	0	0	0
4118	725	"arg_1"	"timestamp"	7	0	1	1
4119	725	"arg_2"	"time"	7	0	1	2
4120	726	"res_0"	"time"	7	0	0	0
4121	726	"arg_1"	"timestamptz"	7	0	1	1
4122	726	"arg_2"	"time"	7	0	1	2
4123	727	"res_0"	"time"	7	0	0	0
4124	727	"arg_1"	"blob"	0	0	1	1
4125	727	"arg_2"	"time"	7	0	1	2
4126	728	"res_0"	"timetz"	7	0	0	0
4127	728	"arg_1"	"tinyint"	8	0	1	1
4128	728	"arg_2"	"timetz"	7	0	1	2
4129	729	"res_0"	"timetz"	7	0	0	0
4130	729	"arg_1"	"smallint"	16	0	1	1
4131	729	"arg_2"	"timetz"	7	0	1	2
4132	730	"res_0"	"timetz"	7	0	0	0
4133	730	"arg_1"	"int"	32	0	1	1
4134	730	"arg_2"	"timetz"	7	0	1	2
4135	731	"res_0"	"timetz"	7	0	0	0
4136	731	"arg_1"	"bigint"	64	0	1	1
4137	731	"arg_2"	"timetz"	7	0	1	2
4138	732	"res_0"	"timetz"	7	0	0	0
4139	732	"arg_1"	"oid"	63	0	1	1
4140	732	"arg_2"	"timetz"	7	0	1	2
4141	733	"res_0"	"timetz"	7	0	0	0
4142	733	"arg_1"	"wrd"	64	0	1	1
4143	733	"arg_2"	"timetz"	7	0	1	2
4144	734	"res_0"	"timetz"	7	0	0	0
4145	734	"arg_1"	"decimal"	2	0	1	1
4146	734	"arg_2"	"timetz"	7	0	1	2
4147	735	"res_0"	"timetz"	7	0	0	0
4148	735	"arg_1"	"decimal"	4	0	1	1
4149	735	"arg_2"	"timetz"	7	0	1	2
4150	736	"res_0"	"timetz"	7	0	0	0
4151	736	"arg_1"	"decimal"	9	0	1	1
4152	736	"arg_2"	"timetz"	7	0	1	2
4153	737	"res_0"	"timetz"	7	0	0	0
4154	737	"arg_1"	"decimal"	19	0	1	1
4155	737	"arg_2"	"timetz"	7	0	1	2
4156	738	"res_0"	"timetz"	7	0	0	0
4157	738	"arg_1"	"real"	24	0	1	1
4158	738	"arg_2"	"timetz"	7	0	1	2
4159	739	"res_0"	"timetz"	7	0	0	0
4160	739	"arg_1"	"double"	53	0	1	1
4161	739	"arg_2"	"timetz"	7	0	1	2
4162	740	"res_0"	"timetz"	7	0	0	0
4163	740	"arg_1"	"month_interval"	32	0	1	1
4164	740	"arg_2"	"timetz"	7	0	1	2
4165	741	"res_0"	"timetz"	7	0	0	0
4166	741	"arg_1"	"sec_interval"	19	0	1	1
4167	741	"arg_2"	"timetz"	7	0	1	2
4168	742	"res_0"	"timetz"	7	0	0	0
4169	742	"arg_1"	"time"	7	0	1	1
4170	742	"arg_2"	"timetz"	7	0	1	2
4171	743	"res_0"	"timetz"	7	0	0	0
4172	743	"arg_1"	"timetz"	7	0	1	1
4173	743	"arg_2"	"timetz"	7	0	1	2
4174	744	"res_0"	"timetz"	7	0	0	0
4175	744	"arg_1"	"date"	0	0	1	1
4176	744	"arg_2"	"timetz"	7	0	1	2
4177	745	"res_0"	"timetz"	7	0	0	0
4178	745	"arg_1"	"timestamp"	7	0	1	1
4179	745	"arg_2"	"timetz"	7	0	1	2
4180	746	"res_0"	"timetz"	7	0	0	0
4181	746	"arg_1"	"timestamptz"	7	0	1	1
4182	746	"arg_2"	"timetz"	7	0	1	2
4183	747	"res_0"	"timetz"	7	0	0	0
4184	747	"arg_1"	"blob"	0	0	1	1
4185	747	"arg_2"	"timetz"	7	0	1	2
4186	748	"res_0"	"date"	0	0	0	0
4187	748	"arg_1"	"tinyint"	8	0	1	1
4188	748	"arg_2"	"date"	0	0	1	2
4189	749	"res_0"	"date"	0	0	0	0
4190	749	"arg_1"	"smallint"	16	0	1	1
4191	749	"arg_2"	"date"	0	0	1	2
4192	750	"res_0"	"date"	0	0	0	0
4193	750	"arg_1"	"int"	32	0	1	1
4194	750	"arg_2"	"date"	0	0	1	2
4195	751	"res_0"	"date"	0	0	0	0
4196	751	"arg_1"	"bigint"	64	0	1	1
4197	751	"arg_2"	"date"	0	0	1	2
4198	752	"res_0"	"date"	0	0	0	0
4199	752	"arg_1"	"oid"	63	0	1	1
4200	752	"arg_2"	"date"	0	0	1	2
4201	753	"res_0"	"date"	0	0	0	0
4202	753	"arg_1"	"wrd"	64	0	1	1
4203	753	"arg_2"	"date"	0	0	1	2
4204	754	"res_0"	"date"	0	0	0	0
4205	754	"arg_1"	"decimal"	2	0	1	1
4206	754	"arg_2"	"date"	0	0	1	2
4207	755	"res_0"	"date"	0	0	0	0
4208	755	"arg_1"	"decimal"	4	0	1	1
4209	755	"arg_2"	"date"	0	0	1	2
4210	756	"res_0"	"date"	0	0	0	0
4211	756	"arg_1"	"decimal"	9	0	1	1
4212	756	"arg_2"	"date"	0	0	1	2
4213	757	"res_0"	"date"	0	0	0	0
4214	757	"arg_1"	"decimal"	19	0	1	1
4215	757	"arg_2"	"date"	0	0	1	2
4216	758	"res_0"	"date"	0	0	0	0
4217	758	"arg_1"	"real"	24	0	1	1
4218	758	"arg_2"	"date"	0	0	1	2
4219	759	"res_0"	"date"	0	0	0	0
4220	759	"arg_1"	"double"	53	0	1	1
4221	759	"arg_2"	"date"	0	0	1	2
4222	760	"res_0"	"date"	0	0	0	0
4223	760	"arg_1"	"month_interval"	32	0	1	1
4224	760	"arg_2"	"date"	0	0	1	2
4225	761	"res_0"	"date"	0	0	0	0
4226	761	"arg_1"	"sec_interval"	19	0	1	1
4227	761	"arg_2"	"date"	0	0	1	2
4228	762	"res_0"	"date"	0	0	0	0
4229	762	"arg_1"	"time"	7	0	1	1
4230	762	"arg_2"	"date"	0	0	1	2
4231	763	"res_0"	"date"	0	0	0	0
4232	763	"arg_1"	"timetz"	7	0	1	1
4233	763	"arg_2"	"date"	0	0	1	2
4234	764	"res_0"	"date"	0	0	0	0
4235	764	"arg_1"	"date"	0	0	1	1
4236	764	"arg_2"	"date"	0	0	1	2
4237	765	"res_0"	"date"	0	0	0	0
4238	765	"arg_1"	"timestamp"	7	0	1	1
4239	765	"arg_2"	"date"	0	0	1	2
4240	766	"res_0"	"date"	0	0	0	0
4241	766	"arg_1"	"timestamptz"	7	0	1	1
4242	766	"arg_2"	"date"	0	0	1	2
4243	767	"res_0"	"date"	0	0	0	0
4244	767	"arg_1"	"blob"	0	0	1	1
4245	767	"arg_2"	"date"	0	0	1	2
4246	768	"res_0"	"timestamp"	7	0	0	0
4247	768	"arg_1"	"tinyint"	8	0	1	1
4248	768	"arg_2"	"timestamp"	7	0	1	2
4249	769	"res_0"	"timestamp"	7	0	0	0
4250	769	"arg_1"	"smallint"	16	0	1	1
4251	769	"arg_2"	"timestamp"	7	0	1	2
4252	770	"res_0"	"timestamp"	7	0	0	0
4253	770	"arg_1"	"int"	32	0	1	1
4254	770	"arg_2"	"timestamp"	7	0	1	2
4255	771	"res_0"	"timestamp"	7	0	0	0
4256	771	"arg_1"	"bigint"	64	0	1	1
4257	771	"arg_2"	"timestamp"	7	0	1	2
4258	772	"res_0"	"timestamp"	7	0	0	0
4259	772	"arg_1"	"oid"	63	0	1	1
4260	772	"arg_2"	"timestamp"	7	0	1	2
4261	773	"res_0"	"timestamp"	7	0	0	0
4262	773	"arg_1"	"wrd"	64	0	1	1
4263	773	"arg_2"	"timestamp"	7	0	1	2
4264	774	"res_0"	"timestamp"	7	0	0	0
4265	774	"arg_1"	"decimal"	2	0	1	1
4266	774	"arg_2"	"timestamp"	7	0	1	2
4267	775	"res_0"	"timestamp"	7	0	0	0
4268	775	"arg_1"	"decimal"	4	0	1	1
4269	775	"arg_2"	"timestamp"	7	0	1	2
4270	776	"res_0"	"timestamp"	7	0	0	0
4271	776	"arg_1"	"decimal"	9	0	1	1
4272	776	"arg_2"	"timestamp"	7	0	1	2
4273	777	"res_0"	"timestamp"	7	0	0	0
4274	777	"arg_1"	"decimal"	19	0	1	1
4275	777	"arg_2"	"timestamp"	7	0	1	2
4276	778	"res_0"	"timestamp"	7	0	0	0
4277	778	"arg_1"	"real"	24	0	1	1
4278	778	"arg_2"	"timestamp"	7	0	1	2
4279	779	"res_0"	"timestamp"	7	0	0	0
4280	779	"arg_1"	"double"	53	0	1	1
4281	779	"arg_2"	"timestamp"	7	0	1	2
4282	780	"res_0"	"timestamp"	7	0	0	0
4283	780	"arg_1"	"month_interval"	32	0	1	1
4284	780	"arg_2"	"timestamp"	7	0	1	2
4285	781	"res_0"	"timestamp"	7	0	0	0
4286	781	"arg_1"	"sec_interval"	19	0	1	1
4287	781	"arg_2"	"timestamp"	7	0	1	2
4288	782	"res_0"	"timestamp"	7	0	0	0
4289	782	"arg_1"	"time"	7	0	1	1
4290	782	"arg_2"	"timestamp"	7	0	1	2
4291	783	"res_0"	"timestamp"	7	0	0	0
4292	783	"arg_1"	"timetz"	7	0	1	1
4293	783	"arg_2"	"timestamp"	7	0	1	2
4294	784	"res_0"	"timestamp"	7	0	0	0
4295	784	"arg_1"	"date"	0	0	1	1
4296	784	"arg_2"	"timestamp"	7	0	1	2
4297	785	"res_0"	"timestamp"	7	0	0	0
4298	785	"arg_1"	"timestamp"	7	0	1	1
4299	785	"arg_2"	"timestamp"	7	0	1	2
4300	786	"res_0"	"timestamp"	7	0	0	0
4301	786	"arg_1"	"timestamptz"	7	0	1	1
4302	786	"arg_2"	"timestamp"	7	0	1	2
4303	787	"res_0"	"timestamp"	7	0	0	0
4304	787	"arg_1"	"blob"	0	0	1	1
4305	787	"arg_2"	"timestamp"	7	0	1	2
4306	788	"res_0"	"timestamptz"	7	0	0	0
4307	788	"arg_1"	"tinyint"	8	0	1	1
4308	788	"arg_2"	"timestamptz"	7	0	1	2
4309	789	"res_0"	"timestamptz"	7	0	0	0
4310	789	"arg_1"	"smallint"	16	0	1	1
4311	789	"arg_2"	"timestamptz"	7	0	1	2
4312	790	"res_0"	"timestamptz"	7	0	0	0
4313	790	"arg_1"	"int"	32	0	1	1
4314	790	"arg_2"	"timestamptz"	7	0	1	2
4315	791	"res_0"	"timestamptz"	7	0	0	0
4316	791	"arg_1"	"bigint"	64	0	1	1
4317	791	"arg_2"	"timestamptz"	7	0	1	2
4318	792	"res_0"	"timestamptz"	7	0	0	0
4319	792	"arg_1"	"oid"	63	0	1	1
4320	792	"arg_2"	"timestamptz"	7	0	1	2
4321	793	"res_0"	"timestamptz"	7	0	0	0
4322	793	"arg_1"	"wrd"	64	0	1	1
4323	793	"arg_2"	"timestamptz"	7	0	1	2
4324	794	"res_0"	"timestamptz"	7	0	0	0
4325	794	"arg_1"	"decimal"	2	0	1	1
4326	794	"arg_2"	"timestamptz"	7	0	1	2
4327	795	"res_0"	"timestamptz"	7	0	0	0
4328	795	"arg_1"	"decimal"	4	0	1	1
4329	795	"arg_2"	"timestamptz"	7	0	1	2
4330	796	"res_0"	"timestamptz"	7	0	0	0
4331	796	"arg_1"	"decimal"	9	0	1	1
4332	796	"arg_2"	"timestamptz"	7	0	1	2
4333	797	"res_0"	"timestamptz"	7	0	0	0
4334	797	"arg_1"	"decimal"	19	0	1	1
4335	797	"arg_2"	"timestamptz"	7	0	1	2
4336	798	"res_0"	"timestamptz"	7	0	0	0
4337	798	"arg_1"	"real"	24	0	1	1
4338	798	"arg_2"	"timestamptz"	7	0	1	2
4339	799	"res_0"	"timestamptz"	7	0	0	0
4340	799	"arg_1"	"double"	53	0	1	1
4341	799	"arg_2"	"timestamptz"	7	0	1	2
4342	800	"res_0"	"timestamptz"	7	0	0	0
4343	800	"arg_1"	"month_interval"	32	0	1	1
4344	800	"arg_2"	"timestamptz"	7	0	1	2
4345	801	"res_0"	"timestamptz"	7	0	0	0
4346	801	"arg_1"	"sec_interval"	19	0	1	1
4347	801	"arg_2"	"timestamptz"	7	0	1	2
4348	802	"res_0"	"timestamptz"	7	0	0	0
4349	802	"arg_1"	"time"	7	0	1	1
4350	802	"arg_2"	"timestamptz"	7	0	1	2
4351	803	"res_0"	"timestamptz"	7	0	0	0
4352	803	"arg_1"	"timetz"	7	0	1	1
4353	803	"arg_2"	"timestamptz"	7	0	1	2
4354	804	"res_0"	"timestamptz"	7	0	0	0
4355	804	"arg_1"	"date"	0	0	1	1
4356	804	"arg_2"	"timestamptz"	7	0	1	2
4357	805	"res_0"	"timestamptz"	7	0	0	0
4358	805	"arg_1"	"timestamp"	7	0	1	1
4359	805	"arg_2"	"timestamptz"	7	0	1	2
4360	806	"res_0"	"timestamptz"	7	0	0	0
4361	806	"arg_1"	"timestamptz"	7	0	1	1
4362	806	"arg_2"	"timestamptz"	7	0	1	2
4363	807	"res_0"	"timestamptz"	7	0	0	0
4364	807	"arg_1"	"blob"	0	0	1	1
4365	807	"arg_2"	"timestamptz"	7	0	1	2
4366	808	"res_0"	"blob"	0	0	0	0
4367	808	"arg_1"	"tinyint"	8	0	1	1
4368	808	"arg_2"	"blob"	0	0	1	2
4369	809	"res_0"	"blob"	0	0	0	0
4370	809	"arg_1"	"smallint"	16	0	1	1
4371	809	"arg_2"	"blob"	0	0	1	2
4372	810	"res_0"	"blob"	0	0	0	0
4373	810	"arg_1"	"int"	32	0	1	1
4374	810	"arg_2"	"blob"	0	0	1	2
4375	811	"res_0"	"blob"	0	0	0	0
4376	811	"arg_1"	"bigint"	64	0	1	1
4377	811	"arg_2"	"blob"	0	0	1	2
4378	812	"res_0"	"blob"	0	0	0	0
4379	812	"arg_1"	"oid"	63	0	1	1
4380	812	"arg_2"	"blob"	0	0	1	2
4381	813	"res_0"	"blob"	0	0	0	0
4382	813	"arg_1"	"wrd"	64	0	1	1
4383	813	"arg_2"	"blob"	0	0	1	2
4384	814	"res_0"	"blob"	0	0	0	0
4385	814	"arg_1"	"decimal"	2	0	1	1
4386	814	"arg_2"	"blob"	0	0	1	2
4387	815	"res_0"	"blob"	0	0	0	0
4388	815	"arg_1"	"decimal"	4	0	1	1
4389	815	"arg_2"	"blob"	0	0	1	2
4390	816	"res_0"	"blob"	0	0	0	0
4391	816	"arg_1"	"decimal"	9	0	1	1
4392	816	"arg_2"	"blob"	0	0	1	2
4393	817	"res_0"	"blob"	0	0	0	0
4394	817	"arg_1"	"decimal"	19	0	1	1
4395	817	"arg_2"	"blob"	0	0	1	2
4396	818	"res_0"	"blob"	0	0	0	0
4397	818	"arg_1"	"real"	24	0	1	1
4398	818	"arg_2"	"blob"	0	0	1	2
4399	819	"res_0"	"blob"	0	0	0	0
4400	819	"arg_1"	"double"	53	0	1	1
4401	819	"arg_2"	"blob"	0	0	1	2
4402	820	"res_0"	"blob"	0	0	0	0
4403	820	"arg_1"	"month_interval"	32	0	1	1
4404	820	"arg_2"	"blob"	0	0	1	2
4405	821	"res_0"	"blob"	0	0	0	0
4406	821	"arg_1"	"sec_interval"	19	0	1	1
4407	821	"arg_2"	"blob"	0	0	1	2
4408	822	"res_0"	"blob"	0	0	0	0
4409	822	"arg_1"	"time"	7	0	1	1
4410	822	"arg_2"	"blob"	0	0	1	2
4411	823	"res_0"	"blob"	0	0	0	0
4412	823	"arg_1"	"timetz"	7	0	1	1
4413	823	"arg_2"	"blob"	0	0	1	2
4414	824	"res_0"	"blob"	0	0	0	0
4415	824	"arg_1"	"date"	0	0	1	1
4416	824	"arg_2"	"blob"	0	0	1	2
4417	825	"res_0"	"blob"	0	0	0	0
4418	825	"arg_1"	"timestamp"	7	0	1	1
4419	825	"arg_2"	"blob"	0	0	1	2
4420	826	"res_0"	"blob"	0	0	0	0
4421	826	"arg_1"	"timestamptz"	7	0	1	1
4422	826	"arg_2"	"blob"	0	0	1	2
4423	827	"res_0"	"blob"	0	0	0	0
4424	827	"arg_1"	"blob"	0	0	1	1
4425	827	"arg_2"	"blob"	0	0	1	2
4426	828	"res_0"	"double"	53	0	0	0
4427	828	"arg_1"	"double"	53	0	1	1
4428	828	"arg_2"	"double"	53	0	1	2
4429	829	"res_0"	"double"	53	0	0	0
4430	829	"arg_1"	"double"	53	0	1	1
4431	830	"res_0"	"double"	53	0	0	0
4432	830	"arg_1"	"double"	53	0	1	1
4433	831	"res_0"	"double"	53	0	0	0
4434	831	"arg_1"	"double"	53	0	1	1
4435	832	"res_0"	"double"	53	0	0	0
4436	832	"arg_1"	"double"	53	0	1	1
4437	833	"res_0"	"double"	53	0	0	0
4438	833	"arg_1"	"double"	53	0	1	1
4439	834	"res_0"	"double"	53	0	0	0
4440	834	"arg_1"	"double"	53	0	1	1
4441	835	"res_0"	"double"	53	0	0	0
4442	835	"arg_1"	"double"	53	0	1	1
4443	836	"res_0"	"double"	53	0	0	0
4444	836	"arg_1"	"double"	53	0	1	1
4445	837	"res_0"	"double"	53	0	0	0
4446	837	"arg_1"	"double"	53	0	1	1
4447	838	"res_0"	"double"	53	0	0	0
4448	838	"arg_1"	"double"	53	0	1	1
4449	838	"arg_2"	"double"	53	0	1	2
4450	839	"res_0"	"double"	53	0	0	0
4451	839	"arg_1"	"double"	53	0	1	1
4452	840	"res_0"	"double"	53	0	0	0
4453	840	"arg_1"	"double"	53	0	1	1
4454	841	"res_0"	"double"	53	0	0	0
4455	841	"arg_1"	"double"	53	0	1	1
4456	842	"res_0"	"double"	53	0	0	0
4457	842	"arg_1"	"double"	53	0	1	1
4458	843	"res_0"	"double"	53	0	0	0
4459	843	"arg_1"	"double"	53	0	1	1
4460	844	"res_0"	"double"	53	0	0	0
4461	844	"arg_1"	"double"	53	0	1	1
4462	845	"res_0"	"double"	53	0	0	0
4463	845	"arg_1"	"double"	53	0	1	1
4464	846	"res_0"	"double"	53	0	0	0
4465	846	"arg_1"	"double"	53	0	1	1
4466	847	"res_0"	"real"	24	0	0	0
4467	847	"arg_1"	"real"	24	0	1	1
4468	847	"arg_2"	"real"	24	0	1	2
4469	848	"res_0"	"real"	24	0	0	0
4470	848	"arg_1"	"real"	24	0	1	1
4471	849	"res_0"	"real"	24	0	0	0
4472	849	"arg_1"	"real"	24	0	1	1
4473	850	"res_0"	"real"	24	0	0	0
4474	850	"arg_1"	"real"	24	0	1	1
4475	851	"res_0"	"real"	24	0	0	0
4476	851	"arg_1"	"real"	24	0	1	1
4477	852	"res_0"	"real"	24	0	0	0
4478	852	"arg_1"	"real"	24	0	1	1
4479	853	"res_0"	"real"	24	0	0	0
4480	853	"arg_1"	"real"	24	0	1	1
4481	854	"res_0"	"real"	24	0	0	0
4482	854	"arg_1"	"real"	24	0	1	1
4483	855	"res_0"	"real"	24	0	0	0
4484	855	"arg_1"	"real"	24	0	1	1
4485	856	"res_0"	"real"	24	0	0	0
4486	856	"arg_1"	"real"	24	0	1	1
4487	857	"res_0"	"real"	24	0	0	0
4488	857	"arg_1"	"real"	24	0	1	1
4489	857	"arg_2"	"real"	24	0	1	2
4490	858	"res_0"	"real"	24	0	0	0
4491	858	"arg_1"	"real"	24	0	1	1
4492	859	"res_0"	"real"	24	0	0	0
4493	859	"arg_1"	"real"	24	0	1	1
4494	860	"res_0"	"real"	24	0	0	0
4495	860	"arg_1"	"real"	24	0	1	1
4496	861	"res_0"	"real"	24	0	0	0
4497	861	"arg_1"	"real"	24	0	1	1
4498	862	"res_0"	"real"	24	0	0	0
4499	862	"arg_1"	"real"	24	0	1	1
4500	863	"res_0"	"real"	24	0	0	0
4501	863	"arg_1"	"real"	24	0	1	1
4502	864	"res_0"	"real"	24	0	0	0
4503	864	"arg_1"	"real"	24	0	1	1
4504	865	"res_0"	"real"	24	0	0	0
4505	865	"arg_1"	"real"	24	0	1	1
4506	866	"res_0"	"double"	53	0	0	0
4507	867	"res_0"	"int"	32	0	0	0
4508	868	"res_0"	"int"	32	0	0	0
4509	868	"arg_1"	"int"	32	0	1	1
4510	869	"res_0"	"date"	0	0	0	0
4511	870	"res_0"	"date"	0	0	0	0
4512	871	"res_0"	"timetz"	7	0	0	0
4513	872	"res_0"	"timetz"	7	0	0	0
4514	873	"res_0"	"timestamptz"	7	0	0	0
4515	874	"res_0"	"time"	7	0	0	0
4516	875	"res_0"	"timestamp"	7	0	0	0
4517	876	"res_0"	"date"	0	0	0	0
4518	876	"arg_1"	"date"	0	0	1	1
4519	876	"arg_2"	"sec_interval"	19	0	1	2
4520	877	"res_0"	"date"	0	0	0	0
4521	877	"arg_1"	"date"	0	0	1	1
4522	877	"arg_2"	"month_interval"	32	0	1	2
4523	878	"res_0"	"timestamp"	7	0	0	0
4524	878	"arg_1"	"timestamp"	7	0	1	1
4525	878	"arg_2"	"sec_interval"	19	0	1	2
4526	879	"res_0"	"timestamp"	7	0	0	0
4527	879	"arg_1"	"timestamp"	7	0	1	1
4528	879	"arg_2"	"month_interval"	32	0	1	2
4529	880	"res_0"	"timestamptz"	7	0	0	0
4530	880	"arg_1"	"timestamptz"	7	0	1	1
4531	880	"arg_2"	"sec_interval"	19	0	1	2
4532	881	"res_0"	"timestamptz"	7	0	0	0
4533	881	"arg_1"	"timestamptz"	7	0	1	1
4534	881	"arg_2"	"month_interval"	32	0	1	2
4535	882	"res_0"	"time"	7	0	0	0
4536	882	"arg_1"	"time"	7	0	1	1
4537	882	"arg_2"	"sec_interval"	19	0	1	2
4538	883	"res_0"	"int"	32	0	0	0
4539	883	"arg_1"	"date"	0	0	1	1
4540	883	"arg_2"	"date"	0	0	1	2
4541	884	"res_0"	"bigint"	64	0	0	0
4542	884	"arg_1"	"timestamp"	7	0	1	1
4543	884	"arg_2"	"timestamp"	7	0	1	2
4544	885	"res_0"	"bigint"	64	0	0	0
4545	885	"arg_1"	"timestamptz"	7	0	1	1
4546	885	"arg_2"	"timestamptz"	7	0	1	2
4547	886	"res_0"	"date"	0	0	0	0
4548	886	"arg_1"	"date"	0	0	1	1
4549	886	"arg_2"	"sec_interval"	19	0	1	2
4550	887	"res_0"	"date"	0	0	0	0
4551	887	"arg_1"	"date"	0	0	1	1
4552	887	"arg_2"	"month_interval"	32	0	1	2
4553	888	"res_0"	"timestamp"	7	0	0	0
4554	888	"arg_1"	"timestamp"	7	0	1	1
4555	888	"arg_2"	"sec_interval"	19	0	1	2
4556	889	"res_0"	"timestamp"	7	0	0	0
4557	889	"arg_1"	"timestamp"	7	0	1	1
4558	889	"arg_2"	"month_interval"	32	0	1	2
4559	890	"res_0"	"timestamptz"	7	0	0	0
4560	890	"arg_1"	"timestamptz"	7	0	1	1
4561	890	"arg_2"	"sec_interval"	19	0	1	2
4562	891	"res_0"	"timestamptz"	7	0	0	0
4563	891	"arg_1"	"timestamptz"	7	0	1	1
4564	891	"arg_2"	"month_interval"	32	0	1	2
4565	892	"res_0"	"time"	7	0	0	0
4566	892	"arg_1"	"time"	7	0	1	1
4567	892	"arg_2"	"sec_interval"	19	0	1	2
4568	893	"res_0"	"sec_interval"	19	0	0	0
4569	894	"res_0"	"int"	32	0	0	0
4570	894	"arg_1"	"date"	0	0	1	1
4571	895	"res_0"	"int"	32	0	0	0
4572	895	"arg_1"	"date"	0	0	1	1
4573	896	"res_0"	"int"	32	0	0	0
4574	896	"arg_1"	"date"	0	0	1	1
4575	897	"res_0"	"int"	32	0	0	0
4576	897	"arg_1"	"time"	7	0	1	1
4577	898	"res_0"	"int"	32	0	0	0
4578	898	"arg_1"	"time"	7	0	1	1
4579	899	"res_0"	"decimal"	9	3	0	0
4580	899	"arg_1"	"time"	7	0	1	1
4581	900	"res_0"	"int"	32	0	0	0
4582	900	"arg_1"	"timestamp"	7	0	1	1
4583	901	"res_0"	"int"	32	0	0	0
4584	901	"arg_1"	"timestamp"	7	0	1	1
4585	902	"res_0"	"int"	32	0	0	0
4586	902	"arg_1"	"timestamp"	7	0	1	1
4587	903	"res_0"	"int"	32	0	0	0
4588	903	"arg_1"	"timestamp"	7	0	1	1
4589	904	"res_0"	"int"	32	0	0	0
4590	904	"arg_1"	"timestamp"	7	0	1	1
4591	905	"res_0"	"decimal"	9	3	0	0
4592	905	"arg_1"	"timestamp"	7	0	1	1
4593	906	"res_0"	"int"	32	0	0	0
4594	906	"arg_1"	"timestamptz"	7	0	1	1
4595	907	"res_0"	"int"	32	0	0	0
4596	907	"arg_1"	"timestamptz"	7	0	1	1
4597	908	"res_0"	"int"	32	0	0	0
4598	908	"arg_1"	"timestamptz"	7	0	1	1
4599	909	"res_0"	"int"	32	0	0	0
4600	909	"arg_1"	"timestamptz"	7	0	1	1
4601	910	"res_0"	"int"	32	0	0	0
4602	910	"arg_1"	"timestamptz"	7	0	1	1
4603	911	"res_0"	"decimal"	9	3	0	0
4604	911	"arg_1"	"timestamptz"	7	0	1	1
4605	912	"res_0"	"int"	32	0	0	0
4606	912	"arg_1"	"month_interval"	32	0	1	1
4607	913	"res_0"	"int"	32	0	0	0
4608	913	"arg_1"	"month_interval"	32	0	1	1
4609	914	"res_0"	"bigint"	64	0	0	0
4610	914	"arg_1"	"sec_interval"	19	0	1	1
4611	915	"res_0"	"int"	32	0	0	0
4612	915	"arg_1"	"sec_interval"	19	0	1	1
4613	916	"res_0"	"int"	32	0	0	0
4614	916	"arg_1"	"sec_interval"	19	0	1	1
4615	917	"res_0"	"int"	32	0	0	0
4616	917	"arg_1"	"sec_interval"	19	0	1	1
4617	918	"res_0"	"int"	32	0	0	0
4618	918	"arg_1"	"date"	0	0	1	1
4619	919	"res_0"	"int"	32	0	0	0
4620	919	"arg_1"	"date"	0	0	1	1
4621	920	"res_0"	"int"	32	0	0	0
4622	920	"arg_1"	"date"	0	0	1	1
4623	921	"res_0"	"int"	32	0	0	0
4624	921	"arg_1"	"date"	0	0	1	1
4625	922	"res_0"	"int"	32	0	0	0
4626	922	"arg_1"	"date"	0	0	1	1
4627	923	"res_0"	"bigint"	64	0	0	0
4628	923	"arg_1"	"varchar"	0	0	1	1
4629	923	"arg_2"	"varchar"	0	0	1	2
4630	924	"res_0"	"bigint"	64	0	0	0
4631	924	"arg_1"	"varchar"	0	0	1	1
4632	924	"arg_2"	"varchar"	0	0	1	2
4633	925	"res_0"	"bigint"	64	0	0	0
4634	925	"arg_1"	"varchar"	0	0	1	1
4635	925	"arg_2"	"varchar"	0	0	1	2
4636	925	"arg_3"	"bigint"	64	0	1	3
4637	926	"res_0"	"int"	32	0	0	0
4638	926	"arg_1"	"char"	0	0	1	1
4639	926	"arg_2"	"char"	0	0	1	2
4640	927	"res_0"	"int"	32	0	0	0
4641	927	"arg_1"	"char"	0	0	1	1
4642	927	"arg_2"	"char"	0	0	1	2
4643	927	"arg_3"	"int"	32	0	1	3
4644	928	"res_0"	"char"	0	0	0	0
4645	928	"arg_1"	"char"	0	0	1	1
4646	928	"arg_2"	"int"	32	0	1	2
4647	929	"res_0"	"char"	0	0	0	0
4648	929	"arg_1"	"char"	0	0	1	1
4649	929	"arg_2"	"int"	32	0	1	2
4650	929	"arg_3"	"int"	32	0	1	3
4651	930	"res_0"	"boolean"	1	0	0	0
4652	930	"arg_1"	"char"	0	0	1	1
4653	930	"arg_2"	"char"	0	0	1	2
4654	931	"res_0"	"boolean"	1	0	0	0
4655	931	"arg_1"	"char"	0	0	1	1
4656	931	"arg_2"	"char"	0	0	1	2
4657	931	"arg_3"	"char"	0	0	1	3
4658	932	"res_0"	"boolean"	1	0	0	0
4659	932	"arg_1"	"char"	0	0	1	1
4660	932	"arg_2"	"char"	0	0	1	2
4661	933	"res_0"	"boolean"	1	0	0	0
4662	933	"arg_1"	"char"	0	0	1	1
4663	933	"arg_2"	"char"	0	0	1	2
4664	933	"arg_3"	"char"	0	0	1	3
4665	934	"res_0"	"boolean"	1	0	0	0
4666	934	"arg_1"	"char"	0	0	1	1
4667	934	"arg_2"	"char"	0	0	1	2
4668	935	"res_0"	"boolean"	1	0	0	0
4669	935	"arg_1"	"char"	0	0	1	1
4670	935	"arg_2"	"char"	0	0	1	2
4671	935	"arg_3"	"char"	0	0	1	3
4672	936	"res_0"	"boolean"	1	0	0	0
4673	936	"arg_1"	"char"	0	0	1	1
4674	936	"arg_2"	"char"	0	0	1	2
4675	937	"res_0"	"boolean"	1	0	0	0
4676	937	"arg_1"	"char"	0	0	1	1
4677	937	"arg_2"	"char"	0	0	1	2
4678	937	"arg_3"	"char"	0	0	1	3
4679	938	"res_0"	"int"	32	0	0	0
4680	938	"arg_1"	"char"	0	0	1	1
4681	938	"arg_2"	"char"	0	0	1	2
4682	939	"res_0"	"char"	0	0	0	0
4683	939	"arg_1"	"char"	0	0	1	1
4684	939	"arg_2"	"int"	32	0	1	2
4685	940	"res_0"	"char"	0	0	0	0
4686	940	"arg_1"	"char"	0	0	1	1
4687	940	"arg_2"	"char"	0	0	1	2
4688	941	"res_0"	"int"	32	0	0	0
4689	941	"arg_1"	"char"	0	0	1	1
4690	942	"res_0"	"char"	0	0	0	0
4691	942	"arg_1"	"int"	32	0	1	1
4692	943	"res_0"	"int"	32	0	0	0
4693	943	"arg_1"	"char"	0	0	1	1
4694	944	"res_0"	"char"	0	0	0	0
4695	944	"arg_1"	"char"	0	0	1	1
4696	944	"arg_2"	"int"	32	0	1	2
4697	945	"res_0"	"char"	0	0	0	0
4698	945	"arg_1"	"char"	0	0	1	1
4699	945	"arg_2"	"int"	32	0	1	2
4700	946	"res_0"	"char"	0	0	0	0
4701	946	"arg_1"	"char"	0	0	1	1
4702	947	"res_0"	"char"	0	0	0	0
4703	947	"arg_1"	"char"	0	0	1	1
4704	948	"res_0"	"char"	0	0	0	0
4705	948	"arg_1"	"char"	0	0	1	1
4706	949	"res_0"	"char"	0	0	0	0
4707	949	"arg_1"	"char"	0	0	1	1
4708	950	"res_0"	"char"	0	0	0	0
4709	950	"arg_1"	"char"	0	0	1	1
4710	951	"res_0"	"char"	0	0	0	0
4711	951	"arg_1"	"char"	0	0	1	1
4712	952	"res_0"	"char"	0	0	0	0
4713	952	"arg_1"	"char"	0	0	1	1
4714	953	"res_0"	"char"	0	0	0	0
4715	953	"arg_1"	"char"	0	0	1	1
4716	953	"arg_2"	"int"	32	0	1	2
4717	953	"arg_3"	"int"	32	0	1	3
4718	953	"arg_4"	"char"	0	0	1	4
4719	954	"res_0"	"char"	0	0	0	0
4720	954	"arg_1"	"char"	0	0	1	1
4721	954	"arg_2"	"char"	0	0	1	2
4722	954	"arg_3"	"char"	0	0	1	3
4723	955	"res_0"	"char"	0	0	0	0
4724	955	"arg_1"	"char"	0	0	1	1
4725	955	"arg_2"	"int"	32	0	1	2
4726	956	"res_0"	"char"	0	0	0	0
4727	956	"arg_1"	"int"	32	0	1	1
4728	957	"res_0"	"int"	32	0	0	0
4729	957	"arg_1"	"char"	0	0	1	1
4730	958	"res_0"	"int"	32	0	0	0
4731	958	"arg_1"	"char"	0	0	1	1
4732	959	"res_0"	"int"	32	0	0	0
4733	959	"arg_1"	"char"	0	0	1	1
4734	960	"res_0"	"char"	0	0	0	0
4735	960	"arg_1"	"char"	0	0	1	1
4736	961	"res_0"	"int"	32	0	0	0
4737	961	"arg_1"	"char"	0	0	1	1
4738	961	"arg_2"	"char"	0	0	1	2
4739	962	"res_0"	"int"	32	0	0	0
4740	962	"arg_1"	"char"	0	0	1	1
4741	962	"arg_2"	"char"	0	0	1	2
4742	963	"res_0"	"int"	32	0	0	0
4743	963	"arg_1"	"char"	0	0	1	1
4744	963	"arg_2"	"char"	0	0	1	2
4745	964	"res_0"	"double"	53	0	0	0
4746	964	"arg_1"	"char"	0	0	1	1
4747	964	"arg_2"	"char"	0	0	1	2
4748	965	"res_0"	"char"	0	0	0	0
4749	965	"arg_1"	"char"	0	0	1	1
4750	966	"res_0"	"int"	32	0	0	0
4751	966	"arg_1"	"char"	0	0	1	1
4752	966	"arg_2"	"char"	0	0	1	2
4753	967	"res_0"	"int"	32	0	0	0
4754	967	"arg_1"	"char"	0	0	1	1
4755	967	"arg_2"	"char"	0	0	1	2
4756	967	"arg_3"	"int"	32	0	1	3
4757	967	"arg_4"	"int"	32	0	1	4
4758	967	"arg_5"	"int"	32	0	1	5
4759	968	"res_0"	"int"	32	0	0	0
4760	968	"arg_1"	"varchar"	0	0	1	1
4761	968	"arg_2"	"varchar"	0	0	1	2
4762	969	"res_0"	"int"	32	0	0	0
4763	969	"arg_1"	"varchar"	0	0	1	1
4764	969	"arg_2"	"varchar"	0	0	1	2
4765	969	"arg_3"	"int"	32	0	1	3
4766	970	"res_0"	"varchar"	0	0	0	0
4767	970	"arg_1"	"varchar"	0	0	1	1
4768	970	"arg_2"	"int"	32	0	1	2
4769	971	"res_0"	"varchar"	0	0	0	0
4770	971	"arg_1"	"varchar"	0	0	1	1
4771	971	"arg_2"	"int"	32	0	1	2
4772	971	"arg_3"	"int"	32	0	1	3
4773	972	"res_0"	"boolean"	1	0	0	0
4774	972	"arg_1"	"varchar"	0	0	1	1
4775	972	"arg_2"	"varchar"	0	0	1	2
4776	973	"res_0"	"boolean"	1	0	0	0
4777	973	"arg_1"	"varchar"	0	0	1	1
4778	973	"arg_2"	"varchar"	0	0	1	2
4779	973	"arg_3"	"varchar"	0	0	1	3
4780	974	"res_0"	"boolean"	1	0	0	0
4781	974	"arg_1"	"varchar"	0	0	1	1
4782	974	"arg_2"	"varchar"	0	0	1	2
4783	975	"res_0"	"boolean"	1	0	0	0
4784	975	"arg_1"	"varchar"	0	0	1	1
4785	975	"arg_2"	"varchar"	0	0	1	2
4786	975	"arg_3"	"varchar"	0	0	1	3
4787	976	"res_0"	"boolean"	1	0	0	0
4788	976	"arg_1"	"varchar"	0	0	1	1
4789	976	"arg_2"	"varchar"	0	0	1	2
4790	977	"res_0"	"boolean"	1	0	0	0
4791	977	"arg_1"	"varchar"	0	0	1	1
4792	977	"arg_2"	"varchar"	0	0	1	2
4793	977	"arg_3"	"varchar"	0	0	1	3
4794	978	"res_0"	"boolean"	1	0	0	0
4795	978	"arg_1"	"varchar"	0	0	1	1
4796	978	"arg_2"	"varchar"	0	0	1	2
4797	979	"res_0"	"boolean"	1	0	0	0
4798	979	"arg_1"	"varchar"	0	0	1	1
4799	979	"arg_2"	"varchar"	0	0	1	2
4800	979	"arg_3"	"varchar"	0	0	1	3
4801	980	"res_0"	"int"	32	0	0	0
4802	980	"arg_1"	"varchar"	0	0	1	1
4803	980	"arg_2"	"varchar"	0	0	1	2
4804	981	"res_0"	"varchar"	0	0	0	0
4805	981	"arg_1"	"varchar"	0	0	1	1
4806	981	"arg_2"	"int"	32	0	1	2
4807	982	"res_0"	"varchar"	0	0	0	0
4808	982	"arg_1"	"varchar"	0	0	1	1
4809	982	"arg_2"	"varchar"	0	0	1	2
4810	983	"res_0"	"int"	32	0	0	0
4811	983	"arg_1"	"varchar"	0	0	1	1
4812	984	"res_0"	"varchar"	0	0	0	0
4813	984	"arg_1"	"int"	32	0	1	1
4814	985	"res_0"	"int"	32	0	0	0
4815	985	"arg_1"	"varchar"	0	0	1	1
4816	986	"res_0"	"varchar"	0	0	0	0
4817	986	"arg_1"	"varchar"	0	0	1	1
4818	986	"arg_2"	"int"	32	0	1	2
4819	987	"res_0"	"varchar"	0	0	0	0
4820	987	"arg_1"	"varchar"	0	0	1	1
4821	987	"arg_2"	"int"	32	0	1	2
4822	988	"res_0"	"varchar"	0	0	0	0
4823	988	"arg_1"	"varchar"	0	0	1	1
4824	989	"res_0"	"varchar"	0	0	0	0
4825	989	"arg_1"	"varchar"	0	0	1	1
4826	990	"res_0"	"varchar"	0	0	0	0
4827	990	"arg_1"	"varchar"	0	0	1	1
4828	991	"res_0"	"varchar"	0	0	0	0
4829	991	"arg_1"	"varchar"	0	0	1	1
4830	992	"res_0"	"varchar"	0	0	0	0
4831	992	"arg_1"	"varchar"	0	0	1	1
4832	993	"res_0"	"varchar"	0	0	0	0
4833	993	"arg_1"	"varchar"	0	0	1	1
4834	994	"res_0"	"varchar"	0	0	0	0
4835	994	"arg_1"	"varchar"	0	0	1	1
4836	995	"res_0"	"varchar"	0	0	0	0
4837	995	"arg_1"	"varchar"	0	0	1	1
4838	995	"arg_2"	"int"	32	0	1	2
4839	995	"arg_3"	"int"	32	0	1	3
4840	995	"arg_4"	"varchar"	0	0	1	4
4841	996	"res_0"	"varchar"	0	0	0	0
4842	996	"arg_1"	"varchar"	0	0	1	1
4843	996	"arg_2"	"varchar"	0	0	1	2
4844	996	"arg_3"	"varchar"	0	0	1	3
4845	997	"res_0"	"varchar"	0	0	0	0
4846	997	"arg_1"	"varchar"	0	0	1	1
4847	997	"arg_2"	"int"	32	0	1	2
4848	998	"res_0"	"varchar"	0	0	0	0
4849	998	"arg_1"	"int"	32	0	1	1
4850	999	"res_0"	"int"	32	0	0	0
4851	999	"arg_1"	"varchar"	0	0	1	1
4852	1000	"res_0"	"int"	32	0	0	0
4853	1000	"arg_1"	"varchar"	0	0	1	1
4854	1001	"res_0"	"int"	32	0	0	0
4855	1001	"arg_1"	"varchar"	0	0	1	1
4856	1002	"res_0"	"varchar"	0	0	0	0
4857	1002	"arg_1"	"varchar"	0	0	1	1
4858	1003	"res_0"	"int"	32	0	0	0
4859	1003	"arg_1"	"varchar"	0	0	1	1
4860	1003	"arg_2"	"varchar"	0	0	1	2
4861	1004	"res_0"	"int"	32	0	0	0
4862	1004	"arg_1"	"varchar"	0	0	1	1
4863	1004	"arg_2"	"varchar"	0	0	1	2
4864	1005	"res_0"	"int"	32	0	0	0
4865	1005	"arg_1"	"varchar"	0	0	1	1
4866	1005	"arg_2"	"varchar"	0	0	1	2
4867	1006	"res_0"	"double"	53	0	0	0
4868	1006	"arg_1"	"varchar"	0	0	1	1
4869	1006	"arg_2"	"varchar"	0	0	1	2
4870	1007	"res_0"	"varchar"	0	0	0	0
4871	1007	"arg_1"	"varchar"	0	0	1	1
4872	1008	"res_0"	"int"	32	0	0	0
4873	1008	"arg_1"	"varchar"	0	0	1	1
4874	1008	"arg_2"	"varchar"	0	0	1	2
4875	1009	"res_0"	"int"	32	0	0	0
4876	1009	"arg_1"	"varchar"	0	0	1	1
4877	1009	"arg_2"	"varchar"	0	0	1	2
4878	1009	"arg_3"	"int"	32	0	1	3
4879	1009	"arg_4"	"int"	32	0	1	4
4880	1009	"arg_5"	"int"	32	0	1	5
4881	1010	"res_0"	"int"	32	0	0	0
4882	1010	"arg_1"	"clob"	0	0	1	1
4883	1010	"arg_2"	"clob"	0	0	1	2
4884	1011	"res_0"	"int"	32	0	0	0
4885	1011	"arg_1"	"clob"	0	0	1	1
4886	1011	"arg_2"	"clob"	0	0	1	2
4887	1011	"arg_3"	"int"	32	0	1	3
4888	1012	"res_0"	"clob"	0	0	0	0
4889	1012	"arg_1"	"clob"	0	0	1	1
4890	1012	"arg_2"	"int"	32	0	1	2
4891	1013	"res_0"	"clob"	0	0	0	0
4892	1013	"arg_1"	"clob"	0	0	1	1
4893	1013	"arg_2"	"int"	32	0	1	2
4894	1013	"arg_3"	"int"	32	0	1	3
4895	1014	"res_0"	"boolean"	1	0	0	0
4896	1014	"arg_1"	"clob"	0	0	1	1
4897	1014	"arg_2"	"clob"	0	0	1	2
4898	1015	"res_0"	"boolean"	1	0	0	0
4899	1015	"arg_1"	"clob"	0	0	1	1
4900	1015	"arg_2"	"clob"	0	0	1	2
4901	1015	"arg_3"	"clob"	0	0	1	3
4902	1016	"res_0"	"boolean"	1	0	0	0
4903	1016	"arg_1"	"clob"	0	0	1	1
4904	1016	"arg_2"	"clob"	0	0	1	2
4905	1017	"res_0"	"boolean"	1	0	0	0
4906	1017	"arg_1"	"clob"	0	0	1	1
4907	1017	"arg_2"	"clob"	0	0	1	2
4908	1017	"arg_3"	"clob"	0	0	1	3
4909	1018	"res_0"	"boolean"	1	0	0	0
4910	1018	"arg_1"	"clob"	0	0	1	1
4911	1018	"arg_2"	"clob"	0	0	1	2
4912	1019	"res_0"	"boolean"	1	0	0	0
4913	1019	"arg_1"	"clob"	0	0	1	1
4914	1019	"arg_2"	"clob"	0	0	1	2
4915	1019	"arg_3"	"clob"	0	0	1	3
4916	1020	"res_0"	"boolean"	1	0	0	0
4917	1020	"arg_1"	"clob"	0	0	1	1
4918	1020	"arg_2"	"clob"	0	0	1	2
4919	1021	"res_0"	"boolean"	1	0	0	0
4920	1021	"arg_1"	"clob"	0	0	1	1
4921	1021	"arg_2"	"clob"	0	0	1	2
4922	1021	"arg_3"	"clob"	0	0	1	3
4923	1022	"res_0"	"int"	32	0	0	0
4924	1022	"arg_1"	"clob"	0	0	1	1
4925	1022	"arg_2"	"clob"	0	0	1	2
4926	1023	"res_0"	"clob"	0	0	0	0
4927	1023	"arg_1"	"clob"	0	0	1	1
4928	1023	"arg_2"	"int"	32	0	1	2
4929	1024	"res_0"	"clob"	0	0	0	0
4930	1024	"arg_1"	"clob"	0	0	1	1
4931	1024	"arg_2"	"clob"	0	0	1	2
4932	1025	"res_0"	"int"	32	0	0	0
4933	1025	"arg_1"	"clob"	0	0	1	1
4934	1026	"res_0"	"clob"	0	0	0	0
4935	1026	"arg_1"	"int"	32	0	1	1
4936	1027	"res_0"	"int"	32	0	0	0
4937	1027	"arg_1"	"clob"	0	0	1	1
4938	1028	"res_0"	"clob"	0	0	0	0
4939	1028	"arg_1"	"clob"	0	0	1	1
4940	1028	"arg_2"	"int"	32	0	1	2
4941	1029	"res_0"	"clob"	0	0	0	0
4942	1029	"arg_1"	"clob"	0	0	1	1
4943	1029	"arg_2"	"int"	32	0	1	2
4944	1030	"res_0"	"clob"	0	0	0	0
4945	1030	"arg_1"	"clob"	0	0	1	1
4946	1031	"res_0"	"clob"	0	0	0	0
4947	1031	"arg_1"	"clob"	0	0	1	1
4948	1032	"res_0"	"clob"	0	0	0	0
4949	1032	"arg_1"	"clob"	0	0	1	1
4950	1033	"res_0"	"clob"	0	0	0	0
4951	1033	"arg_1"	"clob"	0	0	1	1
4952	1034	"res_0"	"clob"	0	0	0	0
4953	1034	"arg_1"	"clob"	0	0	1	1
4954	1035	"res_0"	"clob"	0	0	0	0
4955	1035	"arg_1"	"clob"	0	0	1	1
4956	1036	"res_0"	"clob"	0	0	0	0
4957	1036	"arg_1"	"clob"	0	0	1	1
4958	1037	"res_0"	"clob"	0	0	0	0
4959	1037	"arg_1"	"clob"	0	0	1	1
4960	1037	"arg_2"	"int"	32	0	1	2
4961	1037	"arg_3"	"int"	32	0	1	3
4962	1037	"arg_4"	"clob"	0	0	1	4
4963	1038	"res_0"	"clob"	0	0	0	0
4964	1038	"arg_1"	"clob"	0	0	1	1
4965	1038	"arg_2"	"clob"	0	0	1	2
4966	1038	"arg_3"	"clob"	0	0	1	3
4967	1039	"res_0"	"clob"	0	0	0	0
4968	1039	"arg_1"	"clob"	0	0	1	1
4969	1039	"arg_2"	"int"	32	0	1	2
4970	1040	"res_0"	"clob"	0	0	0	0
4971	1040	"arg_1"	"int"	32	0	1	1
4972	1041	"res_0"	"int"	32	0	0	0
4973	1041	"arg_1"	"clob"	0	0	1	1
4974	1042	"res_0"	"int"	32	0	0	0
4975	1042	"arg_1"	"clob"	0	0	1	1
4976	1043	"res_0"	"int"	32	0	0	0
4977	1043	"arg_1"	"clob"	0	0	1	1
4978	1044	"res_0"	"clob"	0	0	0	0
4979	1044	"arg_1"	"clob"	0	0	1	1
4980	1045	"res_0"	"int"	32	0	0	0
4981	1045	"arg_1"	"clob"	0	0	1	1
4982	1045	"arg_2"	"clob"	0	0	1	2
4983	1046	"res_0"	"int"	32	0	0	0
4984	1046	"arg_1"	"clob"	0	0	1	1
4985	1046	"arg_2"	"clob"	0	0	1	2
4986	1047	"res_0"	"int"	32	0	0	0
4987	1047	"arg_1"	"clob"	0	0	1	1
4988	1047	"arg_2"	"clob"	0	0	1	2
4989	1048	"res_0"	"double"	53	0	0	0
4990	1048	"arg_1"	"clob"	0	0	1	1
4991	1048	"arg_2"	"clob"	0	0	1	2
4992	1049	"res_0"	"clob"	0	0	0	0
4993	1049	"arg_1"	"clob"	0	0	1	1
4994	1050	"res_0"	"int"	32	0	0	0
4995	1050	"arg_1"	"clob"	0	0	1	1
4996	1050	"arg_2"	"clob"	0	0	1	2
4997	1051	"res_0"	"int"	32	0	0	0
4998	1051	"arg_1"	"clob"	0	0	1	1
4999	1051	"arg_2"	"clob"	0	0	1	2
5000	1051	"arg_3"	"int"	32	0	1	3
5001	1051	"arg_4"	"int"	32	0	1	4
5002	1051	"arg_5"	"int"	32	0	1	5
5003	1052	"res_0"	"table"	0	0	0	0
5004	1052	"arg_1"	"varchar"	0	0	1	1
5005	1052	"arg_2"	"varchar"	0	0	1	2
5006	1052	"arg_3"	"varchar"	0	0	1	3
5007	1052	"arg_4"	"varchar"	0	0	1	4
5008	1052	"arg_5"	"varchar"	0	0	1	5
5009	1052	"arg_6"	"varchar"	0	0	1	6
5010	1052	"arg_7"	"bigint"	64	0	1	7
5011	1052	"arg_8"	"bigint"	64	0	1	8
5012	1053	"res_0"	"table"	0	0	0	0
5013	1053	"arg_1"	"varchar"	0	0	1	1
5014	1053	"arg_2"	"varchar"	0	0	1	2
5015	1053	"arg_3"	"varchar"	0	0	1	3
5016	1053	"arg_4"	"varchar"	0	0	1	4
5017	1053	"arg_5"	"varchar"	0	0	1	5
5018	1053	"arg_6"	"bigint"	64	0	1	6
5019	1053	"arg_7"	"bigint"	64	0	1	7
5020	1054	"res_0"	"table"	0	0	0	0
5021	1054	"arg_1"	"varchar"	0	0	1	1
5022	1054	"arg_2"	"varchar"	0	0	1	2
5023	27	"res"	"boolean"	1	0	0	0
5024	27	"arg"	"oid"	63	0	1	1
5025	39	"res"	"any"	0	0	0	0
5026	39	"arg"	"any"	0	0	1	1
5027	40	"res"	"boolean"	1	0	0	0
5028	40	"arg"	"any"	0	0	1	1
5029	41	"res"	"boolean"	1	0	0	0
5030	41	"arg"	"any"	0	0	1	1
5031	46	"res"	"any"	0	0	0	0
5032	46	"arg"	"any"	0	0	1	1
5033	47	"res"	"any"	0	0	0	0
5034	47	"arg"	"any"	0	0	1	1
5035	51	"res"	"bigint"	64	0	0	0
5036	51	"arg"	"tinyint"	8	0	1	1
5037	52	"res"	"bigint"	64	0	0	0
5038	52	"arg"	"smallint"	16	0	1	1
5039	53	"res"	"bigint"	64	0	0	0
5040	53	"arg"	"int"	32	0	1	1
5041	54	"res"	"bigint"	64	0	0	0
5042	54	"arg"	"bigint"	64	0	1	1
5043	55	"res"	"wrd"	64	0	0	0
5044	55	"arg"	"wrd"	64	0	1	1
5045	56	"res"	"decimal"	19	0	0	0
5046	56	"arg"	"decimal"	2	0	1	1
5047	57	"res"	"decimal"	19	0	0	0
5048	57	"arg"	"decimal"	4	0	1	1
5049	58	"res"	"decimal"	19	0	0	0
5050	58	"arg"	"decimal"	9	0	1	1
5051	59	"res"	"decimal"	19	0	0	0
5052	59	"arg"	"decimal"	19	0	1	1
5053	60	"res"	"bigint"	64	0	0	0
5054	60	"arg"	"tinyint"	8	0	1	1
5055	61	"res"	"bigint"	64	0	0	0
5056	61	"arg"	"smallint"	16	0	1	1
5057	62	"res"	"bigint"	64	0	0	0
5058	62	"arg"	"int"	32	0	1	1
5059	63	"res"	"bigint"	64	0	0	0
5060	63	"arg"	"bigint"	64	0	1	1
5061	64	"res"	"decimal"	19	0	0	0
5062	64	"arg"	"decimal"	2	0	1	1
5063	65	"res"	"decimal"	19	0	0	0
5064	65	"arg"	"decimal"	4	0	1	1
5065	66	"res"	"decimal"	19	0	0	0
5066	66	"arg"	"decimal"	9	0	1	1
5067	67	"res"	"decimal"	19	0	0	0
5068	67	"arg"	"decimal"	19	0	1	1
5069	80	"res"	"real"	24	0	0	0
5070	80	"arg"	"real"	24	0	1	1
5071	81	"res"	"real"	24	0	0	0
5072	81	"arg"	"real"	24	0	1	1
5073	82	"res"	"double"	53	0	0	0
5074	82	"arg"	"double"	53	0	1	1
5075	83	"res"	"double"	53	0	0	0
5076	83	"arg"	"double"	53	0	1	1
5077	84	"res"	"double"	53	0	0	0
5078	84	"arg"	"double"	53	0	1	1
5079	85	"res"	"wrd"	64	0	0	0
5080	86	"res"	"wrd"	64	0	0	0
5103	5102	"name"	"varchar"	1024	0	0	0
5104	5102	"value"	"varchar"	2048	0	0	1
5106	5105	"name"	"varchar"	1024	0	0	0
5112	5111	"name"	"varchar"	2048	0	0	0
5132	5131	"val"	"clob"	0	0	1	0
5133	5131	"pat"	"clob"	0	0	1	1
5134	5131	"esc"	"clob"	0	0	1	2
5137	5136	"val"	"clob"	0	0	1	0
5138	5136	"pat"	"clob"	0	0	1	1
5139	5136	"esc"	"clob"	0	0	1	2
5142	5141	"result"	"double"	53	0	0	0
5143	5141	"r"	"double"	53	0	1	1
5146	5145	"result"	"double"	53	0	0	0
5147	5145	"d"	"double"	53	0	1	1
5153	5152	"result"	"clob"	0	0	0	0
5154	5152	"theurl"	"url"	0	0	1	1
5157	5156	"result"	"clob"	0	0	0	0
5158	5156	"theurl"	"url"	0	0	1	1
5161	5160	"result"	"clob"	0	0	0	0
5162	5160	"theurl"	"url"	0	0	1	1
5165	5164	"result"	"clob"	0	0	0	0
5166	5164	"theurl"	"url"	0	0	1	1
5169	5168	"result"	"clob"	0	0	0	0
5170	5168	"theurl"	"url"	0	0	1	1
5173	5172	"result"	"clob"	0	0	0	0
5174	5172	"theurl"	"url"	0	0	1	1
5177	5176	"result"	"clob"	0	0	0	0
5178	5176	"theurl"	"url"	0	0	1	1
5181	5180	"result"	"clob"	0	0	0	0
5182	5180	"theurl"	"url"	0	0	1	1
5185	5184	"result"	"clob"	0	0	0	0
5186	5184	"theurl"	"url"	0	0	1	1
5189	5188	"result"	"clob"	0	0	0	0
5190	5188	"theurl"	"url"	0	0	1	1
5193	5192	"result"	"clob"	0	0	0	0
5194	5192	"theurl"	"url"	0	0	1	1
5197	5196	"result"	"clob"	0	0	0	0
5198	5196	"theurl"	"url"	0	0	1	1
5201	5200	"result"	"clob"	0	0	0	0
5202	5200	"theurl"	"url"	0	0	1	1
5205	5204	"result"	"boolean"	1	0	0	0
5206	5204	"theurl"	"url"	0	0	1	1
5209	5208	"result"	"url"	0	0	0	0
5210	5208	"protocol"	"clob"	0	0	1	1
5211	5208	"hostname"	"clob"	0	0	1	2
5212	5208	"port"	"int"	32	0	1	3
5213	5208	"file"	"clob"	0	0	1	4
5216	5215	"result"	"url"	0	0	0	0
5217	5215	"protocol"	"clob"	0	0	1	1
5218	5215	"hostname"	"clob"	0	0	1	2
5219	5215	"file"	"clob"	0	0	1	3
5222	5221	"result"	"date"	0	0	0	0
5223	5221	"s"	"clob"	0	0	1	1
5224	5221	"format"	"clob"	0	0	1	2
5227	5226	"result"	"clob"	0	0	0	0
5228	5226	"d"	"date"	0	0	1	1
5229	5226	"format"	"clob"	0	0	1	2
5233	5232	"result"	"inet"	0	0	0	0
5234	5232	"p"	"inet"	0	0	1	1
5237	5236	"result"	"clob"	0	0	0	0
5238	5236	"p"	"inet"	0	0	1	1
5241	5240	"result"	"int"	32	0	0	0
5242	5240	"p"	"inet"	0	0	1	1
5245	5244	"result"	"inet"	0	0	0	0
5246	5244	"p"	"inet"	0	0	1	1
5247	5244	"mask"	"int"	32	0	1	2
5250	5249	"result"	"inet"	0	0	0	0
5251	5249	"p"	"inet"	0	0	1	1
5254	5253	"result"	"inet"	0	0	0	0
5255	5253	"p"	"inet"	0	0	1	1
5258	5257	"result"	"inet"	0	0	0	0
5259	5257	"p"	"inet"	0	0	1	1
5262	5261	"result"	"clob"	0	0	0	0
5263	5261	"p"	"inet"	0	0	1	1
5266	5265	"result"	"clob"	0	0	0	0
5267	5265	"p"	"inet"	0	0	1	1
5270	5269	"id"	"oid"	63	0	0	0
5271	5269	"owner"	"clob"	0	0	0	1
5272	5269	"defined"	"timestamp"	7	0	0	2
5273	5269	"query"	"clob"	0	0	0	3
5274	5269	"pipe"	"clob"	0	0	0	4
5275	5269	"mal"	"int"	32	0	0	5
5276	5269	"optimize"	"bigint"	64	0	0	6
5279	5278	"id"	"oid"	63	0	0	0
5280	5278	"start"	"timestamp"	7	0	0	1
5281	5278	"stop"	"timestamp"	7	0	0	2
5282	5278	"arguments"	"clob"	0	0	0	3
5283	5278	"tuples"	"wrd"	64	0	0	4
5284	5278	"run"	"bigint"	64	0	0	5
5285	5278	"ship"	"bigint"	64	0	0	6
5286	5278	"cpu"	"int"	32	0	0	7
5287	5278	"io"	"int"	32	0	0	8
5288	5278	"space"	"bigint"	64	0	0	9
5334	5333	"threshold"	"smallint"	16	0	1	0
5339	5338	"event"	"int"	32	0	0	0
5340	5338	"clk"	"varchar"	20	0	0	1
5341	5338	"pc"	"varchar"	50	0	0	2
5342	5338	"thread"	"int"	32	0	0	3
5343	5338	"user"	"int"	32	0	0	4
5344	5338	"ticks"	"bigint"	64	0	0	5
5345	5338	"reads"	"bigint"	64	0	0	6
5346	5338	"writes"	"bigint"	64	0	0	7
5347	5338	"rbytes"	"bigint"	64	0	0	8
5348	5338	"wbytes"	"bigint"	64	0	0	9
5349	5338	"type"	"clob"	0	0	0	10
5350	5338	"stmt"	"clob"	0	0	0	11
5367	5366	"s"	"clob"	0	0	1	0
5368	5366	"t"	"clob"	0	0	1	1
5371	5370	"s"	"clob"	0	0	1	0
5372	5370	"t"	"clob"	0	0	1	1
5375	5374	"s"	"clob"	0	0	1	0
5376	5374	"t"	"clob"	0	0	1	1
5379	5378	"s"	"clob"	0	0	1	0
5380	5378	"t"	"clob"	0	0	1	1
5383	5382	"sys"	"clob"	0	0	1	0
5384	5382	"tab"	"clob"	0	0	1	1
5387	5386	"sys"	"clob"	0	0	1	0
5388	5386	"tab"	"clob"	0	0	1	1
5391	5390	"sys"	"clob"	0	0	1	0
5392	5390	"tab"	"clob"	0	0	1	1
5395	5394	"sys"	"clob"	0	0	1	0
5396	5394	"tab"	"clob"	0	0	1	1
5399	5398	"sys"	"clob"	0	0	1	0
5400	5398	"tab"	"clob"	0	0	1	1
5403	5402	"sch"	"varchar"	100	0	0	0
5404	5402	"usr"	"varchar"	100	0	0	1
5405	5402	"dep_type"	"varchar"	32	0	0	2
5408	5407	"sch"	"varchar"	100	0	0	0
5409	5407	"usr"	"varchar"	100	0	0	1
5410	5407	"dep_type"	"varchar"	32	0	0	2
5413	5412	"sch"	"varchar"	100	0	0	0
5414	5412	"usr"	"varchar"	100	0	0	1
5415	5412	"dep_type"	"varchar"	32	0	0	2
5418	5417	"sch"	"varchar"	100	0	0	0
5419	5417	"usr"	"varchar"	100	0	0	1
5420	5417	"dep_type"	"varchar"	32	0	0	2
5423	5422	"sch"	"varchar"	100	0	0	0
5424	5422	"usr"	"varchar"	100	0	0	1
5425	5422	"dep_type"	"varchar"	32	0	0	2
5428	5427	"sch"	"varchar"	100	0	0	0
5429	5427	"usr"	"varchar"	100	0	0	1
5430	5427	"dep_type"	"varchar"	32	0	0	2
5433	5432	"sch"	"varchar"	100	0	0	0
5434	5432	"usr"	"varchar"	100	0	0	1
5435	5432	"dep_type"	"varchar"	32	0	0	2
5438	5437	"sch"	"varchar"	100	0	0	0
5439	5437	"usr"	"varchar"	100	0	0	1
5440	5437	"dep_type"	"varchar"	32	0	0	2
5443	5442	"sch"	"varchar"	100	0	0	0
5444	5442	"usr"	"varchar"	100	0	0	1
5445	5442	"dep_type"	"varchar"	32	0	0	2
5448	5447	"sch"	"varchar"	100	0	0	0
5449	5447	"usr"	"varchar"	100	0	0	1
5450	5447	"dep_type"	"varchar"	32	0	0	2
5453	5452	"sch"	"varchar"	100	0	0	0
5454	5452	"usr"	"varchar"	100	0	0	1
5455	5452	"dep_type"	"varchar"	32	0	0	2
5458	5457	"sch"	"varchar"	100	0	0	0
5459	5457	"usr"	"varchar"	100	0	0	1
5460	5457	"dep_type"	"varchar"	32	0	0	2
5463	5462	"sch"	"varchar"	100	0	0	0
5464	5462	"usr"	"varchar"	100	0	0	1
5465	5462	"dep_type"	"varchar"	32	0	0	2
5468	5467	"sch"	"varchar"	100	0	0	0
5469	5467	"usr"	"varchar"	100	0	0	1
5470	5467	"dep_type"	"varchar"	32	0	0	2
5473	5472	"sch"	"varchar"	100	0	0	0
5474	5472	"usr"	"varchar"	100	0	0	1
5475	5472	"dep_type"	"varchar"	32	0	0	2
5478	5477	"sch"	"varchar"	100	0	0	0
5479	5477	"usr"	"varchar"	100	0	0	1
5480	5477	"dep_type"	"varchar"	32	0	0	2
5483	5482	"sch"	"varchar"	100	0	0	0
5484	5482	"usr"	"varchar"	100	0	0	1
5485	5482	"dep_type"	"varchar"	32	0	0	2
5488	5487	"result"	"clob"	0	0	0	0
5489	5487	"username"	"clob"	0	0	1	1
5492	5491	"user"	"clob"	0	0	0	0
5493	5491	"login"	"timestamp"	7	0	0	1
5494	5491	"sessiontimeout"	"bigint"	64	0	0	2
5495	5491	"lastcommand"	"timestamp"	7	0	0	3
5496	5491	"querytimeout"	"bigint"	64	0	0	4
5497	5491	"active"	"boolean"	1	0	0	5
5508	5507	"delay"	"tinyint"	8	0	1	0
5511	5510	"delay"	"tinyint"	8	0	1	0
5512	5510	"force"	"boolean"	1	0	1	1
5515	5514	"query"	"bigint"	64	0	1	0
5518	5517	"query"	"bigint"	64	0	1	0
5519	5517	"session"	"bigint"	64	0	1	1
5522	5521	"timeout"	"bigint"	64	0	1	0
5525	5524	"result"	"varchar"	32	0	0	0
5526	5524	"s1"	"varchar"	32	0	1	1
5527	5524	"st"	"int"	32	0	1	2
5528	5524	"len"	"int"	32	0	1	3
5529	5524	"s3"	"varchar"	32	0	1	4
5532	5531	"result"	"double"	53	0	0	0
5533	5531	"num"	"double"	53	0	1	1
5534	5531	"prc"	"int"	32	0	1	2
5537	5536	"result"	"double"	53	0	0	0
5538	5536	"num"	"double"	53	0	1	1
5539	5536	"prc"	"int"	32	0	1	2
5540	5536	"truncat"	"int"	32	0	1	3
5543	5542	"result"	"clob"	0	0	0	0
5544	5542	"num"	"double"	53	0	1	1
5545	5542	"prc"	"int"	32	0	1	2
5546	5542	"truncat"	"int"	32	0	1	3
5549	5548	"result"	"double"	53	0	0	0
5550	5548	"pdec"	"double"	53	0	1	1
5551	5548	"pradius"	"double"	53	0	1	2
5554	5553	"result"	"oid"	63	0	0	0
5555	5553	"x"	"int"	32	0	1	1
5556	5553	"y"	"int"	32	0	1	2
5559	5558	"result"	"int"	32	0	0	0
5560	5558	"z"	"oid"	63	0	1	1
5563	5562	"result"	"int"	32	0	0	0
5564	5562	"z"	"oid"	63	0	1	1
5567	5566	"rewrite"	"clob"	0	0	0	0
5568	5566	"count"	"int"	32	0	0	1
5571	5570	"query"	"clob"	0	0	0	0
5572	5570	"count"	"int"	32	0	0	1
5575	5574	"filename"	"clob"	0	0	1	0
5578	5577	"name"	"clob"	0	0	0	0
5579	5577	"def"	"clob"	0	0	0	1
5580	5577	"status"	"clob"	0	0	0	2
5588	5587	"name"	"clob"	0	0	0	0
5589	5587	"value"	"clob"	0	0	0	1
5596	5595	"id"	"int"	32	0	0	0
5597	5595	"name"	"clob"	0	0	0	1
5598	5595	"htype"	"clob"	0	0	0	2
5599	5595	"ttype"	"clob"	0	0	0	3
5600	5595	"count"	"bigint"	64	0	0	4
5601	5595	"refcnt"	"int"	32	0	0	5
5602	5595	"lrefcnt"	"int"	32	0	0	6
5603	5595	"location"	"clob"	0	0	0	7
5604	5595	"heat"	"int"	32	0	0	8
5605	5595	"dirty"	"clob"	0	0	0	9
5606	5595	"status"	"clob"	0	0	0	10
5607	5595	"kind"	"clob"	0	0	0	11
5610	5609	"ra_stmt"	"clob"	0	0	1	0
5611	5609	"opt"	"boolean"	1	0	1	1
5614	5613	"qtag"	"bigint"	64	0	0	0
5615	5613	"user"	"clob"	0	0	0	1
5616	5613	"started"	"timestamp"	7	0	0	2
5617	5613	"estimate"	"timestamp"	7	0	0	3
5618	5613	"progress"	"int"	32	0	0	4
5619	5613	"status"	"clob"	0	0	0	5
5620	5613	"tag"	"oid"	63	0	0	6
5621	5613	"query"	"clob"	0	0	0	7
5634	5633	"tag"	"int"	32	0	1	0
5637	5636	"tag"	"int"	32	0	1	0
5640	5639	"tag"	"int"	32	0	1	0
5643	5642	"tag"	"bigint"	64	0	1	0
5646	5645	"tag"	"bigint"	64	0	1	0
5649	5648	"tag"	"bigint"	64	0	1	0
5652	5651	"result"	"double"	53	0	0	0
5653	5651	"val"	"tinyint"	8	0	1	1
5656	5655	"result"	"double"	53	0	0	0
5657	5655	"val"	"smallint"	16	0	1	1
5660	5659	"result"	"double"	53	0	0	0
5661	5659	"val"	"int"	32	0	1	1
5664	5663	"result"	"double"	53	0	0	0
5665	5663	"val"	"wrd"	64	0	1	1
5668	5667	"result"	"double"	53	0	0	0
5669	5667	"val"	"bigint"	64	0	1	1
5672	5671	"result"	"double"	53	0	0	0
5673	5671	"val"	"real"	24	0	1	1
5676	5675	"result"	"double"	53	0	0	0
5677	5675	"val"	"double"	53	0	1	1
5680	5679	"result"	"double"	53	0	0	0
5681	5679	"val"	"date"	0	0	1	1
5684	5683	"result"	"double"	53	0	0	0
5685	5683	"val"	"time"	1	0	1	1
5688	5687	"result"	"double"	53	0	0	0
5689	5687	"val"	"timestamp"	7	0	1	1
5692	5691	"result"	"double"	53	0	0	0
5693	5691	"val"	"tinyint"	8	0	1	1
5696	5695	"result"	"double"	53	0	0	0
5697	5695	"val"	"smallint"	16	0	1	1
5700	5699	"result"	"double"	53	0	0	0
5701	5699	"val"	"int"	32	0	1	1
5704	5703	"result"	"double"	53	0	0	0
5705	5703	"val"	"wrd"	64	0	1	1
5708	5707	"result"	"double"	53	0	0	0
5709	5707	"val"	"bigint"	64	0	1	1
5712	5711	"result"	"double"	53	0	0	0
5713	5711	"val"	"real"	24	0	1	1
5716	5715	"result"	"double"	53	0	0	0
5717	5715	"val"	"double"	53	0	1	1
5720	5719	"result"	"double"	53	0	0	0
5721	5719	"val"	"date"	0	0	1	1
5724	5723	"result"	"double"	53	0	0	0
5725	5723	"val"	"time"	1	0	1	1
5728	5727	"result"	"double"	53	0	0	0
5729	5727	"val"	"timestamp"	7	0	1	1
5732	5731	"result"	"double"	53	0	0	0
5733	5731	"val"	"tinyint"	8	0	1	1
5736	5735	"result"	"double"	53	0	0	0
5737	5735	"val"	"smallint"	16	0	1	1
5740	5739	"result"	"double"	53	0	0	0
5741	5739	"val"	"int"	32	0	1	1
5744	5743	"result"	"double"	53	0	0	0
5745	5743	"val"	"wrd"	64	0	1	1
5748	5747	"result"	"double"	53	0	0	0
5749	5747	"val"	"bigint"	64	0	1	1
5752	5751	"result"	"double"	53	0	0	0
5753	5751	"val"	"real"	24	0	1	1
5756	5755	"result"	"double"	53	0	0	0
5757	5755	"val"	"double"	53	0	1	1
5760	5759	"result"	"double"	53	0	0	0
5761	5759	"val"	"date"	0	0	1	1
5764	5763	"result"	"double"	53	0	0	0
5765	5763	"val"	"time"	1	0	1	1
5768	5767	"result"	"double"	53	0	0	0
5769	5767	"val"	"timestamp"	7	0	1	1
5772	5771	"result"	"double"	53	0	0	0
5773	5771	"val"	"tinyint"	8	0	1	1
5776	5775	"result"	"double"	53	0	0	0
5777	5775	"val"	"smallint"	16	0	1	1
5780	5779	"result"	"double"	53	0	0	0
5781	5779	"val"	"int"	32	0	1	1
5784	5783	"result"	"double"	53	0	0	0
5785	5783	"val"	"wrd"	64	0	1	1
5788	5787	"result"	"double"	53	0	0	0
5789	5787	"val"	"bigint"	64	0	1	1
5792	5791	"result"	"double"	53	0	0	0
5793	5791	"val"	"real"	24	0	1	1
5796	5795	"result"	"double"	53	0	0	0
5797	5795	"val"	"double"	53	0	1	1
5800	5799	"result"	"double"	53	0	0	0
5801	5799	"val"	"date"	0	0	1	1
5804	5803	"result"	"double"	53	0	0	0
5805	5803	"val"	"time"	1	0	1	1
5808	5807	"result"	"double"	53	0	0	0
5809	5807	"val"	"timestamp"	7	0	1	1
5812	5811	"result"	"tinyint"	8	0	0	0
5813	5811	"val"	"tinyint"	8	0	1	1
5816	5815	"result"	"smallint"	16	0	0	0
5817	5815	"val"	"smallint"	16	0	1	1
5820	5819	"result"	"int"	32	0	0	0
5821	5819	"val"	"int"	32	0	1	1
5824	5823	"result"	"wrd"	64	0	0	0
5825	5823	"val"	"wrd"	64	0	1	1
5828	5827	"result"	"bigint"	64	0	0	0
5829	5827	"val"	"bigint"	64	0	1	1
5832	5831	"result"	"decimal"	1	0	0	0
5833	5831	"val"	"decimal"	1	0	1	1
5836	5835	"result"	"real"	24	0	0	0
5837	5835	"val"	"real"	24	0	1	1
5840	5839	"result"	"double"	53	0	0	0
5841	5839	"val"	"double"	53	0	1	1
5844	5843	"result"	"date"	0	0	0	0
5845	5843	"val"	"date"	0	0	1	1
5848	5847	"result"	"time"	1	0	0	0
5849	5847	"val"	"time"	1	0	1	1
5852	5851	"result"	"timestamp"	7	0	0	0
5853	5851	"val"	"timestamp"	7	0	1	1
5856	5855	"result"	"tinyint"	8	0	0	0
5857	5855	"val"	"tinyint"	8	0	1	1
5858	5855	"q"	"double"	53	0	1	2
5861	5860	"result"	"smallint"	16	0	0	0
5862	5860	"val"	"smallint"	16	0	1	1
5863	5860	"q"	"double"	53	0	1	2
5866	5865	"result"	"int"	32	0	0	0
5867	5865	"val"	"int"	32	0	1	1
5868	5865	"q"	"double"	53	0	1	2
5871	5870	"result"	"wrd"	64	0	0	0
5872	5870	"val"	"wrd"	64	0	1	1
5873	5870	"q"	"double"	53	0	1	2
5876	5875	"result"	"bigint"	64	0	0	0
5877	5875	"val"	"bigint"	64	0	1	1
5878	5875	"q"	"double"	53	0	1	2
5881	5880	"result"	"decimal"	1	0	0	0
5882	5880	"val"	"decimal"	1	0	1	1
5883	5880	"q"	"double"	53	0	1	2
5886	5885	"result"	"real"	24	0	0	0
5887	5885	"val"	"real"	24	0	1	1
5888	5885	"q"	"double"	53	0	1	2
5891	5890	"result"	"double"	53	0	0	0
5892	5890	"val"	"double"	53	0	1	1
5893	5890	"q"	"double"	53	0	1	2
5896	5895	"result"	"date"	0	0	0	0
5897	5895	"val"	"date"	0	0	1	1
5898	5895	"q"	"double"	53	0	1	2
5901	5900	"result"	"time"	1	0	0	0
5902	5900	"val"	"time"	1	0	1	1
5903	5900	"q"	"double"	53	0	1	2
5906	5905	"result"	"timestamp"	7	0	0	0
5907	5905	"val"	"timestamp"	7	0	1	1
5908	5905	"q"	"double"	53	0	1	2
5911	5910	"result"	"tinyint"	8	0	0	0
5912	5910	"e1"	"tinyint"	8	0	1	1
5913	5910	"e2"	"tinyint"	8	0	1	2
5916	5915	"result"	"smallint"	16	0	0	0
5917	5915	"e1"	"smallint"	16	0	1	1
5918	5915	"e2"	"smallint"	16	0	1	2
5921	5920	"result"	"int"	32	0	0	0
5922	5920	"e1"	"int"	32	0	1	1
5923	5920	"e2"	"int"	32	0	1	2
5926	5925	"result"	"wrd"	64	0	0	0
5927	5925	"e1"	"wrd"	64	0	1	1
5928	5925	"e2"	"wrd"	64	0	1	2
5931	5930	"result"	"bigint"	64	0	0	0
5932	5930	"e1"	"bigint"	64	0	1	1
5933	5930	"e2"	"bigint"	64	0	1	2
5936	5935	"result"	"real"	24	0	0	0
5937	5935	"e1"	"real"	24	0	1	1
5938	5935	"e2"	"real"	24	0	1	2
5941	5940	"result"	"double"	53	0	0	0
5942	5940	"e1"	"double"	53	0	1	1
5943	5940	"e2"	"double"	53	0	1	2
5948	5947	"result"	"json"	0	0	0	0
5949	5947	"js"	"json"	0	0	1	1
5950	5947	"pathexpr"	"clob"	0	0	1	2
5953	5952	"result"	"json"	0	0	0	0
5954	5952	"js"	"json"	0	0	1	1
5955	5952	"name"	"tinyint"	8	0	1	2
5958	5957	"result"	"json"	0	0	0	0
5959	5957	"js"	"json"	0	0	1	1
5960	5957	"name"	"int"	32	0	1	2
5963	5962	"result"	"json"	0	0	0	0
5964	5962	"js"	"json"	0	0	1	1
5965	5962	"name"	"bigint"	64	0	1	2
5968	5967	"result"	"clob"	0	0	0	0
5969	5967	"js"	"json"	0	0	1	1
5970	5967	"e"	"clob"	0	0	1	2
5973	5972	"result"	"double"	53	0	0	0
5974	5972	"js"	"json"	0	0	1	1
5977	5976	"result"	"bigint"	64	0	0	0
5978	5976	"js"	"json"	0	0	1	1
5981	5980	"result"	"boolean"	1	0	0	0
5982	5980	"js"	"clob"	0	0	1	1
5985	5984	"result"	"boolean"	1	0	0	0
5986	5984	"js"	"clob"	0	0	1	1
5989	5988	"result"	"boolean"	1	0	0	0
5990	5988	"js"	"clob"	0	0	1	1
5993	5992	"result"	"boolean"	1	0	0	0
5994	5992	"js"	"json"	0	0	1	1
5997	5996	"result"	"boolean"	1	0	0	0
5998	5996	"js"	"json"	0	0	1	1
6001	6000	"result"	"boolean"	1	0	0	0
6002	6000	"js"	"json"	0	0	1	1
6005	6004	"result"	"int"	32	0	0	0
6006	6004	"js"	"json"	0	0	1	1
6009	6008	"result"	"json"	0	0	0	0
6010	6008	"js"	"json"	0	0	1	1
6013	6012	"result"	"json"	0	0	0	0
6014	6012	"js"	"json"	0	0	1	1
6017	6016	"result"	"clob"	0	0	0	0
6018	6016	"js"	"json"	0	0	1	1
6021	6020	"result"	"clob"	0	0	0	0
6022	6020	"v"	"clob"	0	0	1	1
6026	6025	"result"	"uuid"	0	0	0	0
6029	6028	"result"	"uuid"	0	0	0	0
6030	6028	"u"	"uuid"	0	0	1	1
6033	6032	"schema"	"clob"	0	0	0	0
6034	6032	"table"	"clob"	0	0	0	1
6035	6032	"column"	"clob"	0	0	0	2
6036	6032	"type"	"clob"	0	0	0	3
6037	6032	"location"	"clob"	0	0	0	4
6038	6032	"count"	"bigint"	64	0	0	5
6039	6032	"typewidth"	"int"	32	0	0	6
6040	6032	"columnsize"	"bigint"	64	0	0	7
6041	6032	"heapsize"	"bigint"	64	0	0	8
6042	6032	"hashes"	"bigint"	64	0	0	9
6043	6032	"imprints"	"bigint"	64	0	0	10
6044	6032	"sorted"	"boolean"	1	0	0	11
6075	6074	"result"	"bigint"	64	0	0	0
6076	6074	"nme"	"clob"	0	0	1	1
6077	6074	"i"	"bigint"	64	0	1	2
6078	6074	"d"	"bigint"	64	0	1	3
6081	6080	"result"	"bigint"	64	0	0	0
6082	6080	"tpe"	"clob"	0	0	1	1
6083	6080	"i"	"bigint"	64	0	1	2
6084	6080	"w"	"int"	32	0	1	3
6087	6086	"result"	"bigint"	64	0	0	0
6088	6086	"b"	"boolean"	1	0	1	1
6089	6086	"i"	"bigint"	64	0	1	2
6092	6091	"result"	"bigint"	64	0	0	0
6093	6091	"i"	"bigint"	64	0	1	1
6094	6091	"nme"	"clob"	0	0	1	2
6097	6096	"schema"	"clob"	0	0	0	0
6098	6096	"table"	"clob"	0	0	0	1
6099	6096	"column"	"clob"	0	0	0	2
6100	6096	"type"	"clob"	0	0	0	3
6101	6096	"count"	"bigint"	64	0	0	4
6102	6096	"columnsize"	"bigint"	64	0	0	5
6103	6096	"heapsize"	"bigint"	64	0	0	6
6104	6096	"hashes"	"bigint"	64	0	0	7
6105	6096	"imprints"	"bigint"	64	0	0	8
6106	6096	"sorted"	"boolean"	1	0	0	9
6148	6147	"tbl"	"clob"	0	0	1	0
6151	6150	"sch"	"clob"	0	0	1	0
6152	6150	"tbl"	"clob"	0	0	1	1
6155	6154	"sch"	"clob"	0	0	1	0
6156	6154	"tbl"	"clob"	0	0	1	1
6157	6154	"col"	"clob"	0	0	1	2
6160	6159	"sample"	"bigint"	64	0	1	0
6163	6162	"tbl"	"clob"	0	0	1	0
6164	6162	"sample"	"bigint"	64	0	1	1
6167	6166	"sch"	"clob"	0	0	1	0
6168	6166	"tbl"	"clob"	0	0	1	1
6169	6166	"sample"	"bigint"	64	0	1	2
6172	6171	"sch"	"clob"	0	0	1	0
6173	6171	"tbl"	"clob"	0	0	1	1
6174	6171	"col"	"clob"	0	0	1	2
6175	6171	"sample"	"bigint"	64	0	1	3
6178	6177	"result"	"clob"	0	0	0	0
6179	6177	"src"	"clob"	0	0	1	1
6182	6181	"result"	"smallint"	16	0	0	0
6183	6181	"one"	"tinyint"	8	0	1	1
6184	6181	"two"	"tinyint"	8	0	1	2
6187	6186	"result"	"int"	32	0	0	0
6188	6186	"one"	"smallint"	16	0	1	1
6189	6186	"two"	"smallint"	16	0	1	2
6192	6191	"result"	"bigint"	64	0	0	0
6193	6191	"one"	"int"	32	0	1	1
6194	6191	"two"	"int"	32	0	1	2
COMMIT;
START TRANSACTION;
CREATE TABLE "sys"."auths" (
	"id"      INTEGER,
	"name"    VARCHAR(1024),
	"grantor" INTEGER
);
COPY 3 RECORDS INTO "sys"."auths" FROM stdin USING DELIMITERS '\t','\n','"';
1	"public"	0
2	"sysadmin"	0
3	"monetdb"	0
COMMIT;
START TRANSACTION;
CREATE TABLE "sys"."connections" (
	"id"       INTEGER,
	"server"   CHAR(1024),
	"port"     INTEGER,
	"db"       CHAR(64),
	"db_alias" CHAR(1024),
	"user"     CHAR(1024),
	"password" CHAR(1024),
	"language" CHAR(1024)
);
COMMIT;
START TRANSACTION;
CREATE TABLE "sys"."db_user_info" (
	"name"           VARCHAR(1024),
	"fullname"       VARCHAR(2048),
	"default_schema" INTEGER
);
COPY 1 RECORDS INTO "sys"."db_user_info" FROM stdin USING DELIMITERS '\t','\n','"';
"monetdb"	"MonetDB Admin"	2000
COMMIT;
START TRANSACTION;
CREATE TABLE "sys"."dependencies" (
	"id"          INTEGER,
	"depend_id"   INTEGER,
	"depend_type" SMALLINT
);
COPY 204 RECORDS INTO "sys"."dependencies" FROM stdin USING DELIMITERS '\t','\n','"';
363	5141	7
364	5141	7
866	5141	7
363	5145	7
364	5145	7
866	5145	7
5269	5297	5
5278	5309	5
5269	5327	5
5278	5327	5
5338	5364	5
2003	5402	7
2001	5402	7
2002	5402	7
5113	5402	7
5122	5407	7
5120	5407	7
5121	5407	7
2005	5407	7
2001	5407	7
2003	5407	7
5081	5412	7
2047	5412	7
2046	5412	7
2049	5412	7
2048	5412	7
5081	5417	7
2088	5417	7
2086	5417	7
2090	5417	7
2083	5417	7
2079	5417	7
34	5417	7
5081	5422	7
2047	5422	7
2046	5422	7
2049	5422	7
2092	5422	7
2091	5422	7
2048	5422	7
2093	5422	7
2094	5422	7
5081	5427	7
2081	5427	7
2079	5427	7
2084	5427	7
2080	5427	7
2083	5427	7
5081	5432	7
2047	5432	7
2046	5432	7
2049	5432	7
2017	5432	7
2016	5432	7
2048	5432	7
2018	5432	7
5091	5437	7
2047	5437	7
2046	5437	7
2049	5437	7
2048	5437	7
5081	5437	7
5091	5442	7
2081	5442	7
2079	5442	7
2084	5442	7
2103	5442	7
2102	5442	7
2104	5442	7
2080	5442	7
2083	5442	7
124	5442	7
31	5442	7
30	5442	7
32	5442	7
5091	5447	7
2088	5447	7
2086	5447	7
2090	5447	7
2103	5447	7
2102	5447	7
2104	5447	7
2087	5447	7
2083	5447	7
2079	5447	7
34	5447	7
31	5447	7
30	5447	7
32	5447	7
5091	5452	7
2047	5452	7
2046	5452	7
2049	5452	7
2048	5452	7
2017	5452	7
2016	5452	7
2018	5452	7
5091	5457	7
2047	5457	7
2046	5457	7
2049	5457	7
2092	5457	7
2091	5457	7
2048	5457	7
2093	5457	7
5081	5462	7
2047	5462	7
2046	5462	7
2049	5462	7
2017	5462	7
2016	5462	7
2048	5462	7
2018	5462	7
5081	5467	7
2047	5467	7
2046	5467	7
2049	5467	7
2092	5467	7
2091	5467	7
2048	5467	7
2093	5467	7
2018	5472	7
2016	5472	7
2017	5472	7
2047	5472	7
2046	5472	7
2049	5472	7
2048	5472	7
2018	5477	7
2016	5477	7
2017	5477	7
2047	5477	7
2046	5477	7
2049	5477	7
2092	5477	7
2091	5477	7
2048	5477	7
2093	5477	7
2083	5482	7
2079	5482	7
2080	5482	7
2084	5482	7
5491	5505	5
111	5524	7
37	5524	7
35	5524	7
985	5524	7
971	5524	7
183	5524	7
982	5524	7
184	5524	7
32	5536	7
427	5536	7
113	5536	7
5531	5536	7
5577	5585	5
5587	5593	5
5613	5631	5
6032	6058	5
6060	6072	13
6070	6072	13
6061	6072	13
6062	6072	13
6063	6072	13
6064	6072	13
6065	6072	13
6066	6072	13
6067	6072	13
6068	6072	13
6069	6072	13
32	6074	7
185	6074	7
191	6074	7
110	6080	7
33	6080	7
184	6080	7
185	6080	7
32	6086	7
185	6086	7
111	6091	7
32	6091	7
323	6091	7
6060	6096	7
6070	6096	7
6061	6096	7
6062	6096	7
6063	6096	7
6065	6096	7
6066	6096	7
6067	6096	7
6068	6096	7
6069	6096	7
6074	6096	7
6080	6096	7
6086	6096	7
6091	6096	7
6096	6118	5
6096	6128	5
47	6128	5
54	6128	5
50	6128	5
34	6128	5
32	6128	5
185	6128	5
COMMIT;
START TRANSACTION;
CREATE TABLE "sys"."functions" (
	"id"          INTEGER,
	"name"        VARCHAR(256),
	"func"        VARCHAR(8196),
	"mod"         VARCHAR(8196),
	"sql"         BOOLEAN,
	"type"        INTEGER,
	"side_effect" BOOLEAN,
	"varres"      BOOLEAN,
	"vararg"      BOOLEAN,
	"schema_id"   INTEGER
);
COPY 1233 RECORDS INTO "sys"."functions" FROM stdin USING DELIMITERS '\t','\n','"';
28	"not_uniques"	"not_uniques"	"sql"	false	1	false	false	false	0
29	"not_uniques"	"not_uniques"	"sql"	false	1	false	false	false	0
30	"hash"	"hash"	"calc"	false	1	false	false	false	0
31	"rotate_xor_hash"	"rotate_xor_hash"	"calc"	false	1	false	false	false	0
32	"="	"="	"calc"	false	1	false	false	false	0
33	"<>"	"!="	"calc"	false	1	false	false	false	0
34	"isnull"	"isnil"	"calc"	false	1	false	false	false	0
35	">"	">"	"calc"	false	1	false	false	false	0
36	">="	">="	"calc"	false	1	false	false	false	0
37	"<"	"<"	"calc"	false	1	false	false	false	0
38	"<="	"<="	"calc"	false	1	false	false	false	0
42	"in"	"in"	"calc"	false	1	false	false	false	0
43	"identity"	"identity"	"calc"	false	1	false	false	false	0
44	"rowid"	"identity"	"calc"	false	1	false	false	false	0
45	"rowid"	"rowid"	"calc"	false	1	false	false	false	0
48	"sql_min"	"min"	"calc"	false	1	false	false	false	0
49	"sql_max"	"max"	"calc"	false	1	false	false	false	0
50	"ifthenelse"	"ifthenelse"	"calc"	false	1	false	false	false	0
68	"mod"	"%"	"calc"	false	1	false	false	false	0
69	"mod"	"%"	"calc"	false	1	false	false	false	0
70	"mod"	"%"	"calc"	false	1	false	false	false	0
71	"mod"	"%"	"calc"	false	1	false	false	false	0
72	"mod"	"%"	"calc"	false	1	false	false	false	0
73	"mod"	"%"	"calc"	false	1	false	false	false	0
74	"mod"	"%"	"calc"	false	1	false	false	false	0
75	"mod"	"%"	"calc"	false	1	false	false	false	0
76	"mod"	"%"	"calc"	false	1	false	false	false	0
77	"mod"	"%"	"calc"	false	1	false	false	false	0
78	"mod"	"%"	"calc"	false	1	false	false	false	0
79	"mod"	"%"	"calc"	false	1	false	false	false	0
87	"rank"	"rank_grp"	"calc"	false	1	false	false	false	0
88	"dense_rank"	"dense_rank_grp"	"calc"	false	1	false	false	false	0
89	"percent_rank"	"precent_rank_grp"	"calc"	false	1	false	false	false	0
90	"cume_dist"	"cume_dist_grp"	"calc"	false	1	false	false	false	0
91	"row_number"	"mark_grp"	"calc"	false	1	false	false	false	0
92	"rank"	"rank_grp"	"calc"	false	1	false	false	false	0
93	"dense_rank"	"dense_rank_grp"	"calc"	false	1	false	false	false	0
94	"percent_rank"	"precent_rank_grp"	"calc"	false	1	false	false	false	0
95	"cume_dist"	"cume_dist_grp"	"calc"	false	1	false	false	false	0
96	"row_number"	"mark_grp"	"calc"	false	1	false	false	false	0
97	"rank"	"rank_grp"	"calc"	false	1	false	false	false	0
98	"dense_rank"	"dense_rank_grp"	"calc"	false	1	false	false	false	0
99	"percent_rank"	"precent_rank_grp"	"calc"	false	1	false	false	false	0
100	"cume_dist"	"cume_dist_grp"	"calc"	false	1	false	false	false	0
101	"row_number"	"mark_grp"	"calc"	false	1	false	false	false	0
102	"lag"	"lag_grp"	"calc"	false	1	false	false	false	0
103	"lead"	"lead_grp"	"calc"	false	1	false	false	false	0
104	"lag"	"lag_grp"	"calc"	false	1	false	false	false	0
105	"lead"	"lead_grp"	"calc"	false	1	false	false	false	0
106	"lag"	"lag_grp"	"calc"	false	1	false	false	false	0
107	"lead"	"lead_grp"	"calc"	false	1	false	false	false	0
108	"lag"	"lag_grp"	"calc"	false	1	false	false	false	0
109	"lead"	"lead_grp"	"calc"	false	1	false	false	false	0
110	"and"	"and"	"calc"	false	1	false	false	false	0
111	"or"	"or"	"calc"	false	1	false	false	false	0
112	"xor"	"xor"	"calc"	false	1	false	false	false	0
113	"not"	"not"	"calc"	false	1	false	false	false	0
114	"sql_sub"	"-"	"calc"	false	1	false	false	false	0
115	"sql_add"	"+"	"calc"	false	1	false	false	false	0
116	"sql_mul"	"*"	"calc"	false	1	false	false	false	0
117	"sql_div"	"/"	"calc"	false	1	false	false	false	0
118	"bit_and"	"and"	"calc"	false	1	false	false	false	0
119	"bit_or"	"or"	"calc"	false	1	false	false	false	0
120	"bit_xor"	"xor"	"calc"	false	1	false	false	false	0
121	"bit_not"	"not"	"calc"	false	1	false	false	false	0
122	"left_shift"	"<<"	"calc"	false	1	false	false	false	0
123	"right_shift"	">>"	"calc"	false	1	false	false	false	0
124	"sql_neg"	"-"	"calc"	false	1	false	false	false	0
125	"abs"	"abs"	"calc"	false	1	false	false	false	0
126	"sign"	"sign"	"calc"	false	1	false	false	false	0
127	"scale_up"	"*"	"calc"	false	1	false	false	false	0
128	"scale_down"	"dec_round"	"sql"	false	1	false	false	false	0
129	"sql_sub"	"-"	"calc"	false	1	false	false	false	0
130	"sql_add"	"+"	"calc"	false	1	false	false	false	0
131	"sql_mul"	"*"	"calc"	false	1	false	false	false	0
132	"sql_div"	"/"	"calc"	false	1	false	false	false	0
133	"sql_sub"	"-"	"calc"	false	1	false	false	false	0
134	"sql_add"	"+"	"calc"	false	1	false	false	false	0
135	"sql_mul"	"*"	"calc"	false	1	false	false	false	0
136	"sql_div"	"/"	"calc"	false	1	false	false	false	0
137	"sql_sub"	"-"	"calc"	false	1	false	false	false	0
138	"sql_add"	"+"	"calc"	false	1	false	false	false	0
139	"sql_mul"	"*"	"calc"	false	1	false	false	false	0
140	"sql_div"	"/"	"calc"	false	1	false	false	false	0
141	"bit_and"	"and"	"calc"	false	1	false	false	false	0
142	"bit_or"	"or"	"calc"	false	1	false	false	false	0
143	"bit_xor"	"xor"	"calc"	false	1	false	false	false	0
144	"bit_not"	"not"	"calc"	false	1	false	false	false	0
145	"left_shift"	"<<"	"calc"	false	1	false	false	false	0
146	"right_shift"	">>"	"calc"	false	1	false	false	false	0
147	"sql_neg"	"-"	"calc"	false	1	false	false	false	0
148	"abs"	"abs"	"calc"	false	1	false	false	false	0
149	"sign"	"sign"	"calc"	false	1	false	false	false	0
150	"scale_up"	"*"	"calc"	false	1	false	false	false	0
151	"scale_down"	"dec_round"	"sql"	false	1	false	false	false	0
152	"sql_sub"	"-"	"calc"	false	1	false	false	false	0
153	"sql_add"	"+"	"calc"	false	1	false	false	false	0
154	"sql_mul"	"*"	"calc"	false	1	false	false	false	0
155	"sql_div"	"/"	"calc"	false	1	false	false	false	0
156	"sql_sub"	"-"	"calc"	false	1	false	false	false	0
157	"sql_add"	"+"	"calc"	false	1	false	false	false	0
158	"sql_mul"	"*"	"calc"	false	1	false	false	false	0
159	"sql_div"	"/"	"calc"	false	1	false	false	false	0
160	"sql_sub"	"-"	"calc"	false	1	false	false	false	0
161	"sql_add"	"+"	"calc"	false	1	false	false	false	0
162	"sql_mul"	"*"	"calc"	false	1	false	false	false	0
163	"sql_div"	"/"	"calc"	false	1	false	false	false	0
164	"bit_and"	"and"	"calc"	false	1	false	false	false	0
165	"bit_or"	"or"	"calc"	false	1	false	false	false	0
166	"bit_xor"	"xor"	"calc"	false	1	false	false	false	0
167	"bit_not"	"not"	"calc"	false	1	false	false	false	0
168	"left_shift"	"<<"	"calc"	false	1	false	false	false	0
169	"right_shift"	">>"	"calc"	false	1	false	false	false	0
170	"sql_neg"	"-"	"calc"	false	1	false	false	false	0
171	"abs"	"abs"	"calc"	false	1	false	false	false	0
172	"sign"	"sign"	"calc"	false	1	false	false	false	0
173	"scale_up"	"*"	"calc"	false	1	false	false	false	0
174	"scale_down"	"dec_round"	"sql"	false	1	false	false	false	0
175	"sql_sub"	"-"	"calc"	false	1	false	false	false	0
176	"sql_add"	"+"	"calc"	false	1	false	false	false	0
177	"sql_mul"	"*"	"calc"	false	1	false	false	false	0
178	"sql_div"	"/"	"calc"	false	1	false	false	false	0
179	"sql_sub"	"-"	"calc"	false	1	false	false	false	0
180	"sql_add"	"+"	"calc"	false	1	false	false	false	0
181	"sql_mul"	"*"	"calc"	false	1	false	false	false	0
182	"sql_div"	"/"	"calc"	false	1	false	false	false	0
183	"sql_sub"	"-"	"calc"	false	1	false	false	false	0
184	"sql_add"	"+"	"calc"	false	1	false	false	false	0
185	"sql_mul"	"*"	"calc"	false	1	false	false	false	0
186	"sql_div"	"/"	"calc"	false	1	false	false	false	0
187	"bit_and"	"and"	"calc"	false	1	false	false	false	0
188	"bit_or"	"or"	"calc"	false	1	false	false	false	0
189	"bit_xor"	"xor"	"calc"	false	1	false	false	false	0
190	"bit_not"	"not"	"calc"	false	1	false	false	false	0
191	"left_shift"	"<<"	"calc"	false	1	false	false	false	0
192	"right_shift"	">>"	"calc"	false	1	false	false	false	0
193	"sql_neg"	"-"	"calc"	false	1	false	false	false	0
194	"abs"	"abs"	"calc"	false	1	false	false	false	0
195	"sign"	"sign"	"calc"	false	1	false	false	false	0
196	"scale_up"	"*"	"calc"	false	1	false	false	false	0
197	"scale_down"	"dec_round"	"sql"	false	1	false	false	false	0
198	"sql_sub"	"-"	"calc"	false	1	false	false	false	0
199	"sql_add"	"+"	"calc"	false	1	false	false	false	0
200	"sql_mul"	"*"	"calc"	false	1	false	false	false	0
201	"sql_div"	"/"	"calc"	false	1	false	false	false	0
202	"sql_sub"	"-"	"calc"	false	1	false	false	false	0
203	"sql_add"	"+"	"calc"	false	1	false	false	false	0
204	"sql_mul"	"*"	"calc"	false	1	false	false	false	0
205	"sql_div"	"/"	"calc"	false	1	false	false	false	0
206	"sql_sub"	"-"	"calc"	false	1	false	false	false	0
207	"sql_add"	"+"	"calc"	false	1	false	false	false	0
208	"sql_mul"	"*"	"calc"	false	1	false	false	false	0
209	"sql_div"	"/"	"calc"	false	1	false	false	false	0
210	"bit_and"	"and"	"calc"	false	1	false	false	false	0
211	"bit_or"	"or"	"calc"	false	1	false	false	false	0
212	"bit_xor"	"xor"	"calc"	false	1	false	false	false	0
213	"bit_not"	"not"	"calc"	false	1	false	false	false	0
214	"left_shift"	"<<"	"calc"	false	1	false	false	false	0
215	"right_shift"	">>"	"calc"	false	1	false	false	false	0
216	"sql_neg"	"-"	"calc"	false	1	false	false	false	0
217	"abs"	"abs"	"calc"	false	1	false	false	false	0
218	"sign"	"sign"	"calc"	false	1	false	false	false	0
219	"scale_up"	"*"	"calc"	false	1	false	false	false	0
220	"scale_down"	"dec_round"	"sql"	false	1	false	false	false	0
221	"sql_sub"	"-"	"calc"	false	1	false	false	false	0
222	"sql_add"	"+"	"calc"	false	1	false	false	false	0
223	"sql_mul"	"*"	"calc"	false	1	false	false	false	0
224	"sql_div"	"/"	"calc"	false	1	false	false	false	0
225	"sql_sub"	"-"	"calc"	false	1	false	false	false	0
226	"sql_add"	"+"	"calc"	false	1	false	false	false	0
227	"sql_mul"	"*"	"calc"	false	1	false	false	false	0
228	"sql_div"	"/"	"calc"	false	1	false	false	false	0
229	"sql_sub"	"-"	"calc"	false	1	false	false	false	0
230	"sql_add"	"+"	"calc"	false	1	false	false	false	0
231	"sql_mul"	"*"	"calc"	false	1	false	false	false	0
232	"sql_div"	"/"	"calc"	false	1	false	false	false	0
233	"bit_and"	"and"	"calc"	false	1	false	false	false	0
234	"bit_or"	"or"	"calc"	false	1	false	false	false	0
235	"bit_xor"	"xor"	"calc"	false	1	false	false	false	0
236	"bit_not"	"not"	"calc"	false	1	false	false	false	0
237	"left_shift"	"<<"	"calc"	false	1	false	false	false	0
238	"right_shift"	">>"	"calc"	false	1	false	false	false	0
239	"sql_neg"	"-"	"calc"	false	1	false	false	false	0
240	"abs"	"abs"	"calc"	false	1	false	false	false	0
241	"sign"	"sign"	"calc"	false	1	false	false	false	0
242	"scale_up"	"*"	"calc"	false	1	false	false	false	0
243	"scale_down"	"dec_round"	"sql"	false	1	false	false	false	0
244	"sql_sub"	"-"	"calc"	false	1	false	false	false	0
245	"sql_add"	"+"	"calc"	false	1	false	false	false	0
246	"sql_mul"	"*"	"calc"	false	1	false	false	false	0
247	"sql_div"	"/"	"calc"	false	1	false	false	false	0
248	"sql_sub"	"-"	"calc"	false	1	false	false	false	0
249	"sql_add"	"+"	"calc"	false	1	false	false	false	0
250	"sql_mul"	"*"	"calc"	false	1	false	false	false	0
251	"sql_div"	"/"	"calc"	false	1	false	false	false	0
252	"sql_sub"	"-"	"calc"	false	1	false	false	false	0
253	"sql_add"	"+"	"calc"	false	1	false	false	false	0
254	"sql_mul"	"*"	"calc"	false	1	false	false	false	0
255	"sql_div"	"/"	"calc"	false	1	false	false	false	0
256	"bit_and"	"and"	"calc"	false	1	false	false	false	0
257	"bit_or"	"or"	"calc"	false	1	false	false	false	0
258	"bit_xor"	"xor"	"calc"	false	1	false	false	false	0
259	"bit_not"	"not"	"calc"	false	1	false	false	false	0
260	"left_shift"	"<<"	"calc"	false	1	false	false	false	0
261	"right_shift"	">>"	"calc"	false	1	false	false	false	0
262	"sql_neg"	"-"	"calc"	false	1	false	false	false	0
263	"abs"	"abs"	"calc"	false	1	false	false	false	0
264	"sign"	"sign"	"calc"	false	1	false	false	false	0
265	"scale_up"	"*"	"calc"	false	1	false	false	false	0
266	"scale_down"	"dec_round"	"sql"	false	1	false	false	false	0
267	"sql_sub"	"-"	"calc"	false	1	false	false	false	0
268	"sql_add"	"+"	"calc"	false	1	false	false	false	0
269	"sql_mul"	"*"	"calc"	false	1	false	false	false	0
270	"sql_div"	"/"	"calc"	false	1	false	false	false	0
271	"sql_sub"	"-"	"calc"	false	1	false	false	false	0
272	"sql_add"	"+"	"calc"	false	1	false	false	false	0
273	"sql_mul"	"*"	"calc"	false	1	false	false	false	0
274	"sql_div"	"/"	"calc"	false	1	false	false	false	0
275	"sql_sub"	"-"	"calc"	false	1	false	false	false	0
276	"sql_add"	"+"	"calc"	false	1	false	false	false	0
277	"sql_mul"	"*"	"calc"	false	1	false	false	false	0
278	"sql_div"	"/"	"calc"	false	1	false	false	false	0
279	"bit_and"	"and"	"calc"	false	1	false	false	false	0
280	"bit_or"	"or"	"calc"	false	1	false	false	false	0
281	"bit_xor"	"xor"	"calc"	false	1	false	false	false	0
282	"bit_not"	"not"	"calc"	false	1	false	false	false	0
283	"left_shift"	"<<"	"calc"	false	1	false	false	false	0
284	"right_shift"	">>"	"calc"	false	1	false	false	false	0
285	"sql_neg"	"-"	"calc"	false	1	false	false	false	0
286	"abs"	"abs"	"calc"	false	1	false	false	false	0
287	"sign"	"sign"	"calc"	false	1	false	false	false	0
288	"scale_up"	"*"	"calc"	false	1	false	false	false	0
289	"scale_down"	"dec_round"	"sql"	false	1	false	false	false	0
290	"sql_sub"	"-"	"calc"	false	1	false	false	false	0
291	"sql_add"	"+"	"calc"	false	1	false	false	false	0
292	"sql_mul"	"*"	"calc"	false	1	false	false	false	0
293	"sql_div"	"/"	"calc"	false	1	false	false	false	0
294	"sql_sub"	"-"	"calc"	false	1	false	false	false	0
295	"sql_add"	"+"	"calc"	false	1	false	false	false	0
296	"sql_mul"	"*"	"calc"	false	1	false	false	false	0
297	"sql_div"	"/"	"calc"	false	1	false	false	false	0
298	"sql_sub"	"-"	"calc"	false	1	false	false	false	0
299	"sql_add"	"+"	"calc"	false	1	false	false	false	0
300	"sql_mul"	"*"	"calc"	false	1	false	false	false	0
301	"sql_div"	"/"	"calc"	false	1	false	false	false	0
302	"bit_and"	"and"	"calc"	false	1	false	false	false	0
303	"bit_or"	"or"	"calc"	false	1	false	false	false	0
304	"bit_xor"	"xor"	"calc"	false	1	false	false	false	0
305	"bit_not"	"not"	"calc"	false	1	false	false	false	0
306	"left_shift"	"<<"	"calc"	false	1	false	false	false	0
307	"right_shift"	">>"	"calc"	false	1	false	false	false	0
308	"sql_neg"	"-"	"calc"	false	1	false	false	false	0
309	"abs"	"abs"	"calc"	false	1	false	false	false	0
310	"sign"	"sign"	"calc"	false	1	false	false	false	0
311	"scale_up"	"*"	"calc"	false	1	false	false	false	0
312	"scale_down"	"dec_round"	"sql"	false	1	false	false	false	0
313	"sql_sub"	"-"	"calc"	false	1	false	false	false	0
314	"sql_add"	"+"	"calc"	false	1	false	false	false	0
315	"sql_mul"	"*"	"calc"	false	1	false	false	false	0
316	"sql_div"	"/"	"calc"	false	1	false	false	false	0
317	"sql_sub"	"-"	"calc"	false	1	false	false	false	0
318	"sql_add"	"+"	"calc"	false	1	false	false	false	0
319	"sql_mul"	"*"	"calc"	false	1	false	false	false	0
320	"sql_div"	"/"	"calc"	false	1	false	false	false	0
321	"sql_sub"	"-"	"calc"	false	1	false	false	false	0
322	"sql_add"	"+"	"calc"	false	1	false	false	false	0
323	"sql_mul"	"*"	"calc"	false	1	false	false	false	0
324	"sql_div"	"/"	"calc"	false	1	false	false	false	0
325	"bit_and"	"and"	"calc"	false	1	false	false	false	0
326	"bit_or"	"or"	"calc"	false	1	false	false	false	0
327	"bit_xor"	"xor"	"calc"	false	1	false	false	false	0
328	"bit_not"	"not"	"calc"	false	1	false	false	false	0
329	"left_shift"	"<<"	"calc"	false	1	false	false	false	0
330	"right_shift"	">>"	"calc"	false	1	false	false	false	0
331	"sql_neg"	"-"	"calc"	false	1	false	false	false	0
332	"abs"	"abs"	"calc"	false	1	false	false	false	0
333	"sign"	"sign"	"calc"	false	1	false	false	false	0
334	"scale_up"	"*"	"calc"	false	1	false	false	false	0
335	"scale_down"	"dec_round"	"sql"	false	1	false	false	false	0
336	"sql_sub"	"-"	"calc"	false	1	false	false	false	0
337	"sql_add"	"+"	"calc"	false	1	false	false	false	0
338	"sql_mul"	"*"	"calc"	false	1	false	false	false	0
339	"sql_div"	"/"	"calc"	false	1	false	false	false	0
340	"sql_sub"	"-"	"calc"	false	1	false	false	false	0
341	"sql_add"	"+"	"calc"	false	1	false	false	false	0
342	"sql_mul"	"*"	"calc"	false	1	false	false	false	0
343	"sql_div"	"/"	"calc"	false	1	false	false	false	0
344	"sql_sub"	"-"	"calc"	false	1	false	false	false	0
345	"sql_add"	"+"	"calc"	false	1	false	false	false	0
346	"sql_mul"	"*"	"calc"	false	1	false	false	false	0
347	"sql_div"	"/"	"calc"	false	1	false	false	false	0
348	"sql_neg"	"-"	"calc"	false	1	false	false	false	0
349	"abs"	"abs"	"calc"	false	1	false	false	false	0
350	"sign"	"sign"	"calc"	false	1	false	false	false	0
351	"scale_up"	"*"	"calc"	false	1	false	false	false	0
352	"scale_down"	"dec_round"	"sql"	false	1	false	false	false	0
353	"sql_sub"	"-"	"calc"	false	1	false	false	false	0
354	"sql_add"	"+"	"calc"	false	1	false	false	false	0
355	"sql_mul"	"*"	"calc"	false	1	false	false	false	0
356	"sql_div"	"/"	"calc"	false	1	false	false	false	0
357	"sql_sub"	"-"	"calc"	false	1	false	false	false	0
358	"sql_add"	"+"	"calc"	false	1	false	false	false	0
359	"sql_mul"	"*"	"calc"	false	1	false	false	false	0
360	"sql_div"	"/"	"calc"	false	1	false	false	false	0
361	"sql_sub"	"-"	"calc"	false	1	false	false	false	0
362	"sql_add"	"+"	"calc"	false	1	false	false	false	0
363	"sql_mul"	"*"	"calc"	false	1	false	false	false	0
364	"sql_div"	"/"	"calc"	false	1	false	false	false	0
365	"sql_neg"	"-"	"calc"	false	1	false	false	false	0
366	"abs"	"abs"	"calc"	false	1	false	false	false	0
367	"sign"	"sign"	"calc"	false	1	false	false	false	0
368	"scale_up"	"*"	"calc"	false	1	false	false	false	0
369	"scale_down"	"dec_round"	"sql"	false	1	false	false	false	0
370	"sql_sub"	"-"	"calc"	false	1	false	false	false	0
371	"sql_add"	"+"	"calc"	false	1	false	false	false	0
372	"sql_mul"	"*"	"calc"	false	1	false	false	false	0
373	"sql_div"	"/"	"calc"	false	1	false	false	false	0
374	"sql_sub"	"-"	"calc"	false	1	false	false	false	0
375	"sql_add"	"+"	"calc"	false	1	false	false	false	0
376	"sql_mul"	"*"	"calc"	false	1	false	false	false	0
377	"sql_div"	"/"	"calc"	false	1	false	false	false	0
378	"sql_sub"	"-"	"calc"	false	1	false	false	false	0
379	"sql_add"	"+"	"calc"	false	1	false	false	false	0
380	"sql_mul"	"*"	"calc"	false	1	false	false	false	0
381	"sql_div"	"/"	"calc"	false	1	false	false	false	0
382	"sql_neg"	"-"	"calc"	false	1	false	false	false	0
383	"abs"	"abs"	"calc"	false	1	false	false	false	0
384	"sign"	"sign"	"calc"	false	1	false	false	false	0
385	"scale_up"	"*"	"calc"	false	1	false	false	false	0
386	"scale_down"	"dec_round"	"sql"	false	1	false	false	false	0
387	"sql_sub"	"-"	"calc"	false	1	false	false	false	0
388	"sql_add"	"+"	"calc"	false	1	false	false	false	0
389	"sql_mul"	"*"	"calc"	false	1	false	false	false	0
390	"sql_div"	"/"	"calc"	false	1	false	false	false	0
391	"sql_neg"	"-"	"calc"	false	1	false	false	false	0
392	"abs"	"abs"	"calc"	false	1	false	false	false	0
393	"sign"	"sign"	"calc"	false	1	false	false	false	0
394	"scale_up"	"*"	"calc"	false	1	false	false	false	0
395	"scale_down"	"dec_round"	"sql"	false	1	false	false	false	0
396	"sql_mul"	"*"	"calc"	false	1	false	false	false	0
397	"sql_mul"	"*"	"calc"	false	1	false	false	false	0
398	"sql_mul"	"*"	"calc"	false	1	false	false	false	0
399	"sql_mul"	"*"	"calc"	false	1	false	false	false	0
400	"sql_mul"	"*"	"calc"	false	1	false	false	false	0
401	"sql_mul"	"*"	"calc"	false	1	false	false	false	0
402	"sql_mul"	"*"	"calc"	false	1	false	false	false	0
403	"sql_mul"	"*"	"calc"	false	1	false	false	false	0
404	"sql_mul"	"*"	"calc"	false	1	false	false	false	0
405	"sql_mul"	"*"	"calc"	false	1	false	false	false	0
406	"sql_mul"	"*"	"calc"	false	1	false	false	false	0
407	"sql_mul"	"*"	"calc"	false	1	false	false	false	0
408	"sql_mul"	"*"	"calc"	false	1	false	false	false	0
409	"sql_mul"	"*"	"calc"	false	1	false	false	false	0
410	"sql_mul"	"*"	"calc"	false	1	false	false	false	0
411	"sql_mul"	"*"	"calc"	false	1	false	false	false	0
412	"sql_mul"	"*"	"calc"	false	1	false	false	false	0
413	"sql_mul"	"*"	"calc"	false	1	false	false	false	0
414	"sql_mul"	"*"	"calc"	false	1	false	false	false	0
415	"sql_mul"	"*"	"calc"	false	1	false	false	false	0
416	"sql_mul"	"*"	"calc"	false	1	false	false	false	0
417	"sql_mul"	"*"	"calc"	false	1	false	false	false	0
418	"sql_mul"	"*"	"calc"	false	1	false	false	false	0
419	"sql_mul"	"*"	"calc"	false	1	false	false	false	0
420	"sql_mul"	"*"	"calc"	false	1	false	false	false	0
421	"sql_mul"	"*"	"calc"	false	1	false	false	false	0
422	"round"	"round"	"sql"	false	1	false	false	false	0
423	"round"	"round"	"sql"	false	1	false	false	false	0
424	"round"	"round"	"sql"	false	1	false	false	false	0
425	"round"	"round"	"sql"	false	1	false	false	false	0
426	"round"	"round"	"sql"	false	1	false	false	false	0
427	"round"	"round"	"sql"	false	1	false	false	false	0
428	"scale_up"	"*"	"calc"	false	1	false	false	false	0
429	"scale_up"	"*"	"calc"	false	1	false	false	false	0
430	"scale_up"	"*"	"calc"	false	1	false	false	false	0
431	"scale_up"	"*"	"calc"	false	1	false	false	false	0
432	"scale_up"	"*"	"calc"	false	1	false	false	false	0
433	"scale_up"	"*"	"calc"	false	1	false	false	false	0
434	"scale_up"	"*"	"calc"	false	1	false	false	false	0
435	"scale_up"	"*"	"calc"	false	1	false	false	false	0
436	"scale_up"	"*"	"calc"	false	1	false	false	false	0
437	"scale_up"	"*"	"calc"	false	1	false	false	false	0
438	"scale_up"	"*"	"calc"	false	1	false	false	false	0
439	"scale_up"	"*"	"calc"	false	1	false	false	false	0
440	"scale_up"	"*"	"calc"	false	1	false	false	false	0
441	"scale_up"	"*"	"calc"	false	1	false	false	false	0
442	"scale_up"	"*"	"calc"	false	1	false	false	false	0
443	"scale_up"	"*"	"calc"	false	1	false	false	false	0
444	"scale_up"	"*"	"calc"	false	1	false	false	false	0
445	"scale_up"	"*"	"calc"	false	1	false	false	false	0
446	"scale_up"	"*"	"calc"	false	1	false	false	false	0
447	"scale_up"	"*"	"calc"	false	1	false	false	false	0
448	"scale_up"	"*"	"calc"	false	1	false	false	false	0
449	"scale_up"	"*"	"calc"	false	1	false	false	false	0
450	"scale_up"	"*"	"calc"	false	1	false	false	false	0
451	"scale_up"	"*"	"calc"	false	1	false	false	false	0
452	"scale_up"	"*"	"calc"	false	1	false	false	false	0
453	"scale_up"	"*"	"calc"	false	1	false	false	false	0
454	"scale_up"	"*"	"calc"	false	1	false	false	false	0
455	"scale_up"	"*"	"calc"	false	1	false	false	false	0
456	"scale_up"	"*"	"calc"	false	1	false	false	false	0
457	"scale_up"	"*"	"calc"	false	1	false	false	false	0
458	"scale_up"	"*"	"calc"	false	1	false	false	false	0
459	"scale_up"	"*"	"calc"	false	1	false	false	false	0
460	"scale_up"	"*"	"calc"	false	1	false	false	false	0
461	"scale_up"	"*"	"calc"	false	1	false	false	false	0
462	"scale_up"	"*"	"calc"	false	1	false	false	false	0
463	"scale_up"	"*"	"calc"	false	1	false	false	false	0
464	"scale_up"	"*"	"calc"	false	1	false	false	false	0
465	"scale_up"	"*"	"calc"	false	1	false	false	false	0
466	"scale_up"	"*"	"calc"	false	1	false	false	false	0
467	"scale_up"	"*"	"calc"	false	1	false	false	false	0
468	"scale_up"	"*"	"calc"	false	1	false	false	false	0
469	"scale_up"	"*"	"calc"	false	1	false	false	false	0
470	"scale_up"	"*"	"calc"	false	1	false	false	false	0
471	"scale_up"	"*"	"calc"	false	1	false	false	false	0
472	"scale_up"	"*"	"calc"	false	1	false	false	false	0
473	"scale_up"	"*"	"calc"	false	1	false	false	false	0
474	"scale_up"	"*"	"calc"	false	1	false	false	false	0
475	"scale_up"	"*"	"calc"	false	1	false	false	false	0
476	"scale_up"	"*"	"calc"	false	1	false	false	false	0
477	"scale_up"	"*"	"calc"	false	1	false	false	false	0
478	"scale_up"	"*"	"calc"	false	1	false	false	false	0
479	"scale_up"	"*"	"calc"	false	1	false	false	false	0
480	"scale_up"	"*"	"calc"	false	1	false	false	false	0
481	"scale_up"	"*"	"calc"	false	1	false	false	false	0
482	"scale_up"	"*"	"calc"	false	1	false	false	false	0
483	"scale_up"	"*"	"calc"	false	1	false	false	false	0
484	"scale_up"	"*"	"calc"	false	1	false	false	false	0
485	"scale_up"	"*"	"calc"	false	1	false	false	false	0
486	"scale_up"	"*"	"calc"	false	1	false	false	false	0
487	"scale_up"	"*"	"calc"	false	1	false	false	false	0
488	"scale_up"	"*"	"calc"	false	1	false	false	false	0
489	"scale_up"	"*"	"calc"	false	1	false	false	false	0
490	"scale_up"	"*"	"calc"	false	1	false	false	false	0
491	"scale_up"	"*"	"calc"	false	1	false	false	false	0
492	"scale_up"	"*"	"calc"	false	1	false	false	false	0
493	"scale_up"	"*"	"calc"	false	1	false	false	false	0
494	"scale_up"	"*"	"calc"	false	1	false	false	false	0
495	"scale_up"	"*"	"calc"	false	1	false	false	false	0
496	"scale_up"	"*"	"calc"	false	1	false	false	false	0
497	"scale_up"	"*"	"calc"	false	1	false	false	false	0
498	"scale_up"	"*"	"calc"	false	1	false	false	false	0
499	"scale_up"	"*"	"calc"	false	1	false	false	false	0
500	"scale_up"	"*"	"calc"	false	1	false	false	false	0
501	"scale_up"	"*"	"calc"	false	1	false	false	false	0
502	"scale_up"	"*"	"calc"	false	1	false	false	false	0
503	"scale_up"	"*"	"calc"	false	1	false	false	false	0
504	"scale_up"	"*"	"calc"	false	1	false	false	false	0
505	"scale_up"	"*"	"calc"	false	1	false	false	false	0
506	"scale_up"	"*"	"calc"	false	1	false	false	false	0
507	"scale_up"	"*"	"calc"	false	1	false	false	false	0
508	"scale_up"	"*"	"calc"	false	1	false	false	false	0
509	"scale_up"	"*"	"calc"	false	1	false	false	false	0
510	"scale_up"	"*"	"calc"	false	1	false	false	false	0
511	"scale_up"	"*"	"calc"	false	1	false	false	false	0
512	"scale_up"	"*"	"calc"	false	1	false	false	false	0
513	"scale_up"	"*"	"calc"	false	1	false	false	false	0
514	"scale_up"	"*"	"calc"	false	1	false	false	false	0
515	"scale_up"	"*"	"calc"	false	1	false	false	false	0
516	"scale_up"	"*"	"calc"	false	1	false	false	false	0
517	"scale_up"	"*"	"calc"	false	1	false	false	false	0
518	"scale_up"	"*"	"calc"	false	1	false	false	false	0
519	"scale_up"	"*"	"calc"	false	1	false	false	false	0
520	"scale_up"	"*"	"calc"	false	1	false	false	false	0
521	"scale_up"	"*"	"calc"	false	1	false	false	false	0
522	"scale_up"	"*"	"calc"	false	1	false	false	false	0
523	"scale_up"	"*"	"calc"	false	1	false	false	false	0
524	"scale_up"	"*"	"calc"	false	1	false	false	false	0
525	"scale_up"	"*"	"calc"	false	1	false	false	false	0
526	"scale_up"	"*"	"calc"	false	1	false	false	false	0
527	"scale_up"	"*"	"calc"	false	1	false	false	false	0
528	"scale_up"	"*"	"calc"	false	1	false	false	false	0
529	"scale_up"	"*"	"calc"	false	1	false	false	false	0
530	"scale_up"	"*"	"calc"	false	1	false	false	false	0
531	"scale_up"	"*"	"calc"	false	1	false	false	false	0
532	"scale_up"	"*"	"calc"	false	1	false	false	false	0
533	"scale_up"	"*"	"calc"	false	1	false	false	false	0
534	"scale_up"	"*"	"calc"	false	1	false	false	false	0
535	"scale_up"	"*"	"calc"	false	1	false	false	false	0
536	"scale_up"	"*"	"calc"	false	1	false	false	false	0
537	"scale_up"	"*"	"calc"	false	1	false	false	false	0
538	"scale_up"	"*"	"calc"	false	1	false	false	false	0
539	"scale_up"	"*"	"calc"	false	1	false	false	false	0
540	"scale_up"	"*"	"calc"	false	1	false	false	false	0
541	"scale_up"	"*"	"calc"	false	1	false	false	false	0
542	"scale_up"	"*"	"calc"	false	1	false	false	false	0
543	"scale_up"	"*"	"calc"	false	1	false	false	false	0
544	"scale_up"	"*"	"calc"	false	1	false	false	false	0
545	"scale_up"	"*"	"calc"	false	1	false	false	false	0
546	"scale_up"	"*"	"calc"	false	1	false	false	false	0
547	"scale_up"	"*"	"calc"	false	1	false	false	false	0
548	"scale_up"	"*"	"calc"	false	1	false	false	false	0
549	"scale_up"	"*"	"calc"	false	1	false	false	false	0
550	"scale_up"	"*"	"calc"	false	1	false	false	false	0
551	"scale_up"	"*"	"calc"	false	1	false	false	false	0
552	"scale_up"	"*"	"calc"	false	1	false	false	false	0
553	"scale_up"	"*"	"calc"	false	1	false	false	false	0
554	"scale_up"	"*"	"calc"	false	1	false	false	false	0
555	"scale_up"	"*"	"calc"	false	1	false	false	false	0
556	"scale_up"	"*"	"calc"	false	1	false	false	false	0
557	"scale_up"	"*"	"calc"	false	1	false	false	false	0
558	"scale_up"	"*"	"calc"	false	1	false	false	false	0
559	"scale_up"	"*"	"calc"	false	1	false	false	false	0
560	"scale_up"	"*"	"calc"	false	1	false	false	false	0
561	"scale_up"	"*"	"calc"	false	1	false	false	false	0
562	"scale_up"	"*"	"calc"	false	1	false	false	false	0
563	"scale_up"	"*"	"calc"	false	1	false	false	false	0
564	"scale_up"	"*"	"calc"	false	1	false	false	false	0
565	"scale_up"	"*"	"calc"	false	1	false	false	false	0
566	"scale_up"	"*"	"calc"	false	1	false	false	false	0
567	"scale_up"	"*"	"calc"	false	1	false	false	false	0
568	"scale_up"	"*"	"calc"	false	1	false	false	false	0
569	"scale_up"	"*"	"calc"	false	1	false	false	false	0
570	"scale_up"	"*"	"calc"	false	1	false	false	false	0
571	"scale_up"	"*"	"calc"	false	1	false	false	false	0
572	"scale_up"	"*"	"calc"	false	1	false	false	false	0
573	"scale_up"	"*"	"calc"	false	1	false	false	false	0
574	"scale_up"	"*"	"calc"	false	1	false	false	false	0
575	"scale_up"	"*"	"calc"	false	1	false	false	false	0
576	"scale_up"	"*"	"calc"	false	1	false	false	false	0
577	"scale_up"	"*"	"calc"	false	1	false	false	false	0
578	"scale_up"	"*"	"calc"	false	1	false	false	false	0
579	"scale_up"	"*"	"calc"	false	1	false	false	false	0
580	"scale_up"	"*"	"calc"	false	1	false	false	false	0
581	"scale_up"	"*"	"calc"	false	1	false	false	false	0
582	"scale_up"	"*"	"calc"	false	1	false	false	false	0
583	"scale_up"	"*"	"calc"	false	1	false	false	false	0
584	"scale_up"	"*"	"calc"	false	1	false	false	false	0
585	"scale_up"	"*"	"calc"	false	1	false	false	false	0
586	"scale_up"	"*"	"calc"	false	1	false	false	false	0
587	"scale_up"	"*"	"calc"	false	1	false	false	false	0
588	"scale_up"	"*"	"calc"	false	1	false	false	false	0
589	"scale_up"	"*"	"calc"	false	1	false	false	false	0
590	"scale_up"	"*"	"calc"	false	1	false	false	false	0
591	"scale_up"	"*"	"calc"	false	1	false	false	false	0
592	"scale_up"	"*"	"calc"	false	1	false	false	false	0
593	"scale_up"	"*"	"calc"	false	1	false	false	false	0
594	"scale_up"	"*"	"calc"	false	1	false	false	false	0
595	"scale_up"	"*"	"calc"	false	1	false	false	false	0
596	"scale_up"	"*"	"calc"	false	1	false	false	false	0
597	"scale_up"	"*"	"calc"	false	1	false	false	false	0
598	"scale_up"	"*"	"calc"	false	1	false	false	false	0
599	"scale_up"	"*"	"calc"	false	1	false	false	false	0
600	"scale_up"	"*"	"calc"	false	1	false	false	false	0
601	"scale_up"	"*"	"calc"	false	1	false	false	false	0
602	"scale_up"	"*"	"calc"	false	1	false	false	false	0
603	"scale_up"	"*"	"calc"	false	1	false	false	false	0
604	"scale_up"	"*"	"calc"	false	1	false	false	false	0
605	"scale_up"	"*"	"calc"	false	1	false	false	false	0
606	"scale_up"	"*"	"calc"	false	1	false	false	false	0
607	"scale_up"	"*"	"calc"	false	1	false	false	false	0
608	"scale_up"	"*"	"calc"	false	1	false	false	false	0
609	"scale_up"	"*"	"calc"	false	1	false	false	false	0
610	"scale_up"	"*"	"calc"	false	1	false	false	false	0
611	"scale_up"	"*"	"calc"	false	1	false	false	false	0
612	"scale_up"	"*"	"calc"	false	1	false	false	false	0
613	"scale_up"	"*"	"calc"	false	1	false	false	false	0
614	"scale_up"	"*"	"calc"	false	1	false	false	false	0
615	"scale_up"	"*"	"calc"	false	1	false	false	false	0
616	"scale_up"	"*"	"calc"	false	1	false	false	false	0
617	"scale_up"	"*"	"calc"	false	1	false	false	false	0
618	"scale_up"	"*"	"calc"	false	1	false	false	false	0
619	"scale_up"	"*"	"calc"	false	1	false	false	false	0
620	"scale_up"	"*"	"calc"	false	1	false	false	false	0
621	"scale_up"	"*"	"calc"	false	1	false	false	false	0
622	"scale_up"	"*"	"calc"	false	1	false	false	false	0
623	"scale_up"	"*"	"calc"	false	1	false	false	false	0
624	"scale_up"	"*"	"calc"	false	1	false	false	false	0
625	"scale_up"	"*"	"calc"	false	1	false	false	false	0
626	"scale_up"	"*"	"calc"	false	1	false	false	false	0
627	"scale_up"	"*"	"calc"	false	1	false	false	false	0
628	"scale_up"	"*"	"calc"	false	1	false	false	false	0
629	"scale_up"	"*"	"calc"	false	1	false	false	false	0
630	"scale_up"	"*"	"calc"	false	1	false	false	false	0
631	"scale_up"	"*"	"calc"	false	1	false	false	false	0
632	"scale_up"	"*"	"calc"	false	1	false	false	false	0
633	"scale_up"	"*"	"calc"	false	1	false	false	false	0
634	"scale_up"	"*"	"calc"	false	1	false	false	false	0
635	"scale_up"	"*"	"calc"	false	1	false	false	false	0
636	"scale_up"	"*"	"calc"	false	1	false	false	false	0
637	"scale_up"	"*"	"calc"	false	1	false	false	false	0
638	"scale_up"	"*"	"calc"	false	1	false	false	false	0
639	"scale_up"	"*"	"calc"	false	1	false	false	false	0
640	"scale_up"	"*"	"calc"	false	1	false	false	false	0
641	"scale_up"	"*"	"calc"	false	1	false	false	false	0
642	"scale_up"	"*"	"calc"	false	1	false	false	false	0
643	"scale_up"	"*"	"calc"	false	1	false	false	false	0
644	"scale_up"	"*"	"calc"	false	1	false	false	false	0
645	"scale_up"	"*"	"calc"	false	1	false	false	false	0
646	"scale_up"	"*"	"calc"	false	1	false	false	false	0
647	"scale_up"	"*"	"calc"	false	1	false	false	false	0
648	"scale_up"	"*"	"calc"	false	1	false	false	false	0
649	"scale_up"	"*"	"calc"	false	1	false	false	false	0
650	"scale_up"	"*"	"calc"	false	1	false	false	false	0
651	"scale_up"	"*"	"calc"	false	1	false	false	false	0
652	"scale_up"	"*"	"calc"	false	1	false	false	false	0
653	"scale_up"	"*"	"calc"	false	1	false	false	false	0
654	"scale_up"	"*"	"calc"	false	1	false	false	false	0
655	"scale_up"	"*"	"calc"	false	1	false	false	false	0
656	"scale_up"	"*"	"calc"	false	1	false	false	false	0
657	"scale_up"	"*"	"calc"	false	1	false	false	false	0
658	"scale_up"	"*"	"calc"	false	1	false	false	false	0
659	"scale_up"	"*"	"calc"	false	1	false	false	false	0
660	"scale_up"	"*"	"calc"	false	1	false	false	false	0
661	"scale_up"	"*"	"calc"	false	1	false	false	false	0
662	"scale_up"	"*"	"calc"	false	1	false	false	false	0
663	"scale_up"	"*"	"calc"	false	1	false	false	false	0
664	"scale_up"	"*"	"calc"	false	1	false	false	false	0
665	"scale_up"	"*"	"calc"	false	1	false	false	false	0
666	"scale_up"	"*"	"calc"	false	1	false	false	false	0
667	"scale_up"	"*"	"calc"	false	1	false	false	false	0
668	"scale_up"	"*"	"calc"	false	1	false	false	false	0
669	"scale_up"	"*"	"calc"	false	1	false	false	false	0
670	"scale_up"	"*"	"calc"	false	1	false	false	false	0
671	"scale_up"	"*"	"calc"	false	1	false	false	false	0
672	"scale_up"	"*"	"calc"	false	1	false	false	false	0
673	"scale_up"	"*"	"calc"	false	1	false	false	false	0
674	"scale_up"	"*"	"calc"	false	1	false	false	false	0
675	"scale_up"	"*"	"calc"	false	1	false	false	false	0
676	"scale_up"	"*"	"calc"	false	1	false	false	false	0
677	"scale_up"	"*"	"calc"	false	1	false	false	false	0
678	"scale_up"	"*"	"calc"	false	1	false	false	false	0
679	"scale_up"	"*"	"calc"	false	1	false	false	false	0
680	"scale_up"	"*"	"calc"	false	1	false	false	false	0
681	"scale_up"	"*"	"calc"	false	1	false	false	false	0
682	"scale_up"	"*"	"calc"	false	1	false	false	false	0
683	"scale_up"	"*"	"calc"	false	1	false	false	false	0
684	"scale_up"	"*"	"calc"	false	1	false	false	false	0
685	"scale_up"	"*"	"calc"	false	1	false	false	false	0
686	"scale_up"	"*"	"calc"	false	1	false	false	false	0
687	"scale_up"	"*"	"calc"	false	1	false	false	false	0
688	"scale_up"	"*"	"calc"	false	1	false	false	false	0
689	"scale_up"	"*"	"calc"	false	1	false	false	false	0
690	"scale_up"	"*"	"calc"	false	1	false	false	false	0
691	"scale_up"	"*"	"calc"	false	1	false	false	false	0
692	"scale_up"	"*"	"calc"	false	1	false	false	false	0
693	"scale_up"	"*"	"calc"	false	1	false	false	false	0
694	"scale_up"	"*"	"calc"	false	1	false	false	false	0
695	"scale_up"	"*"	"calc"	false	1	false	false	false	0
696	"scale_up"	"*"	"calc"	false	1	false	false	false	0
697	"scale_up"	"*"	"calc"	false	1	false	false	false	0
698	"scale_up"	"*"	"calc"	false	1	false	false	false	0
699	"scale_up"	"*"	"calc"	false	1	false	false	false	0
700	"scale_up"	"*"	"calc"	false	1	false	false	false	0
701	"scale_up"	"*"	"calc"	false	1	false	false	false	0
702	"scale_up"	"*"	"calc"	false	1	false	false	false	0
703	"scale_up"	"*"	"calc"	false	1	false	false	false	0
704	"scale_up"	"*"	"calc"	false	1	false	false	false	0
705	"scale_up"	"*"	"calc"	false	1	false	false	false	0
706	"scale_up"	"*"	"calc"	false	1	false	false	false	0
707	"scale_up"	"*"	"calc"	false	1	false	false	false	0
708	"scale_up"	"*"	"calc"	false	1	false	false	false	0
709	"scale_up"	"*"	"calc"	false	1	false	false	false	0
710	"scale_up"	"*"	"calc"	false	1	false	false	false	0
711	"scale_up"	"*"	"calc"	false	1	false	false	false	0
712	"scale_up"	"*"	"calc"	false	1	false	false	false	0
713	"scale_up"	"*"	"calc"	false	1	false	false	false	0
714	"scale_up"	"*"	"calc"	false	1	false	false	false	0
715	"scale_up"	"*"	"calc"	false	1	false	false	false	0
716	"scale_up"	"*"	"calc"	false	1	false	false	false	0
717	"scale_up"	"*"	"calc"	false	1	false	false	false	0
718	"scale_up"	"*"	"calc"	false	1	false	false	false	0
719	"scale_up"	"*"	"calc"	false	1	false	false	false	0
720	"scale_up"	"*"	"calc"	false	1	false	false	false	0
721	"scale_up"	"*"	"calc"	false	1	false	false	false	0
722	"scale_up"	"*"	"calc"	false	1	false	false	false	0
723	"scale_up"	"*"	"calc"	false	1	false	false	false	0
724	"scale_up"	"*"	"calc"	false	1	false	false	false	0
725	"scale_up"	"*"	"calc"	false	1	false	false	false	0
726	"scale_up"	"*"	"calc"	false	1	false	false	false	0
727	"scale_up"	"*"	"calc"	false	1	false	false	false	0
728	"scale_up"	"*"	"calc"	false	1	false	false	false	0
729	"scale_up"	"*"	"calc"	false	1	false	false	false	0
730	"scale_up"	"*"	"calc"	false	1	false	false	false	0
731	"scale_up"	"*"	"calc"	false	1	false	false	false	0
732	"scale_up"	"*"	"calc"	false	1	false	false	false	0
733	"scale_up"	"*"	"calc"	false	1	false	false	false	0
734	"scale_up"	"*"	"calc"	false	1	false	false	false	0
735	"scale_up"	"*"	"calc"	false	1	false	false	false	0
736	"scale_up"	"*"	"calc"	false	1	false	false	false	0
737	"scale_up"	"*"	"calc"	false	1	false	false	false	0
738	"scale_up"	"*"	"calc"	false	1	false	false	false	0
739	"scale_up"	"*"	"calc"	false	1	false	false	false	0
740	"scale_up"	"*"	"calc"	false	1	false	false	false	0
741	"scale_up"	"*"	"calc"	false	1	false	false	false	0
742	"scale_up"	"*"	"calc"	false	1	false	false	false	0
743	"scale_up"	"*"	"calc"	false	1	false	false	false	0
744	"scale_up"	"*"	"calc"	false	1	false	false	false	0
745	"scale_up"	"*"	"calc"	false	1	false	false	false	0
746	"scale_up"	"*"	"calc"	false	1	false	false	false	0
747	"scale_up"	"*"	"calc"	false	1	false	false	false	0
748	"scale_up"	"*"	"calc"	false	1	false	false	false	0
749	"scale_up"	"*"	"calc"	false	1	false	false	false	0
750	"scale_up"	"*"	"calc"	false	1	false	false	false	0
751	"scale_up"	"*"	"calc"	false	1	false	false	false	0
752	"scale_up"	"*"	"calc"	false	1	false	false	false	0
753	"scale_up"	"*"	"calc"	false	1	false	false	false	0
754	"scale_up"	"*"	"calc"	false	1	false	false	false	0
755	"scale_up"	"*"	"calc"	false	1	false	false	false	0
756	"scale_up"	"*"	"calc"	false	1	false	false	false	0
757	"scale_up"	"*"	"calc"	false	1	false	false	false	0
758	"scale_up"	"*"	"calc"	false	1	false	false	false	0
759	"scale_up"	"*"	"calc"	false	1	false	false	false	0
760	"scale_up"	"*"	"calc"	false	1	false	false	false	0
761	"scale_up"	"*"	"calc"	false	1	false	false	false	0
762	"scale_up"	"*"	"calc"	false	1	false	false	false	0
763	"scale_up"	"*"	"calc"	false	1	false	false	false	0
764	"scale_up"	"*"	"calc"	false	1	false	false	false	0
765	"scale_up"	"*"	"calc"	false	1	false	false	false	0
766	"scale_up"	"*"	"calc"	false	1	false	false	false	0
767	"scale_up"	"*"	"calc"	false	1	false	false	false	0
768	"scale_up"	"*"	"calc"	false	1	false	false	false	0
769	"scale_up"	"*"	"calc"	false	1	false	false	false	0
770	"scale_up"	"*"	"calc"	false	1	false	false	false	0
771	"scale_up"	"*"	"calc"	false	1	false	false	false	0
772	"scale_up"	"*"	"calc"	false	1	false	false	false	0
773	"scale_up"	"*"	"calc"	false	1	false	false	false	0
774	"scale_up"	"*"	"calc"	false	1	false	false	false	0
775	"scale_up"	"*"	"calc"	false	1	false	false	false	0
776	"scale_up"	"*"	"calc"	false	1	false	false	false	0
777	"scale_up"	"*"	"calc"	false	1	false	false	false	0
778	"scale_up"	"*"	"calc"	false	1	false	false	false	0
779	"scale_up"	"*"	"calc"	false	1	false	false	false	0
780	"scale_up"	"*"	"calc"	false	1	false	false	false	0
781	"scale_up"	"*"	"calc"	false	1	false	false	false	0
782	"scale_up"	"*"	"calc"	false	1	false	false	false	0
783	"scale_up"	"*"	"calc"	false	1	false	false	false	0
784	"scale_up"	"*"	"calc"	false	1	false	false	false	0
785	"scale_up"	"*"	"calc"	false	1	false	false	false	0
786	"scale_up"	"*"	"calc"	false	1	false	false	false	0
787	"scale_up"	"*"	"calc"	false	1	false	false	false	0
788	"scale_up"	"*"	"calc"	false	1	false	false	false	0
789	"scale_up"	"*"	"calc"	false	1	false	false	false	0
790	"scale_up"	"*"	"calc"	false	1	false	false	false	0
791	"scale_up"	"*"	"calc"	false	1	false	false	false	0
792	"scale_up"	"*"	"calc"	false	1	false	false	false	0
793	"scale_up"	"*"	"calc"	false	1	false	false	false	0
794	"scale_up"	"*"	"calc"	false	1	false	false	false	0
795	"scale_up"	"*"	"calc"	false	1	false	false	false	0
796	"scale_up"	"*"	"calc"	false	1	false	false	false	0
797	"scale_up"	"*"	"calc"	false	1	false	false	false	0
798	"scale_up"	"*"	"calc"	false	1	false	false	false	0
799	"scale_up"	"*"	"calc"	false	1	false	false	false	0
800	"scale_up"	"*"	"calc"	false	1	false	false	false	0
801	"scale_up"	"*"	"calc"	false	1	false	false	false	0
802	"scale_up"	"*"	"calc"	false	1	false	false	false	0
803	"scale_up"	"*"	"calc"	false	1	false	false	false	0
804	"scale_up"	"*"	"calc"	false	1	false	false	false	0
805	"scale_up"	"*"	"calc"	false	1	false	false	false	0
806	"scale_up"	"*"	"calc"	false	1	false	false	false	0
807	"scale_up"	"*"	"calc"	false	1	false	false	false	0
808	"scale_up"	"*"	"calc"	false	1	false	false	false	0
809	"scale_up"	"*"	"calc"	false	1	false	false	false	0
810	"scale_up"	"*"	"calc"	false	1	false	false	false	0
811	"scale_up"	"*"	"calc"	false	1	false	false	false	0
812	"scale_up"	"*"	"calc"	false	1	false	false	false	0
813	"scale_up"	"*"	"calc"	false	1	false	false	false	0
814	"scale_up"	"*"	"calc"	false	1	false	false	false	0
815	"scale_up"	"*"	"calc"	false	1	false	false	false	0
816	"scale_up"	"*"	"calc"	false	1	false	false	false	0
817	"scale_up"	"*"	"calc"	false	1	false	false	false	0
818	"scale_up"	"*"	"calc"	false	1	false	false	false	0
819	"scale_up"	"*"	"calc"	false	1	false	false	false	0
820	"scale_up"	"*"	"calc"	false	1	false	false	false	0
821	"scale_up"	"*"	"calc"	false	1	false	false	false	0
822	"scale_up"	"*"	"calc"	false	1	false	false	false	0
823	"scale_up"	"*"	"calc"	false	1	false	false	false	0
824	"scale_up"	"*"	"calc"	false	1	false	false	false	0
825	"scale_up"	"*"	"calc"	false	1	false	false	false	0
826	"scale_up"	"*"	"calc"	false	1	false	false	false	0
827	"scale_up"	"*"	"calc"	false	1	false	false	false	0
828	"power"	"pow"	"mmath"	false	1	false	false	false	0
829	"floor"	"floor"	"mmath"	false	1	false	false	false	0
830	"ceil"	"ceil"	"mmath"	false	1	false	false	false	0
831	"ceiling"	"ceil"	"mmath"	false	1	false	false	false	0
832	"sin"	"sin"	"mmath"	false	1	false	false	false	0
833	"cos"	"cos"	"mmath"	false	1	false	false	false	0
834	"tan"	"tan"	"mmath"	false	1	false	false	false	0
835	"asin"	"asin"	"mmath"	false	1	false	false	false	0
836	"acos"	"acos"	"mmath"	false	1	false	false	false	0
837	"atan"	"atan"	"mmath"	false	1	false	false	false	0
838	"atan"	"atan2"	"mmath"	false	1	false	false	false	0
839	"sinh"	"sinh"	"mmath"	false	1	false	false	false	0
840	"cot"	"cot"	"mmath"	false	1	false	false	false	0
841	"cosh"	"cosh"	"mmath"	false	1	false	false	false	0
842	"tanh"	"tanh"	"mmath"	false	1	false	false	false	0
843	"sqrt"	"sqrt"	"mmath"	false	1	false	false	false	0
844	"exp"	"exp"	"mmath"	false	1	false	false	false	0
845	"log"	"log"	"mmath"	false	1	false	false	false	0
846	"log10"	"log10"	"mmath"	false	1	false	false	false	0
847	"power"	"pow"	"mmath"	false	1	false	false	false	0
848	"floor"	"floor"	"mmath"	false	1	false	false	false	0
849	"ceil"	"ceil"	"mmath"	false	1	false	false	false	0
850	"ceiling"	"ceil"	"mmath"	false	1	false	false	false	0
851	"sin"	"sin"	"mmath"	false	1	false	false	false	0
852	"cos"	"cos"	"mmath"	false	1	false	false	false	0
853	"tan"	"tan"	"mmath"	false	1	false	false	false	0
854	"asin"	"asin"	"mmath"	false	1	false	false	false	0
855	"acos"	"acos"	"mmath"	false	1	false	false	false	0
856	"atan"	"atan"	"mmath"	false	1	false	false	false	0
857	"atan"	"atan2"	"mmath"	false	1	false	false	false	0
858	"sinh"	"sinh"	"mmath"	false	1	false	false	false	0
859	"cot"	"cot"	"mmath"	false	1	false	false	false	0
860	"cosh"	"cosh"	"mmath"	false	1	false	false	false	0
861	"tanh"	"tanh"	"mmath"	false	1	false	false	false	0
862	"sqrt"	"sqrt"	"mmath"	false	1	false	false	false	0
863	"exp"	"exp"	"mmath"	false	1	false	false	false	0
864	"log"	"log"	"mmath"	false	1	false	false	false	0
865	"log10"	"log10"	"mmath"	false	1	false	false	false	0
866	"pi"	"pi"	"mmath"	false	1	false	false	false	0
867	"rand"	"rand"	"mmath"	false	1	true	false	false	0
868	"rand"	"sqlrand"	"mmath"	false	1	true	false	false	0
869	"curdate"	"current_date"	"mtime"	false	1	false	false	false	0
870	"current_date"	"current_date"	"mtime"	false	1	false	false	false	0
871	"curtime"	"current_time"	"mtime"	false	1	false	false	false	0
872	"current_time"	"current_time"	"mtime"	false	1	false	false	false	0
873	"current_timestamp"	"current_timestamp"	"mtime"	false	1	false	false	false	0
874	"localtime"	"current_time"	"sql"	false	1	false	false	false	0
875	"localtimestamp"	"current_timestamp"	"sql"	false	1	false	false	false	0
876	"sql_sub"	"date_sub_msec_interval"	"mtime"	false	1	false	false	false	0
877	"sql_sub"	"date_sub_month_interval"	"mtime"	false	1	false	false	false	0
878	"sql_sub"	"timestamp_sub_msec_interval"	"mtime"	false	1	false	false	false	0
879	"sql_sub"	"timestamp_sub_month_interval"	"mtime"	false	1	false	false	false	0
880	"sql_sub"	"timestamp_sub_msec_interval"	"mtime"	false	1	false	false	false	0
881	"sql_sub"	"timestamp_sub_month_interval"	"mtime"	false	1	false	false	false	0
882	"sql_sub"	"time_sub_msec_interval"	"mtime"	false	1	false	false	false	0
883	"sql_sub"	"diff"	"mtime"	false	1	false	false	false	0
884	"sql_sub"	"diff"	"mtime"	false	1	false	false	false	0
885	"sql_sub"	"diff"	"mtime"	false	1	false	false	false	0
886	"sql_add"	"date_add_msec_interval"	"mtime"	false	1	false	false	false	0
887	"sql_add"	"addmonths"	"mtime"	false	1	false	false	false	0
888	"sql_add"	"timestamp_add_msec_interval"	"mtime"	false	1	false	false	false	0
889	"sql_add"	"timestamp_add_month_interval"	"mtime"	false	1	false	false	false	0
890	"sql_add"	"timestamp_add_msec_interval"	"mtime"	false	1	false	false	false	0
891	"sql_add"	"timestamp_add_month_interval"	"mtime"	false	1	false	false	false	0
892	"sql_add"	"time_add_msec_interval"	"mtime"	false	1	false	false	false	0
893	"local_timezone"	"local_timezone"	"mtime"	false	1	false	false	false	0
894	"year"	"year"	"mtime"	false	1	false	false	false	0
895	"month"	"month"	"mtime"	false	1	false	false	false	0
896	"day"	"day"	"mtime"	false	1	false	false	false	0
897	"hour"	"hours"	"mtime"	false	1	false	false	false	0
898	"minute"	"minutes"	"mtime"	false	1	false	false	false	0
899	"second"	"sql_seconds"	"mtime"	false	1	false	false	false	0
900	"year"	"year"	"mtime"	false	1	false	false	false	0
901	"month"	"month"	"mtime"	false	1	false	false	false	0
902	"day"	"day"	"mtime"	false	1	false	false	false	0
903	"hour"	"hours"	"mtime"	false	1	false	false	false	0
904	"minute"	"minutes"	"mtime"	false	1	false	false	false	0
905	"second"	"sql_seconds"	"mtime"	false	1	false	false	false	0
906	"year"	"year"	"mtime"	false	1	false	false	false	0
907	"month"	"month"	"mtime"	false	1	false	false	false	0
908	"day"	"day"	"mtime"	false	1	false	false	false	0
909	"hour"	"hours"	"mtime"	false	1	false	false	false	0
910	"minute"	"minutes"	"mtime"	false	1	false	false	false	0
911	"second"	"sql_seconds"	"mtime"	false	1	false	false	false	0
912	"year"	"year"	"mtime"	false	1	false	false	false	0
913	"month"	"month"	"mtime"	false	1	false	false	false	0
914	"day"	"day"	"mtime"	false	1	false	false	false	0
915	"hour"	"hours"	"mtime"	false	1	false	false	false	0
916	"minute"	"minutes"	"mtime"	false	1	false	false	false	0
917	"second"	"seconds"	"mtime"	false	1	false	false	false	0
918	"dayofyear"	"dayofyear"	"mtime"	false	1	false	false	false	0
919	"weekofyear"	"weekofyear"	"mtime"	false	1	false	false	false	0
920	"dayofweek"	"dayofweek"	"mtime"	false	1	false	false	false	0
921	"dayofmonth"	"day"	"mtime"	false	1	false	false	false	0
922	"week"	"weekofyear"	"mtime"	false	1	false	false	false	0
923	"next_value_for"	"next_value"	"sql"	false	1	true	false	false	0
924	"get_value_for"	"get_value"	"sql"	false	1	false	false	false	0
925	"restart"	"restart"	"sql"	false	1	false	false	false	0
926	"locate"	"locate"	"str"	false	1	false	false	false	0
927	"locate"	"locate"	"str"	false	1	false	false	false	0
928	"substring"	"substring"	"str"	false	1	false	false	false	0
929	"substring"	"substring"	"str"	false	1	false	false	false	0
930	"like"	"like"	"str"	false	1	false	false	false	0
931	"like"	"like"	"str"	false	1	false	false	false	0
932	"ilike"	"ilike"	"str"	false	1	false	false	false	0
933	"ilike"	"ilike"	"str"	false	1	false	false	false	0
934	"not_like"	"not_like"	"str"	false	1	false	false	false	0
935	"not_like"	"not_like"	"str"	false	1	false	false	false	0
936	"not_ilike"	"not_ilike"	"str"	false	1	false	false	false	0
937	"not_ilike"	"not_ilike"	"str"	false	1	false	false	false	0
938	"patindex"	"patindex"	"pcre"	false	1	false	false	false	0
939	"truncate"	"stringleft"	"str"	false	1	false	false	false	0
940	"concat"	"+"	"calc"	false	1	false	false	false	0
941	"ascii"	"ascii"	"str"	false	1	false	false	false	0
942	"code"	"unicode"	"str"	false	1	false	false	false	0
943	"length"	"stringlength"	"str"	false	1	false	false	false	0
944	"right"	"stringright"	"str"	false	1	false	false	false	0
945	"left"	"stringleft"	"str"	false	1	false	false	false	0
946	"upper"	"toUpper"	"str"	false	1	false	false	false	0
947	"ucase"	"toUpper"	"str"	false	1	false	false	false	0
948	"lower"	"toLower"	"str"	false	1	false	false	false	0
949	"lcase"	"toLower"	"str"	false	1	false	false	false	0
950	"trim"	"trim"	"str"	false	1	false	false	false	0
951	"ltrim"	"ltrim"	"str"	false	1	false	false	false	0
952	"rtrim"	"rtrim"	"str"	false	1	false	false	false	0
953	"insert"	"insert"	"str"	false	1	false	false	false	0
954	"replace"	"replace"	"str"	false	1	false	false	false	0
955	"repeat"	"repeat"	"str"	false	1	false	false	false	0
956	"space"	"space"	"str"	false	1	false	false	false	0
957	"char_length"	"length"	"str"	false	1	false	false	false	0
958	"character_length"	"length"	"str"	false	1	false	false	false	0
959	"octet_length"	"nbytes"	"str"	false	1	false	false	false	0
960	"soundex"	"soundex"	"txtsim"	false	1	false	false	false	0
961	"difference"	"stringdiff"	"txtsim"	false	1	false	false	false	0
962	"editdistance"	"editdistance"	"txtsim"	false	1	false	false	false	0
963	"editdistance2"	"editdistance2"	"txtsim"	false	1	false	false	false	0
964	"similarity"	"similarity"	"txtsim"	false	1	false	false	false	0
965	"qgramnormalize"	"qgramnormalize"	"txtsim"	false	1	false	false	false	0
966	"levenshtein"	"levenshtein"	"txtsim"	false	1	false	false	false	0
967	"levenshtein"	"levenshtein"	"txtsim"	false	1	false	false	false	0
968	"locate"	"locate"	"str"	false	1	false	false	false	0
969	"locate"	"locate"	"str"	false	1	false	false	false	0
970	"substring"	"substring"	"str"	false	1	false	false	false	0
971	"substring"	"substring"	"str"	false	1	false	false	false	0
972	"like"	"like"	"str"	false	1	false	false	false	0
973	"like"	"like"	"str"	false	1	false	false	false	0
974	"ilike"	"ilike"	"str"	false	1	false	false	false	0
975	"ilike"	"ilike"	"str"	false	1	false	false	false	0
976	"not_like"	"not_like"	"str"	false	1	false	false	false	0
977	"not_like"	"not_like"	"str"	false	1	false	false	false	0
978	"not_ilike"	"not_ilike"	"str"	false	1	false	false	false	0
979	"not_ilike"	"not_ilike"	"str"	false	1	false	false	false	0
980	"patindex"	"patindex"	"pcre"	false	1	false	false	false	0
981	"truncate"	"stringleft"	"str"	false	1	false	false	false	0
982	"concat"	"+"	"calc"	false	1	false	false	false	0
983	"ascii"	"ascii"	"str"	false	1	false	false	false	0
984	"code"	"unicode"	"str"	false	1	false	false	false	0
985	"length"	"stringlength"	"str"	false	1	false	false	false	0
986	"right"	"stringright"	"str"	false	1	false	false	false	0
987	"left"	"stringleft"	"str"	false	1	false	false	false	0
988	"upper"	"toUpper"	"str"	false	1	false	false	false	0
989	"ucase"	"toUpper"	"str"	false	1	false	false	false	0
990	"lower"	"toLower"	"str"	false	1	false	false	false	0
991	"lcase"	"toLower"	"str"	false	1	false	false	false	0
992	"trim"	"trim"	"str"	false	1	false	false	false	0
993	"ltrim"	"ltrim"	"str"	false	1	false	false	false	0
994	"rtrim"	"rtrim"	"str"	false	1	false	false	false	0
995	"insert"	"insert"	"str"	false	1	false	false	false	0
996	"replace"	"replace"	"str"	false	1	false	false	false	0
997	"repeat"	"repeat"	"str"	false	1	false	false	false	0
998	"space"	"space"	"str"	false	1	false	false	false	0
999	"char_length"	"length"	"str"	false	1	false	false	false	0
1000	"character_length"	"length"	"str"	false	1	false	false	false	0
1001	"octet_length"	"nbytes"	"str"	false	1	false	false	false	0
1002	"soundex"	"soundex"	"txtsim"	false	1	false	false	false	0
1003	"difference"	"stringdiff"	"txtsim"	false	1	false	false	false	0
1004	"editdistance"	"editdistance"	"txtsim"	false	1	false	false	false	0
1005	"editdistance2"	"editdistance2"	"txtsim"	false	1	false	false	false	0
1006	"similarity"	"similarity"	"txtsim"	false	1	false	false	false	0
1007	"qgramnormalize"	"qgramnormalize"	"txtsim"	false	1	false	false	false	0
1008	"levenshtein"	"levenshtein"	"txtsim"	false	1	false	false	false	0
1009	"levenshtein"	"levenshtein"	"txtsim"	false	1	false	false	false	0
1010	"locate"	"locate"	"str"	false	1	false	false	false	0
1011	"locate"	"locate"	"str"	false	1	false	false	false	0
1012	"substring"	"substring"	"str"	false	1	false	false	false	0
1013	"substring"	"substring"	"str"	false	1	false	false	false	0
1014	"like"	"like"	"str"	false	1	false	false	false	0
1015	"like"	"like"	"str"	false	1	false	false	false	0
1016	"ilike"	"ilike"	"str"	false	1	false	false	false	0
1017	"ilike"	"ilike"	"str"	false	1	false	false	false	0
1018	"not_like"	"not_like"	"str"	false	1	false	false	false	0
1019	"not_like"	"not_like"	"str"	false	1	false	false	false	0
1020	"not_ilike"	"not_ilike"	"str"	false	1	false	false	false	0
1021	"not_ilike"	"not_ilike"	"str"	false	1	false	false	false	0
1022	"patindex"	"patindex"	"pcre"	false	1	false	false	false	0
1023	"truncate"	"stringleft"	"str"	false	1	false	false	false	0
1024	"concat"	"+"	"calc"	false	1	false	false	false	0
1025	"ascii"	"ascii"	"str"	false	1	false	false	false	0
1026	"code"	"unicode"	"str"	false	1	false	false	false	0
1027	"length"	"stringlength"	"str"	false	1	false	false	false	0
1028	"right"	"stringright"	"str"	false	1	false	false	false	0
1029	"left"	"stringleft"	"str"	false	1	false	false	false	0
1030	"upper"	"toUpper"	"str"	false	1	false	false	false	0
1031	"ucase"	"toUpper"	"str"	false	1	false	false	false	0
1032	"lower"	"toLower"	"str"	false	1	false	false	false	0
1033	"lcase"	"toLower"	"str"	false	1	false	false	false	0
1034	"trim"	"trim"	"str"	false	1	false	false	false	0
1035	"ltrim"	"ltrim"	"str"	false	1	false	false	false	0
1036	"rtrim"	"rtrim"	"str"	false	1	false	false	false	0
1037	"insert"	"insert"	"str"	false	1	false	false	false	0
1038	"replace"	"replace"	"str"	false	1	false	false	false	0
1039	"repeat"	"repeat"	"str"	false	1	false	false	false	0
1040	"space"	"space"	"str"	false	1	false	false	false	0
1041	"char_length"	"length"	"str"	false	1	false	false	false	0
1042	"character_length"	"length"	"str"	false	1	false	false	false	0
1043	"octet_length"	"nbytes"	"str"	false	1	false	false	false	0
1044	"soundex"	"soundex"	"txtsim"	false	1	false	false	false	0
1045	"difference"	"stringdiff"	"txtsim"	false	1	false	false	false	0
1046	"editdistance"	"editdistance"	"txtsim"	false	1	false	false	false	0
1047	"editdistance2"	"editdistance2"	"txtsim"	false	1	false	false	false	0
1048	"similarity"	"similarity"	"txtsim"	false	1	false	false	false	0
1049	"qgramnormalize"	"qgramnormalize"	"txtsim"	false	1	false	false	false	0
1050	"levenshtein"	"levenshtein"	"txtsim"	false	1	false	false	false	0
1051	"levenshtein"	"levenshtein"	"txtsim"	false	1	false	false	false	0
1052	"copyfrom"	"copy_from"	"sql"	false	5	false	true	false	0
1053	"copyfrom"	"copyfrom"	"sql"	false	5	false	true	false	0
1054	"copyfrom"	"importTable"	"sql"	false	5	false	true	false	0
27	"not_unique"	"not_unique"	"sql"	false	3	false	false	false	0
39	"zero_or_one"	"zero_or_one"	"sql"	false	3	false	false	false	0
40	"exist"	"exist"	"aggr"	false	3	false	false	false	0
41	"not_exist"	"not_exist"	"aggr"	false	3	false	false	false	0
46	"min"	"min"	"aggr"	false	3	false	false	false	0
47	"max"	"max"	"aggr"	false	3	false	false	false	0
51	"sum"	"sum"	"aggr"	false	3	false	false	false	0
52	"sum"	"sum"	"aggr"	false	3	false	false	false	0
53	"sum"	"sum"	"aggr"	false	3	false	false	false	0
54	"sum"	"sum"	"aggr"	false	3	false	false	false	0
55	"sum"	"sum"	"aggr"	false	3	false	false	false	0
56	"sum"	"sum"	"aggr"	false	3	false	false	false	0
57	"sum"	"sum"	"aggr"	false	3	false	false	false	0
58	"sum"	"sum"	"aggr"	false	3	false	false	false	0
59	"sum"	"sum"	"aggr"	false	3	false	false	false	0
60	"prod"	"prod"	"aggr"	false	3	false	false	false	0
61	"prod"	"prod"	"aggr"	false	3	false	false	false	0
62	"prod"	"prod"	"aggr"	false	3	false	false	false	0
63	"prod"	"prod"	"aggr"	false	3	false	false	false	0
64	"prod"	"prod"	"aggr"	false	3	false	false	false	0
65	"prod"	"prod"	"aggr"	false	3	false	false	false	0
66	"prod"	"prod"	"aggr"	false	3	false	false	false	0
67	"prod"	"prod"	"aggr"	false	3	false	false	false	0
80	"sum"	"sum"	"aggr"	false	3	false	false	false	0
81	"prod"	"prod"	"aggr"	false	3	false	false	false	0
82	"sum"	"sum"	"aggr"	false	3	false	false	false	0
83	"prod"	"prod"	"aggr"	false	3	false	false	false	0
84	"avg"	"avg"	"aggr"	false	3	false	false	false	0
85	"count_no_nil"	"count_no_nil"	"aggr"	false	3	false	false	false	0
86	"count"	"count"	"aggr"	false	3	false	false	false	0
5102	"env"	"CREATE FUNCTION env () RETURNS TABLE( name varchar(1024), value varchar(2048)) EXTERNAL NAME sql.sql_environment;"	"sql"	true	5	false	false	false	2000
5105	"var"	"CREATE FUNCTION var() RETURNS TABLE( name varchar(1024)) EXTERNAL NAME sql.sql_variables;"	"sql"	true	5	false	false	false	2000
5111	"db_users"	"CREATE FUNCTION db_users () RETURNS TABLE( name varchar(2048)) EXTERNAL NAME sql.db_users;"	"sql"	true	5	false	false	false	2000
5131	"like"	"-- The contents of this file are subject to the MonetDB Public License\n-- Version 1.1 (the \"License\"); you may not use this file except in\n-- compliance with the License. You may obtain a copy of the License at\n-- http://www.monetdb.org/Legal/MonetDBLicense\n--\n-- Software distributed under the License is distributed on an \"AS IS\"\n-- basis, WITHOUT WARRANTY OF ANY KIND, either express or implied. See the\n-- License for the specific language governing rights and limitations\n-- under the License.\n--\n-- The Original Code is the MonetDB Database System.\n--\n-- The Initial Developer of the Original Code is CWI.\n-- Portions created by CWI are Copyright (C) 1997-July 2008 CWI.\n-- Copyright August 2008-2014 MonetDB B.V.\n-- All Rights Reserved.\n\ncreate filter function \"like\"(val string, pat string, esc string) external name algebra.likesubselect;"	"algebra"	true	4	true	false	false	2000
5136	"ilike"	"create filter function \"ilike\"(val string, pat string, esc string) external name algebra.ilikesubselect;"	"algebra"	true	4	true	false	false	2000
5141	"degrees"	"-- The contents of this file are subject to the MonetDB Public License\n-- Version 1.1 (the \"License\"); you may not use this file except in\n-- compliance with the License. You may obtain a copy of the License at\n-- http://www.monetdb.org/Legal/MonetDBLicense\n--\n-- Software distributed under the License is distributed on an \"AS IS\"\n-- basis, WITHOUT WARRANTY OF ANY KIND, either express or implied. See the\n-- License for the specific language governing rights and limitations\n-- under the License.\n--\n-- The Original Code is the MonetDB Database System.\n--\n-- The Initial Developer of the Original Code is CWI.\n-- Portions created by CWI are Copyright (C) 1997-July 2008 CWI.\n-- Copyright August 2008-2014 MonetDB B.V.\n-- All Rights Reserved.\n\ncreate function degrees(r double) \nreturns double\n\treturn r*180/pi();"	"user"	true	1	false	false	false	2000
5145	"radians"	"create function radians(d double) \nreturns double\n\treturn d*pi()/180;"	"user"	true	1	false	false	false	2000
5149	"times"	"-- The contents of this file are subject to the MonetDB Public License\n-- Version 1.1 (the \"License\"); you may not use this file except in\n-- compliance with the License. You may obtain a copy of the License at\n-- http://www.monetdb.org/Legal/MonetDBLicense\n--\n-- Software distributed under the License is distributed on an \"AS IS\"\n-- basis, WITHOUT WARRANTY OF ANY KIND, either express or implied. See the\n-- License for the specific language governing rights and limitations\n-- under the License.\n--\n-- The Original Code is the MonetDB Database System.\n--\n-- The Initial Developer of the Original Code is CWI.\n-- Portions created by CWI are Copyright (C) 1997-July 2008 CWI.\n-- Copyright August 2008-2014 MonetDB B.V.\n-- All Rights Reserved.\n\n-- Provide a simple equivalent for the UNIX times command\n-- times 0 ms user 0 ms system 0 ms 0 reads 0 writes\n\ncreate procedure times()\nexternal name sql.times;"	"sql"	true	2	true	false	false	2000
5152	"getanchor"	"create function getanchor( theurl url ) returns string \n\texternal name url.\"getAnchor\";"	"url"	true	1	false	false	false	2000
5156	"getbasename"	"create function getbasename(theurl url) returns string       \n\texternal name url.\"getBasename\";"	"url"	true	1	false	false	false	2000
5160	"getcontent"	"create function getcontent(theurl url)   returns string       \n\texternal name url.\"getContent\";"	"url"	true	1	false	false	false	2000
5164	"getcontext"	"create function getcontext(theurl url)   returns string       \n\texternal name url.\"getContext\";"	"url"	true	1	false	false	false	2000
5168	"getdomain"	"create function getdomain(theurl url) returns string       \n\texternal name url.\"getDomain\";"	"url"	true	1	false	false	false	2000
5172	"getextension"	"create function getextension(theurl url) returns string       \n\texternal name url.\"getExtension\";"	"url"	true	1	false	false	false	2000
5176	"getfile"	"create function getfile(theurl url) returns string       \n\texternal name url.\"getFile\";"	"url"	true	1	false	false	false	2000
5180	"gethost"	"create function gethost(theurl url)   returns string       \n\texternal name url.\"getHost\";"	"url"	true	1	false	false	false	2000
5184	"getport"	"create function getport(theurl url) returns string       \n\texternal name url.\"getPort\";"	"url"	true	1	false	false	false	2000
5188	"getprotocol"	"create function getprotocol(theurl url) returns string       \n\texternal name url.\"getProtocol\";"	"url"	true	1	false	false	false	2000
5192	"getquery"	"create function getquery(theurl url) returns string       \n\texternal name url.\"getQuery\";"	"url"	true	1	false	false	false	2000
5196	"getuser"	"create function getuser(theurl url) returns string       \n\texternal name url.\"getUser\";"	"url"	true	1	false	false	false	2000
5200	"getroboturl"	"create function getroboturl(theurl url) returns string       \n\texternal name url.\"getRobotURL\";"	"url"	true	1	false	false	false	2000
5204	"isaurl"	"create function isaurl(theurl url) returns bool\n\texternal name url.\"isaURL\";"	"url"	true	1	false	false	false	2000
5208	"newurl"	"create function newurl(protocol string, hostname string, \"port\" int, file string) \n\treturns url       \n\texternal name url.\"new\";"	"url"	true	1	false	false	false	2000
5215	"newurl"	"create function newurl(protocol string, hostname string, file string) \n\treturns url \n\texternal name url.\"new\";"	"url"	true	1	false	false	false	2000
5221	"str_to_date"	"-- The contents of this file are subject to the MonetDB Public License\n-- Version 1.1 (the \"License\"); you may not use this file except in\n-- compliance with the License. You may obtain a copy of the License at\n-- http://www.monetdb.org/Legal/MonetDBLicense\n--\n-- Software distributed under the License is distributed on an \"AS IS\"\n-- basis, WITHOUT WARRANTY OF ANY KIND, either express or implied. See the\n-- License for the specific language governing rights and limitations\n-- under the License.\n--\n-- The Original Code is the MonetDB Database System.\n--\n-- The Initial Developer of the Original Code is CWI.\n-- Portions created by CWI are Copyright (C) 1997-July 2008 CWI.\n-- Copyright August 2008-2014 MonetDB B.V.\n-- All Rights Reserved.\n\ncreate function str_to_date(s string, format string) returns date\n\texternal name mtime.\"str_to_date\";"	"mtime"	true	1	false	false	false	2000
5226	"date_to_str"	"create function date_to_str(d date, format string) returns string\n\texternal name mtime.\"date_to_str\";"	"mtime"	true	1	false	false	false	2000
5232	"broadcast"	"create function \"broadcast\" (p inet) returns inet \n\texternal name inet.\"broadcast\";"	"inet"	true	1	false	false	false	2000
5236	"host"	"create function \"host\" (p inet) returns clob\n\texternal name inet.\"host\";"	"inet"	true	1	false	false	false	2000
5240	"masklen"	"create function \"masklen\" (p inet) returns int\n\texternal name inet.\"masklen\";"	"inet"	true	1	false	false	false	2000
5244	"setmasklen"	"create function \"setmasklen\" (p inet, mask int) returns inet\n\texternal name inet.\"setmasklen\";"	"inet"	true	1	false	false	false	2000
5249	"netmask"	"create function \"netmask\" (p inet) returns inet\n\texternal name inet.\"netmask\";"	"inet"	true	1	false	false	false	2000
5253	"hostmask"	"create function \"hostmask\" (p inet) returns inet\n\texternal name inet.\"hostmask\";"	"inet"	true	1	false	false	false	2000
5257	"network"	"create function \"network\" (p inet) returns inet\n\texternal name inet.\"network\";"	"inet"	true	1	false	false	false	2000
5261	"text"	"create function \"text\" (p inet) returns clob\n\texternal name inet.\"text\";"	"inet"	true	1	false	false	false	2000
5265	"abbrev"	"create function \"abbrev\" (p inet) returns clob\n\texternal name inet.\"abbrev\";"	"inet"	true	1	false	false	false	2000
5269	"querylog_catalog"	"-- The contents of this file are subject to the MonetDB Public License\n-- Version 1.1 (the \"License\"); you may not use this file except in\n-- compliance with the License. You may obtain a copy of the License at\n-- http://www.monetdb.org/Legal/MonetDBLicense\n--\n-- Software distributed under the License is distributed on an \"AS IS\"\n-- basis, WITHOUT WARRANTY OF ANY KIND, either express or implied. See the\n-- License for the specific language governing rights and limitations\n-- under the License.\n--\n-- The Original Code is the MonetDB Database System.\n--\n-- The Initial Developer of the Original Code is CWI.\n-- Portions created by CWI are Copyright (C) 1997-July 2008 CWI.\n-- Copyright August 2008-2014 MonetDB B.V.\n-- All Rights Reserved.\n\n-- QUERY HISTORY\n-- The query history mechanism of MonetDB/SQL relies on a few hooks.\n-- The most important one is a global system variable which controls\n--  monitoring of all sessions. \n\ncreate function sys.querylog_catalog()\nreturns table(\n\tid oid,\n\towner string,\n\tdefined timestamp,\n\tquery string,\n\tpipe string,\n\tmal int,\t\t\t-- size of MAL plan\n\toptimize bigint \t-- time in usec\n)\nexternal name sql.querylog_catalog;"	"sql"	true	5	false	false	false	2000
5278	"querylog_calls"	"-- Each query call is stored in the table calls\n-- At regular intervals the query history table should be cleaned.\n-- This can be done manually on the SQL console, or be integrated\n-- in the keepQuery and keepCall upon need.\n-- The parameters are geared at understanding the resource claims\n-- They reflect the effect of the total workload mix during execution.\n-- The 'cpu' gives the average cpu load percentage over all cores on the \n-- server during execution phase. \n-- increasing cpu load indicates better use of multi-cores.\n-- The 'io' indicate IOs during complete query run.\n-- The 'space' is the total amount of intermediates created in MB.\n-- Reducing the space component improves performance/\n-- All timing in usec and all storage in bytes.\n\ncreate function sys.querylog_calls()\nreturns table(\n\tid oid,\t\t\t\t -- references query plan\n\t\"start\" timestamp,\t-- time the statement was started\n\t\"stop\" timestamp,\t-- time the statement was completely finished\n\targuments string,\t-- actual call structure\n\ttuples wrd,\t\t\t-- number of tuples in the result set\n\trun bigint,\t\t-- time spent (in usec)  until the result export\n\tship bigint,\t\t-- time spent (in usec)  to ship the result set\n\tcpu int,  \t\t-- average cpu load percentage during execution\n\tio int,\t\t\t-- percentage time waiting for IO to finish \n\tspace bigint\t\t-- total storage size of intermediates created (in MB)\n)\nexternal name sql.querylog_calls;"	"sql"	true	5	false	false	false	2000
5329	"querylog_empty"	"-- reset history for a particular user\ncreate procedure sys.querylog_empty()\nexternal name sql.querylog_empty;"	"sql"	true	2	true	false	false	2000
5331	"querylog_enable"	"-- manipulate the query logger\ncreate procedure sys.querylog_enable()\nexternal name sql.querylog_enable;"	"sql"	true	2	true	false	false	2000
5333	"querylog_enable"	"create procedure sys.querylog_enable(threshold smallint)\nexternal name sql.querylog_enable_threshold;"	"sql"	true	2	true	false	false	2000
5336	"querylog_disable"	"create procedure sys.querylog_disable()\nexternal name sql.querylog_disable;"	"sql"	true	2	true	false	false	2000
5338	"tracelog"	"-- The contents of this file are subject to the MonetDB Public License\n-- Version 1.1 (the \"License\"); you may not use this file except in\n-- compliance with the License. You may obtain a copy of the License at\n-- http://www.monetdb.org/Legal/MonetDBLicense\n--\n-- Software distributed under the License is distributed on an \"AS IS\"\n-- basis, WITHOUT WARRANTY OF ANY KIND, either express or implied. See the\n-- License for the specific language governing rights and limitations\n-- under the License.\n--\n-- The Original Code is the MonetDB Database System.\n--\n-- The Initial Developer of the Original Code is CWI.\n-- Portions created by CWI are Copyright (C) 1997-July 2008 CWI.\n-- Copyright August 2008-2014 MonetDB B.V.\n-- All Rights Reserved.\n\n-- make the offline tracing table available for inspection\ncreate function sys.tracelog() \n\treturns table (\n\t\tevent integer,\t\t-- event counter\n\t\tclk varchar(20), \t-- wallclock, no mtime in kernel\n\t\tpc varchar(50), \t-- module.function[nr]\n\t\tthread int, \t\t-- thread identifier\n\t\t\"user\" int, \t\t-- user identifier\n\t\tticks bigint, \t\t-- time in microseconds\n\t\treads bigint, \t\t-- number of blocks read\n\t\twrites bigint, \t-- number of blocks written\n\t\trbytes bigint,\t\t-- amount of bytes touched\n\t\twbytes bigint,\t\t-- amount of bytes written\n\t\ttype string,\t\t-- return types\n\t\tstmt string\t\t\t-- actual statement executed\n\t)\n\texternal name sql.dump_trace;"	"sql"	true	5	false	false	false	2000
5366	"gzcompress"	"-- The contents of this file are subject to the MonetDB Public License\n-- Version 1.1 (the \"License\"); you may not use this file except in\n-- compliance with the License. You may obtain a copy of the License at\n-- http://www.monetdb.org/Legal/MonetDBLicense\n--\n-- Software distributed under the License is distributed on an \"AS IS\"\n-- basis, WITHOUT WARRANTY OF ANY KIND, either express or implied. See the\n-- License for the specific language governing rights and limitations\n-- under the License.\n--\n-- The Original Code is the MonetDB Database System.\n--\n-- The Initial Developer of the Original Code is CWI.\n-- Portions created by CWI are Copyright (C) 1997-July 2008 CWI.\n-- Copyright August 2008-2014 MonetDB B.V.\n-- All Rights Reserved.\n\n-- Perform LZ-compression over a specific table;\ncreate procedure gzcompress (s string, t string)\n    external name sql.gzcompress;"	"sql"	true	2	true	false	false	2000
5370	"gzdecompress"	"create procedure gzdecompress (s string, t string)\n    external name sql.gzdecompress;"	"sql"	true	2	true	false	false	2000
5374	"gztruncate"	"-- Truncate the storage for columns with a compressed image\ncreate procedure gztruncate (s string, t string)\n    external name sql.gztruncate;"	"sql"	true	2	true	false	false	2000
5378	"gzexpand"	"-- Remove the compressed images\ncreate procedure gzexpand (s string, t string)\n    external name sql.gzexpand;"	"sql"	true	2	true	false	false	2000
5382	"cluster1"	"-- The contents of this file are subject to the MonetDB Public License\n-- Version 1.1 (the \"License\"); you may not use this file except in\n-- compliance with the License. You may obtain a copy of the License at\n-- http://www.monetdb.org/Legal/MonetDBLicense\n--\n-- Software distributed under the License is distributed on an \"AS IS\"\n-- basis, WITHOUT WARRANTY OF ANY KIND, either express or implied. See the\n-- License for the specific language governing rights and limitations\n-- under the License.\n--\n-- The Original Code is the MonetDB Database System.\n--\n-- The Initial Developer of the Original Code is CWI.\n-- Portions created by CWI are Copyright (C) 1997-July 2008 CWI.\n-- Copyright August 2008-2014 MonetDB B.V.\n-- All Rights Reserved.\n\n-- Clustering a relational table should be done with care.\n-- For, the oid's are used in join-indices.\n\n-- Clustering of tables may improve IO performance\n-- The foreign key constraints should be dropped before\n-- and re-established after the cluster operation.\n\ncreate procedure cluster1(sys string, tab string)\n\texternal name sql.cluster1;"	"sql"	true	2	true	false	false	2000
5386	"cluster2"	"create procedure cluster2(sys string, tab string)\n\texternal name sql.cluster2;"	"sql"	true	2	true	false	false	2000
5390	"shrink"	"-- The contents of this file are subject to the MonetDB Public License\n-- Version 1.1 (the \"License\"); you may not use this file except in\n-- compliance with the License. You may obtain a copy of the License at\n-- http://www.monetdb.org/Legal/MonetDBLicense\n--\n-- Software distributed under the License is distributed on an \"AS IS\"\n-- basis, WITHOUT WARRANTY OF ANY KIND, either express or implied. See the\n-- License for the specific language governing rights and limitations\n-- under the License.\n--\n-- The Original Code is the MonetDB Database System.\n--\n-- The Initial Developer of the Original Code is CWI.\n-- Portions created by CWI are Copyright (C) 1997-July 2008 CWI.\n-- Copyright August 2008-2014 MonetDB B.V.\n-- All Rights Reserved.\n\n-- Vacuum a relational table should be done with care.\n-- For, the oid's are used in join-indices.\n\n-- Vacuum of tables may improve IO performance and disk footprint.\n-- The foreign key constraints should be dropped before\n-- and re-established after the cluster operation.\n\ncreate procedure shrink(sys string, tab string)\n\texternal name sql.shrink;"	"sql"	true	2	true	false	false	2000
5394	"reuse"	"create procedure reuse(sys string, tab string)\n\texternal name sql.reuse;"	"sql"	true	2	true	false	false	2000
5398	"vacuum"	"create procedure vacuum(sys string, tab string)\n\texternal name sql.vacuum;"	"sql"	true	2	true	false	false	2000
5402	"dependencies_schemas_on_users"	"-- The contents of this file are subject to the MonetDB Public License\n-- Version 1.1 (the \"License\"); you may not use this file except in\n-- compliance with the License. You may obtain a copy of the License at\n-- http://www.monetdb.org/Legal/MonetDBLicense\n--\n-- Software distributed under the License is distributed on an \"AS IS\"\n-- basis, WITHOUT WARRANTY OF ANY KIND, either express or implied. See the\n-- License for the specific language governing rights and limitations\n-- under the License.\n--\n-- The Original Code is the MonetDB Database System.\n--\n-- The Initial Developer of the Original Code is CWI.\n-- Portions created by CWI are Copyright (C) 1997-July 2008 CWI.\n-- Copyright August 2008-2014 MonetDB B.V.\n-- All Rights Reserved.\n\n--Schema s has a dependency on user u\ncreate function dependencies_schemas_on_users()\nreturns table (sch varchar(100), usr varchar(100), dep_type varchar(32))\nreturn table (select s.name, u.name, 'DEP_USER' from schemas as s, users u where u.default_schema = s.id);"	"user"	true	5	false	false	false	2000
5407	"dependencies_owners_on_schemas"	"--User (owner) has a dependency in schema s\ncreate function dependencies_owners_on_schemas()\nreturns table (sch varchar(100), usr varchar(100), dep_type varchar(32))\nreturn table (select a.name, s.name, 'DEP_SCHEMA' from schemas as s, auths a where s.owner = a.id);"	"user"	true	5	false	false	false	2000
5412	"dependencies_tables_on_views"	"--Table t has a dependency on view v\ncreate function dependencies_tables_on_views()\nreturns table (sch varchar(100), usr varchar(100), dep_type varchar(32))\nreturn table (select t.name, v.name, 'DEP_VIEW' from tables as t, tables as v, dependencies as dep where t.id = dep.id and v.id = dep.depend_id and dep.depend_type = 5 and v.type = 1);"	"user"	true	5	false	false	false	2000
5417	"dependencies_tables_on_indexes"	"--Table t has a dependency on index  i\ncreate function dependencies_tables_on_indexes()\nreturns table (sch varchar(100), usr varchar(100), dep_type varchar(32))\nreturn table (select t.name, i.name, 'DEP_INDEX' from tables as t, idxs as i where i.table_id = t.id and i.name not in (select name from keys) and t.type = 0);"	"user"	true	5	false	false	false	2000
5422	"dependencies_tables_on_triggers"	"--Table t has a dependency on trigger tri\n\ncreate function dependencies_tables_on_triggers()\nreturns table (sch varchar(100), usr varchar(100), dep_type varchar(32))\nreturn table ((select t.name, tri.name, 'DEP_TRIGGER' from tables as t, triggers as tri where tri.table_id = t.id) union (select t.name, tri.name, 'DEP_TRIGGER' from triggers tri, tables t, dependencies dep where dep.id = t.id and dep.depend_id =tri.id and dep.depend_type = 8));"	"user"	true	5	false	false	false	2000
5427	"dependencies_tables_on_foreignkeys"	"--Table t has a dependency on foreign key k\ncreate function dependencies_tables_on_foreignkeys()\nreturns table (sch varchar(100), usr varchar(100), dep_type varchar(32))\nreturn table (select t.name, fk.name, 'DEP_FKEY' from tables as t, keys as k, keys as fk where fk.rkey = k.id and k.table_id = t.id);"	"user"	true	5	false	false	false	2000
5432	"dependencies_tables_on_functions"	"--Table t has a dependency on function f\ncreate function dependencies_tables_on_functions()\nreturns table (sch varchar(100), usr varchar(100), dep_type varchar(32))\nreturn table (select t.name, f.name, 'DEP_FUNC' from functions as f, tables as t, dependencies as dep where t.id = dep.id and f.id = dep.depend_id and dep.depend_type = 7 and t.type = 0);"	"user"	true	5	false	false	false	2000
5437	"dependencies_columns_on_views"	"--Column c has a dependency on view v\ncreate function dependencies_columns_on_views()\nreturns table (sch varchar(100), usr varchar(100), dep_type varchar(32))\nreturn table (select c.name, v.name, 'DEP_VIEW' from columns as c, tables as v, dependencies as dep where c.id = dep.id and v.id = dep.depend_id and dep.depend_type = 5 and v.type = 1);"	"user"	true	5	false	false	false	2000
5442	"dependencies_columns_on_keys"	"--Column c has a dependency on key k\ncreate function dependencies_columns_on_keys()\nreturns table (sch varchar(100), usr varchar(100), dep_type varchar(32))\nreturn table (select c.name, k.name, 'DEP_KEY' from columns as c, objects as kc, keys as k where kc.\"name\" = c.name and kc.id = k.id and k.table_id = c.table_id and k.rkey = -1);"	"user"	true	5	false	false	false	2000
5447	"dependencies_columns_on_indexes"	"--Column c has a dependency on index i \ncreate function dependencies_columns_on_indexes()\nreturns table (sch varchar(100), usr varchar(100), dep_type varchar(32))\nreturn table (select c.name, i.name, 'DEP_INDEX' from columns as c, objects as kc, idxs as i where kc.\"name\" = c.name and kc.id = i.id and c.table_id = i.table_id and i.name not in (select name from keys));"	"user"	true	5	false	false	false	2000
5452	"dependencies_columns_on_functions"	"--Column c has a dependency on function f\ncreate function dependencies_columns_on_functions()\nreturns table (sch varchar(100), usr varchar(100), dep_type varchar(32))\nreturn table (select c.name, f.name, 'DEP_FUNC' from functions as f, columns as c, dependencies as dep where c.id = dep.id and f.id = dep.depend_id and dep.depend_type = 7);"	"user"	true	5	false	false	false	2000
5457	"dependencies_columns_on_triggers"	"--Column c has a dependency on trigger tri\ncreate function dependencies_columns_on_triggers()\nreturns table (sch varchar(100), usr varchar(100), dep_type varchar(32))\nreturn table (select c.name, tri.name, 'DEP_TRIGGER' from columns as c, triggers as tri, dependencies as dep where dep.id = c.id and dep.depend_id =tri.id and dep.depend_type = 8);"	"user"	true	5	false	false	false	2000
5462	"dependencies_views_on_functions"	"--View v has a dependency on function f\ncreate function dependencies_views_on_functions()\nreturns table (sch varchar(100), usr varchar(100), dep_type varchar(32))\nreturn table (select v.name, f.name, 'DEP_FUNC' from functions as f, tables as v, dependencies as dep where v.id = dep.id and f.id = dep.depend_id and dep.depend_type = 7 and v.type = 1);"	"user"	true	5	false	false	false	2000
5467	"dependencies_views_on_triggers"	"--View v has a dependency on trigger tri\ncreate function dependencies_views_on_triggers()\nreturns table (sch varchar(100), usr varchar(100), dep_type varchar(32))\nreturn table (select v.name, tri.name, 'DEP_TRIGGER' from tables as v, triggers as tri, dependencies as dep where dep.id = v.id and dep.depend_id =tri.id and dep.depend_type = 8 and v.type = 1);"	"user"	true	5	false	false	false	2000
5472	"dependencies_functions_on_functions"	"--Function f1 has a dependency on function f2\ncreate function dependencies_functions_on_functions()\nreturns table (sch varchar(100), usr varchar(100), dep_type varchar(32))\nreturn table (select f1.name, f2.name, 'DEP_FUNC' from functions as f1, functions as f2, dependencies as dep where f1.id = dep.id and f2.id = dep.depend_id and dep.depend_type = 7);"	"user"	true	5	false	false	false	2000
5477	"dependencies_functions_os_triggers"	"--Function f1 has a dependency on trigger tri\ncreate function dependencies_functions_os_triggers()\nreturns table (sch varchar(100), usr varchar(100), dep_type varchar(32))\nreturn table (select f.name, tri.name, 'DEP_TRIGGER' from functions as f, triggers as tri, dependencies as dep where dep.id = f.id and dep.depend_id =tri.id and dep.depend_type = 8);"	"user"	true	5	false	false	false	2000
5482	"dependencies_keys_on_foreignkeys"	"--Key k has a dependency on foreign key fk\ncreate function dependencies_keys_on_foreignkeys()\nreturns table (sch varchar(100), usr varchar(100), dep_type varchar(32))\nreturn table (select k.name, fk.name, 'DEP_FKEY' from keys as k, keys as fk where fk.rkey = k.id);"	"user"	true	5	false	false	false	2000
5487	"password_hash"	"-- The contents of this file are subject to the MonetDB Public License\n-- Version 1.1 (the \"License\"); you may not use this file except in\n-- compliance with the License. You may obtain a copy of the License at\n-- http://www.monetdb.org/Legal/MonetDBLicense\n--\n-- Software distributed under the License is distributed on an \"AS IS\"\n-- basis, WITHOUT WARRANTY OF ANY KIND, either express or implied. See the\n-- License for the specific language governing rights and limitations\n-- under the License.\n--\n-- The Original Code is the MonetDB Database System.\n--\n-- The Initial Developer of the Original Code is CWI.\n-- Portions created by CWI are Copyright (C) 1997-July 2008 CWI.\n-- Copyright August 2008-2014 MonetDB B.V.\n-- All Rights Reserved.\n\ncreate function sys.password_hash (username string) \n\treturns string \n\texternal name sql.password;"	"sql"	true	1	false	false	false	2000
5491	"sessions"	"create function sys.sessions()\nreturns table(\"user\" string, \"login\" timestamp, \"sessiontimeout\" bigint, \"lastcommand\" timestamp, \"querytimeout\" bigint, \"active\" bool)\nexternal name sql.sessions;"	"sql"	true	5	false	false	false	2000
5507	"shutdown"	"create procedure sys.shutdown(delay tinyint) \nexternal name sql.shutdown;"	"sql"	true	2	true	false	false	2000
5510	"shutdown"	"create procedure sys.shutdown(delay tinyint, force bool) \nexternal name sql.shutdown;"	"sql"	true	2	true	false	false	2000
5514	"settimeout"	"-- control the query and session time out \ncreate procedure sys.settimeout(\"query\" bigint)\n\texternal name sql.settimeout;"	"sql"	true	2	true	false	false	2000
5517	"settimeout"	"create procedure sys.settimeout(\"query\" bigint, \"session\" bigint)\n\texternal name sql.settimeout;"	"sql"	true	2	true	false	false	2000
5521	"setsession"	"create procedure sys.setsession(\"timeout\" bigint)\n\texternal name sql.setsession;"	"sql"	true	2	true	false	false	2000
5524	"ms_stuff"	"-- The contents of this file are subject to the MonetDB Public License\n-- Version 1.1 (the \"License\"); you may not use this file except in\n-- compliance with the License. You may obtain a copy of the License at\n-- http://www.monetdb.org/Legal/MonetDBLicense\n--\n-- Software distributed under the License is distributed on an \"AS IS\"\n-- basis, WITHOUT WARRANTY OF ANY KIND, either express or implied. See the\n-- License for the specific language governing rights and limitations\n-- under the License.\n--\n-- The Original Code is the MonetDB Database System.\n--\n-- The Initial Developer of the Original Code is CWI.\n-- Portions created by CWI are Copyright (C) 1997-July 2008 CWI.\n-- Copyright August 2008-2014 MonetDB B.V.\n-- All Rights Reserved.\n\ncreate function ms_stuff( s1 varchar(32), st int, len int, s3 varchar(32))\nreturns varchar(32)\nbegin\n\tdeclare res varchar(32), aux varchar(32);\n\tdeclare ofset int;\n\n    if ( st < 0 or st > length(s1))\n        then return '';\n    end if;\n\n    set ofset = 1;\n    set res = substring(s1,ofset,st-1);\n    set res = res || s3;\n    set ofset = st + len;\n    set aux = substring(s1,ofset,length(s1)-ofset+1);\n\tset res = res || aux;\n\treturn res;\nend;"	"user"	true	1	false	false	false	2000
5531	"ms_trunc"	"create function ms_trunc(num double, prc int)\nreturns double\nexternal name sql.ms_trunc;"	"sql"	true	1	false	false	false	2000
5536	"ms_round"	"create function ms_round(num double, prc int, truncat int)\nreturns double\nbegin\n\tif (truncat = 0)\n\t\tthen return round(num, prc);\n\t\telse return ms_trunc(num, prc);\n\tend if;\nend;"	"user"	true	1	false	false	false	2000
5542	"ms_str"	"create function ms_str(num float, prc int, truncat int)\nreturns string\nbegin\n        return cast(num as string);\nend;"	"user"	true	1	false	false	false	2000
5548	"alpha"	"create function alpha(pdec double, pradius double)\nreturns double external name sql.alpha;"	"sql"	true	1	false	false	false	2000
5553	"zorder_encode"	"-- The contents of this file are subject to the MonetDB Public License\n-- Version 1.1 (the \"License\"); you may not use this file except in\n-- compliance with the License. You may obtain a copy of the License at\n-- http://www.monetdb.org/Legal/MonetDBLicense\n--\n-- Software distributed under the License is distributed on an \"AS IS\"\n-- basis, WITHOUT WARRANTY OF ANY KIND, either express or implied. See the\n-- License for the specific language governing rights and limitations\n-- under the License.\n--\n-- The Original Code is the MonetDB Database System.\n--\n-- The Initial Developer of the Original Code is CWI.\n-- Portions created by CWI are Copyright (C) 1997-July 2008 CWI.\n-- Copyright August 2008-2014 MonetDB B.V.\n-- All Rights Reserved.\n\ncreate function zorder_encode(x integer, y integer) returns oid\n    external name zorder.encode;"	"zorder"	true	1	false	false	false	2000
5558	"zorder_decode_x"	"create function zorder_decode_x(z oid) returns integer\n    external name zorder.decode_x;"	"zorder"	true	1	false	false	false	2000
5562	"zorder_decode_y"	"create function zorder_decode_y(z oid) returns integer\n    external name zorder.decode_y;"	"zorder"	true	1	false	false	false	2000
5566	"optimizer_stats"	"-- The contents of this file are subject to the MonetDB Public License\n-- Version 1.1 (the \"License\"); you may not use this file except in\n-- compliance with the License. You may obtain a copy of the License at\n-- http://www.monetdb.org/Legal/MonetDBLicense\n--\n-- Software distributed under the License is distributed on an \"AS IS\"\n-- basis, WITHOUT WARRANTY OF ANY KIND, either express or implied. See the\n-- License for the specific language governing rights and limitations\n-- under the License.\n--\n-- The Original Code is the MonetDB Database System.\n--\n-- The Initial Developer of the Original Code is CWI.\n-- Portions created by CWI are Copyright (C) 1997-July 2008 CWI.\n-- Copyright August 2008-2014 MonetDB B.V.\n-- All Rights Reserved.\n\n-- show the optimizer statistics maintained by the SQL frontend\ncreate function sys.optimizer_stats () \n\treturns table (rewrite string, count int) \n\texternal name sql.dump_opt_stats;"	"sql"	true	5	false	false	false	2000
5570	"querycache"	"-- SQL QUERY CACHE\n-- The SQL query cache returns a table with the query plans kept\n\ncreate function sys.querycache() \n\treturns table (query string, count int) \n\texternal name sql.dump_cache;"	"sql"	true	5	false	false	false	2000
5574	"querylog"	"-- Trace the SQL input\ncreate procedure sys.querylog(filename string) \n\texternal name sql.logfile;"	"sql"	true	2	true	false	false	2000
5577	"optimizers"	"-- MONETDB KERNEL SECTION\n-- optimizer pipe catalog\ncreate function sys.optimizers () \n\treturns table (name string, def string, status string)\n\texternal name sql.optimizers;"	"sql"	true	5	false	false	false	2000
5587	"environment"	"-- The environment table\ncreate function sys.environment()\n\treturns table (\"name\" string, value string)\n\texternal name sql.sql_environment;"	"sql"	true	5	false	false	false	2000
5595	"bbp"	"-- The BAT buffer pool overview\ncreate function sys.bbp () \n\treturns table (id int, name string, htype string, \n\t\tttype string, count bigint, refcnt int, lrefcnt int, \n\t\tlocation string, heat int, dirty string, \n\t\tstatus string, kind string) \n\texternal name bbp.get;"	"bbp"	true	5	false	false	false	2000
5609	"evalalgebra"	"create procedure sys.evalalgebra( ra_stmt string, opt bool)\n\texternal name sql.\"evalAlgebra\";"	"sql"	true	2	true	false	false	2000
5613	"queue"	"-- The contents of this file are subject to the MonetDB Public License\n-- Version 1.1 (the \"License\"); you may not use this file except in\n-- compliance with the License. You may obtain a copy of the License at\n-- http://www.monetdb.org/Legal/MonetDBLicense\n--\n-- Software distributed under the License is distributed on an \"AS IS\"\n-- basis, WITHOUT WARRANTY OF ANY KIND, either express or implied. See the\n-- License for the specific language governing rights and limitations\n-- under the License.\n--\n-- The Original Code is the MonetDB Database System.\n--\n-- The Initial Developer of the Original Code is CWI.\n-- Portions created by CWI are Copyright (C) 1997-July 2008 CWI.\n-- Copyright August 2008-2014 MonetDB B.V.\n-- All Rights Reserved.\n\n-- System monitoring\n\n-- show status of all active SQL queries.\ncreate function sys.queue()\nreturns table(\n\tqtag bigint,\n\t\"user\" string,\n\tstarted timestamp,\n\testimate timestamp,\n\tprogress int,\n\tstatus string,\n\ttag oid,\n\tquery string\n)\nexternal name sql.sysmon_queue;"	"sql"	true	5	false	false	false	2000
5633	"pause"	"-- operations to manipulate the state of havoc queries\ncreate procedure sys.pause(tag int)\nexternal name sql.sysmon_pause;"	"sql"	true	2	true	false	false	2000
5636	"resume"	"create procedure sys.resume(tag int)\nexternal name sql.sysmon_resume;"	"sql"	true	2	true	false	false	2000
5639	"stop"	"create procedure sys.stop(tag int)\nexternal name sql.sysmon_stop;"	"sql"	true	2	true	false	false	2000
5642	"pause"	"create procedure sys.pause(tag bigint)\nexternal name sql.sysmon_pause;"	"sql"	true	2	true	false	false	2000
5645	"resume"	"create procedure sys.resume(tag bigint)\nexternal name sql.sysmon_resume;"	"sql"	true	2	true	false	false	2000
5648	"stop"	"create procedure sys.stop(tag bigint)\nexternal name sql.sysmon_stop;"	"sql"	true	2	true	false	false	2000
5651	"stddev_samp"	"-- The contents of this file are subject to the MonetDB Public License\n-- Version 1.1 (the \"License\"); you may not use this file except in\n-- compliance with the License. You may obtain a copy of the License at\n-- http://www.monetdb.org/Legal/MonetDBLicense\n--\n-- Software distributed under the License is distributed on an \"AS IS\"\n-- basis, WITHOUT WARRANTY OF ANY KIND, either express or implied. See the\n-- License for the specific language governing rights and limitations\n-- under the License.\n--\n-- The Original Code is the MonetDB Database System.\n--\n-- The Initial Developer of the Original Code is CWI.\n-- Portions created by CWI are Copyright (C) 1997-July 2008 CWI.\n-- Copyright August 2008-2014 MonetDB B.V.\n-- All Rights Reserved.\n\ncreate aggregate stddev_samp(val tinyint) returns double\n\texternal name \"aggr\".\"stdev\";"	"aggr"	true	3	false	false	false	2000
5655	"stddev_samp"	"create aggregate stddev_samp(val smallint) returns double\n\texternal name \"aggr\".\"stdev\";"	"aggr"	true	3	false	false	false	2000
5659	"stddev_samp"	"create aggregate stddev_samp(val integer) returns double\n\texternal name \"aggr\".\"stdev\";"	"aggr"	true	3	false	false	false	2000
5663	"stddev_samp"	"create aggregate stddev_samp(val wrd) returns double\n\texternal name \"aggr\".\"stdev\";"	"aggr"	true	3	false	false	false	2000
5667	"stddev_samp"	"create aggregate stddev_samp(val bigint) returns double\n\texternal name \"aggr\".\"stdev\";"	"aggr"	true	3	false	false	false	2000
5671	"stddev_samp"	"create aggregate stddev_samp(val real) returns double\n\texternal name \"aggr\".\"stdev\";"	"aggr"	true	3	false	false	false	2000
5675	"stddev_samp"	"create aggregate stddev_samp(val double) returns double\n\texternal name \"aggr\".\"stdev\";"	"aggr"	true	3	false	false	false	2000
5679	"stddev_samp"	"create aggregate stddev_samp(val date) returns double\n\texternal name \"aggr\".\"stdev\";"	"aggr"	true	3	false	false	false	2000
5683	"stddev_samp"	"create aggregate stddev_samp(val time) returns double\n\texternal name \"aggr\".\"stdev\";"	"aggr"	true	3	false	false	false	2000
5687	"stddev_samp"	"create aggregate stddev_samp(val timestamp) returns double\n\texternal name \"aggr\".\"stdev\";"	"aggr"	true	3	false	false	false	2000
5691	"stddev_pop"	"create aggregate stddev_pop(val tinyint) returns double\n\texternal name \"aggr\".\"stdevp\";"	"aggr"	true	3	false	false	false	2000
5695	"stddev_pop"	"create aggregate stddev_pop(val smallint) returns double\n\texternal name \"aggr\".\"stdevp\";"	"aggr"	true	3	false	false	false	2000
5699	"stddev_pop"	"create aggregate stddev_pop(val integer) returns double\n\texternal name \"aggr\".\"stdevp\";"	"aggr"	true	3	false	false	false	2000
5703	"stddev_pop"	"create aggregate stddev_pop(val wrd) returns double\n\texternal name \"aggr\".\"stdevp\";"	"aggr"	true	3	false	false	false	2000
5707	"stddev_pop"	"create aggregate stddev_pop(val bigint) returns double\n\texternal name \"aggr\".\"stdevp\";"	"aggr"	true	3	false	false	false	2000
5711	"stddev_pop"	"create aggregate stddev_pop(val real) returns double\n\texternal name \"aggr\".\"stdevp\";"	"aggr"	true	3	false	false	false	2000
5715	"stddev_pop"	"create aggregate stddev_pop(val double) returns double\n\texternal name \"aggr\".\"stdevp\";"	"aggr"	true	3	false	false	false	2000
5719	"stddev_pop"	"create aggregate stddev_pop(val date) returns double\n\texternal name \"aggr\".\"stdevp\";"	"aggr"	true	3	false	false	false	2000
5723	"stddev_pop"	"create aggregate stddev_pop(val time) returns double\n\texternal name \"aggr\".\"stdevp\";"	"aggr"	true	3	false	false	false	2000
5727	"stddev_pop"	"create aggregate stddev_pop(val timestamp) returns double\n\texternal name \"aggr\".\"stdevp\";"	"aggr"	true	3	false	false	false	2000
5731	"var_samp"	"create aggregate var_samp(val tinyint) returns double\n\texternal name \"aggr\".\"variance\";"	"aggr"	true	3	false	false	false	2000
5735	"var_samp"	"create aggregate var_samp(val smallint) returns double\n\texternal name \"aggr\".\"variance\";"	"aggr"	true	3	false	false	false	2000
5739	"var_samp"	"create aggregate var_samp(val integer) returns double\n\texternal name \"aggr\".\"variance\";"	"aggr"	true	3	false	false	false	2000
5743	"var_samp"	"create aggregate var_samp(val wrd) returns double\n\texternal name \"aggr\".\"variance\";"	"aggr"	true	3	false	false	false	2000
5747	"var_samp"	"create aggregate var_samp(val bigint) returns double\n\texternal name \"aggr\".\"variance\";"	"aggr"	true	3	false	false	false	2000
5751	"var_samp"	"create aggregate var_samp(val real) returns double\n\texternal name \"aggr\".\"variance\";"	"aggr"	true	3	false	false	false	2000
5755	"var_samp"	"create aggregate var_samp(val double) returns double\n\texternal name \"aggr\".\"variance\";"	"aggr"	true	3	false	false	false	2000
5759	"var_samp"	"create aggregate var_samp(val date) returns double\n\texternal name \"aggr\".\"variance\";"	"aggr"	true	3	false	false	false	2000
5763	"var_samp"	"create aggregate var_samp(val time) returns double\n\texternal name \"aggr\".\"variance\";"	"aggr"	true	3	false	false	false	2000
5767	"var_samp"	"create aggregate var_samp(val timestamp) returns double\n\texternal name \"aggr\".\"variance\";"	"aggr"	true	3	false	false	false	2000
5771	"var_pop"	"create aggregate var_pop(val tinyint) returns double\n\texternal name \"aggr\".\"variancep\";"	"aggr"	true	3	false	false	false	2000
5775	"var_pop"	"create aggregate var_pop(val smallint) returns double\n\texternal name \"aggr\".\"variancep\";"	"aggr"	true	3	false	false	false	2000
5779	"var_pop"	"create aggregate var_pop(val integer) returns double\n\texternal name \"aggr\".\"variancep\";"	"aggr"	true	3	false	false	false	2000
5783	"var_pop"	"create aggregate var_pop(val wrd) returns double\n\texternal name \"aggr\".\"variancep\";"	"aggr"	true	3	false	false	false	2000
5787	"var_pop"	"create aggregate var_pop(val bigint) returns double\n\texternal name \"aggr\".\"variancep\";"	"aggr"	true	3	false	false	false	2000
5791	"var_pop"	"create aggregate var_pop(val real) returns double\n\texternal name \"aggr\".\"variancep\";"	"aggr"	true	3	false	false	false	2000
5795	"var_pop"	"create aggregate var_pop(val double) returns double\n\texternal name \"aggr\".\"variancep\";"	"aggr"	true	3	false	false	false	2000
5799	"var_pop"	"create aggregate var_pop(val date) returns double\n\texternal name \"aggr\".\"variancep\";"	"aggr"	true	3	false	false	false	2000
5803	"var_pop"	"create aggregate var_pop(val time) returns double\n\texternal name \"aggr\".\"variancep\";"	"aggr"	true	3	false	false	false	2000
5807	"var_pop"	"create aggregate var_pop(val timestamp) returns double\n\texternal name \"aggr\".\"variancep\";"	"aggr"	true	3	false	false	false	2000
5811	"median"	"create aggregate median(val tinyint) returns tinyint\n\texternal name \"aggr\".\"median\";"	"aggr"	true	3	false	false	false	2000
5815	"median"	"create aggregate median(val smallint) returns smallint\n\texternal name \"aggr\".\"median\";"	"aggr"	true	3	false	false	false	2000
5819	"median"	"create aggregate median(val integer) returns integer\n\texternal name \"aggr\".\"median\";"	"aggr"	true	3	false	false	false	2000
5823	"median"	"create aggregate median(val wrd) returns wrd\n\texternal name \"aggr\".\"median\";"	"aggr"	true	3	false	false	false	2000
5827	"median"	"create aggregate median(val bigint) returns bigint\n\texternal name \"aggr\".\"median\";"	"aggr"	true	3	false	false	false	2000
5831	"median"	"create aggregate median(val decimal) returns decimal\n \texternal name \"aggr\".\"median\";"	"aggr"	true	3	false	false	false	2000
5835	"median"	"create aggregate median(val real) returns real\n\texternal name \"aggr\".\"median\";"	"aggr"	true	3	false	false	false	2000
5839	"median"	"create aggregate median(val double) returns double\n\texternal name \"aggr\".\"median\";"	"aggr"	true	3	false	false	false	2000
5843	"median"	"create aggregate median(val date) returns date\n\texternal name \"aggr\".\"median\";"	"aggr"	true	3	false	false	false	2000
5847	"median"	"create aggregate median(val time) returns time\n\texternal name \"aggr\".\"median\";"	"aggr"	true	3	false	false	false	2000
5851	"median"	"create aggregate median(val timestamp) returns timestamp\n\texternal name \"aggr\".\"median\";"	"aggr"	true	3	false	false	false	2000
5855	"quantile"	"create aggregate quantile(val tinyint, q double) returns tinyint\n \texternal name \"aggr\".\"quantile\";"	"aggr"	true	3	false	false	false	2000
5860	"quantile"	"create aggregate quantile(val smallint, q double) returns smallint\n \texternal name \"aggr\".\"quantile\";"	"aggr"	true	3	false	false	false	2000
5865	"quantile"	"create aggregate quantile(val integer, q double) returns integer\n \texternal name \"aggr\".\"quantile\";"	"aggr"	true	3	false	false	false	2000
5870	"quantile"	"create aggregate quantile(val wrd, q double) returns wrd\n\texternal name \"aggr\".\"quantile\";"	"aggr"	true	3	false	false	false	2000
5875	"quantile"	"create aggregate quantile(val bigint, q double) returns bigint\n\texternal name \"aggr\".\"quantile\";"	"aggr"	true	3	false	false	false	2000
5880	"quantile"	"create aggregate quantile(val decimal, q double) returns decimal\n \texternal name \"aggr\".\"quantile\";"	"aggr"	true	3	false	false	false	2000
5885	"quantile"	"create aggregate quantile(val real, q double) returns real\n\texternal name \"aggr\".\"quantile\";"	"aggr"	true	3	false	false	false	2000
5890	"quantile"	"create aggregate quantile(val double, q double) returns double\n\texternal name \"aggr\".\"quantile\";"	"aggr"	true	3	false	false	false	2000
5895	"quantile"	"create aggregate quantile(val date, q double) returns date\n\texternal name \"aggr\".\"quantile\";"	"aggr"	true	3	false	false	false	2000
5900	"quantile"	"create aggregate quantile(val time, q double) returns time\n\texternal name \"aggr\".\"quantile\";"	"aggr"	true	3	false	false	false	2000
5905	"quantile"	"create aggregate quantile(val timestamp, q double) returns timestamp\n\texternal name \"aggr\".\"quantile\";"	"aggr"	true	3	false	false	false	2000
5910	"corr"	"create aggregate corr(e1 tinyint, e2 tinyint) returns tinyint\n\texternal name \"aggr\".\"corr\";"	"aggr"	true	3	false	false	false	2000
5915	"corr"	"create aggregate corr(e1 smallint, e2 smallint) returns smallint\n\texternal name \"aggr\".\"corr\";"	"aggr"	true	3	false	false	false	2000
5920	"corr"	"create aggregate corr(e1 integer, e2 integer) returns integer\n\texternal name \"aggr\".\"corr\";"	"aggr"	true	3	false	false	false	2000
5925	"corr"	"create aggregate corr(e1 wrd, e2 wrd) returns wrd\n\texternal name \"aggr\".\"corr\";"	"aggr"	true	3	false	false	false	2000
5930	"corr"	"create aggregate corr(e1 bigint, e2 bigint) returns bigint\n\texternal name \"aggr\".\"corr\";"	"aggr"	true	3	false	false	false	2000
5935	"corr"	"create aggregate corr(e1 real, e2 real) returns real\n\texternal name \"aggr\".\"corr\";"	"aggr"	true	3	false	false	false	2000
5940	"corr"	"create aggregate corr(e1 double, e2 double) returns double\n\texternal name \"aggr\".\"corr\";"	"aggr"	true	3	false	false	false	2000
5947	"filter"	"-- access the top level key by name, return its value\ncreate function json.filter(js json, pathexpr string)\nreturns json external name json.filter;"	"json"	true	1	false	false	false	5944
5952	"filter"	"create function json.filter(js json, name tinyint)\nreturns json external name json.filter;"	"json"	true	1	false	false	false	5944
5957	"filter"	"create function json.filter(js json, name integer)\nreturns json external name json.filter;"	"json"	true	1	false	false	false	5944
5962	"filter"	"create function json.filter(js json, name bigint)\nreturns json external name json.filter;"	"json"	true	1	false	false	false	5944
5967	"text"	"create function json.text(js json, e string)\nreturns string external name json.text;"	"json"	true	1	false	false	false	5944
5972	"number"	"create function json.number(js json)\nreturns float external name json.number;"	"json"	true	1	false	false	false	5944
5976	"integer"	"create function json.\"integer\"(js json)\nreturns bigint external name json.\"integer\";"	"json"	true	1	false	false	false	5944
5980	"isvalid"	"-- test string for JSON compliancy\ncreate function json.isvalid(js string)\nreturns bool external name json.isvalid;"	"json"	true	1	false	false	false	5944
5984	"isobject"	"create function json.isobject(js string)\nreturns bool external name json.isobject;"	"json"	true	1	false	false	false	5944
5988	"isarray"	"create function json.isarray(js string)\nreturns bool external name json.isarray;"	"json"	true	1	false	false	false	5944
5992	"isvalid"	"create function json.isvalid(js json)\nreturns bool external name json.isvalid;"	"json"	true	1	false	false	false	5944
5996	"isobject"	"create function json.isobject(js json)\nreturns bool external name json.isobject;"	"json"	true	1	false	false	false	5944
6000	"isarray"	"create function json.isarray(js json)\nreturns bool external name json.isarray;"	"json"	true	1	false	false	false	5944
6004	"length"	"-- return the number of primary components\ncreate function json.length(js json)\nreturns integer external name json.length;"	"json"	true	1	false	false	false	5944
6008	"keyarray"	"create function json.keyarray(js json)\nreturns json external name json.keyarray;"	"json"	true	1	false	false	false	5944
6012	"valuearray"	"create function json.valuearray(js json)\nreturns  json external name json.valuearray;"	"json"	true	1	false	false	false	5944
6016	"text"	"create function json.text(js json)\nreturns string external name json.text;"	"json"	true	1	false	false	false	5944
6020	"md5"	"\n-- The contents of this file are subject to the MonetDB Public License\n-- Version 1.1 (the \"License\"); you may not use this file except in\n-- compliance with the License. You may obtain a copy of the License at\n-- http://www.monetdb.org/Legal/MonetDBLicense\n--\n-- Software distributed under the License is distributed on an \"AS IS\"\n-- basis, WITHOUT WARRANTY OF ANY KIND, either express or implied. See the\n-- License for the specific language governing rights and limitations\n-- under the License.\n--\n-- The Original Code is the MonetDB Database System.\n--\n-- The Initial Developer of the Original Code is CWI.\n-- Copyright August 2008-2014 MonetDB B.V.\n-- All Rights Reserved.\n\n-- (co) Arjen de Rijke\n-- Functions supporting jsonstore\n\ncreate function sys.md5(v string)\nreturns string external name clients.md5sum;"	"clients"	true	1	false	false	false	2000
6025	"uuid"	"-- generate a new uuid\ncreate function sys.uuid()\nreturns uuid external name uuid.\"new\";"	"uuid"	true	1	false	false	false	2000
6028	"isauuid"	"create function sys.isauuid(u uuid)\nreturns uuid external name uuid.\"isaUUID\";"	"uuid"	true	1	false	false	false	2000
6032	"storage"	"-- The contents of this file are subject to the MonetDB Public License\n-- Version 1.1 (the \"License\"); you may not use this file except in\n-- compliance with the License. You may obtain a copy of the License at\n-- http://www.monetdb.org/Legal/MonetDBLicense\n--\n-- Software distributed under the License is distributed on an \"AS IS\"\n-- basis, WITHOUT WARRANTY OF ANY KIND, either express or implied. See the\n-- License for the specific language governing rights and limitations\n-- under the License.\n--\n-- The Original Code is the MonetDB Database System.\n--\n-- The Initial Developer of the Original Code is CWI.\n-- Portions created by CWI are Copyright (C) 1997-July 2008 CWI.\n-- Copyright August 2008-2014 MonetDB B.V.\n-- All Rights Reserved.\n\n-- Author M.Kersten\n-- This script gives the database administrator insight in the actual\n-- footprint of the persistent tables and the maximum playground used\n-- when indices are introduced upon them.\n-- By chancing the storagemodelinput table directly, the footprint for\n-- yet to be loaded databases can be assessed.\n\n-- The actual storage footprint of an existing database can be\n-- obtained by the table procuding function storage()\n-- It represents the actual state of affairs, i.e. storage on disk\n-- of columns and foreign key indices, and possible temporary hash indices.\n-- For strings we take a sample to determine their average length.\n\ncreate function sys.storage()\nreturns table (\"schema\" string, \"table\" string, \"column\" string, \"type\" string, location string, \"count\" bigint, typewidth int, columnsize bigint, heapsize bigint, hashes bigint, imprints bigint, sorted boolean)\nexternal name sql.storage;"	"sql"	true	5	false	false	false	2000
6072	"storagemodelinit"	"-- this table can be adjusted to reflect the anticipated final database size\n\n-- The model input can be derived from the current database using\ncreate procedure sys.storagemodelinit()\nbegin\n\tdelete from sys.storagemodelinput;\n\n\tinsert into sys.storagemodelinput\n\tselect x.\"schema\", x.\"table\", x.\"column\", x.\"type\", x.typewidth, x.count, 0, x.typewidth, false, x.sorted from sys.storage() x;\n\n\tupdate sys.storagemodelinput\n\tset reference = true\n\twhere concat(concat(\"schema\",\"table\"), \"column\") in (\n\t\tselect concat( concat(\"fkschema\".\"name\", \"fktable\".\"name\"), \"fkkeycol\".\"name\" )\n\t\tfrom\t\"sys\".\"keys\" as    \"fkkey\",\n\t\t\t\t\"sys\".\"objects\" as \"fkkeycol\",\n\t\t\t\t\"sys\".\"tables\" as  \"fktable\",\n\t\t\t\t\"sys\".\"schemas\" as \"fkschema\"\n\t\twhere   \"fktable\".\"id\" = \"fkkey\".\"table_id\"\n\t\t\tand \"fkkey\".\"id\" = \"fkkeycol\".\"id\"\n\t\t\tand \"fkschema\".\"id\" = \"fktable\".\"schema_id\"\n\t\t\tand \"fkkey\".\"rkey\" > -1);\n\n\tupdate sys.storagemodelinput\n\tset \"distinct\" = \"count\" -- assume all distinct\n\twhere \"type\" = 'varchar' or \"type\"='clob';\nend;"	"user"	true	2	true	false	false	2000
6074	"columnsize"	"-- The predicted storage footprint of the complete database\n-- determines the amount of diskspace needed for persistent storage\n-- and the upperbound when all possible index structures are created.\n-- The storage requirement for foreign key joins is split amongst the participants.\n\ncreate function sys.columnsize(nme string, i bigint, d bigint)\nreturns bigint\nbegin\n\tcase\n\twhen nme = 'boolean' then return i;\n\twhen nme = 'char' then return 2*i;\n\twhen nme = 'smallint' then return 2 * i;\n\twhen nme = 'int'\t then return 4 * i;\n\twhen nme = 'bigint'\t then return 8 * i;\n\twhen nme = 'timestamp' then return 8 * i;\n\twhen  nme = 'varchar' then\n\t\tcase\n\t\twhen cast(d as bigint) << 8 then return i;\n\t\twhen cast(d as bigint) << 16 then return 2 * i;\n\t\twhen cast(d as bigint) << 32 then return 4 * i;\n\t\telse return 8 * i;\n\t\tend case;\n\telse return 8 * i;\n\tend case;\nend;"	"user"	true	1	false	false	false	2000
6080	"heapsize"	"create function sys.heapsize(tpe string, i bigint, w int)\nreturns bigint\nbegin\n\tif  tpe <> 'varchar' and tpe <> 'clob'\n\tthen\n\t\treturn 0;\n\tend if;\n\treturn 10240 + i * w;\nend;"	"user"	true	1	false	false	false	2000
6086	"hashsize"	"create function sys.hashsize(b boolean, i bigint)\nreturns bigint\nbegin\n\t-- assume non-compound keys\n\tif  b = true\n\tthen\n\t\treturn 8 * i;\n\tend if;\n\treturn 0;\nend;"	"user"	true	1	false	false	false	2000
6091	"imprintsize"	"create function sys.imprintsize(i bigint, nme string)\nreturns bigint\nbegin\n\tif nme = 'boolean'\n\t\tor nme = 'tinyint'\n\t\tor nme = 'smallint'\n\t\tor nme = 'int'\t\n\t\tor nme = 'bigint'\t\n\t\tor nme = 'decimal'\t\n\t\tor nme = 'date'\n\t\tor nme = 'timestamp'\n\t\tor nme = 'real'\n\t\tor nme = 'double'\n\tthen\n\t\treturn cast( i * 0.12 as bigint);\n\tend if ;\n\treturn 0;\nend;"	"user"	true	1	false	false	false	2000
6096	"storagemodel"	"create function sys.storagemodel()\nreturns table (\n\t\"schema\" string,\n\t\"table\" string,\n\t\"column\" string,\n\t\"type\" string,\n\t\"count\"\tbigint,\n\tcolumnsize bigint,\n\theapsize bigint,\n\thashes bigint,\n\timprints bigint,\n\tsorted boolean)\nbegin\n\treturn select i.\"schema\", i.\"table\", i.\"column\", i.\"type\", i.\"count\",\n\tcolumnsize(i.\"type\", i.count, i.\"distinct\"),\n\theapsize(i.\"type\", i.\"distinct\", i.\"atomwidth\"),\n\thashsize(i.\"reference\", i.\"count\"),\n\timprintsize(i.\"count\",i.\"type\"),\n\ti.sorted\n\tfrom sys.storagemodelinput i;\nend;"	"user"	true	5	false	false	false	2000
6145	"analyze"	"create procedure analyze()\nexternal name sql.analyze;"	"sql"	true	2	true	false	false	2000
6147	"analyze"	"create procedure analyze(tbl string)\nexternal name sql.analyze;"	"sql"	true	2	true	false	false	2000
6150	"analyze"	"create procedure analyze(sch string, tbl string)\nexternal name sql.analyze;"	"sql"	true	2	true	false	false	2000
6154	"analyze"	"create procedure analyze(sch string, tbl string, col string)\nexternal name sql.analyze;"	"sql"	true	2	true	false	false	2000
6159	"analyze"	"-- control the sample size\ncreate procedure analyze(\"sample\" bigint)\nexternal name sql.analyze;"	"sql"	true	2	true	false	false	2000
6162	"analyze"	"create procedure analyze(tbl string, \"sample\" bigint)\nexternal name sql.analyze;"	"sql"	true	2	true	false	false	2000
6166	"analyze"	"create procedure analyze(sch string, tbl string, \"sample\" bigint)\nexternal name sql.analyze;"	"sql"	true	2	true	false	false	2000
6171	"analyze"	"create procedure analyze(sch string, tbl string, col string, \"sample\" bigint)\nexternal name sql.analyze;"	"sql"	true	2	true	false	false	2000
6177	"reverse"	"-- The contents of this file are subject to the MonetDB Public License\n-- Version 1.1 (the \"License\"); you may not use this file except in\n-- compliance with the License. You may obtain a copy of the License at\n-- http://www.monetdb.org/Legal/MonetDBLicense\n--\n-- Software distributed under the License is distributed on an \"AS IS\"\n-- basis, WITHOUT WARRANTY OF ANY KIND, either express or implied. See the\n-- License for the specific language governing rights and limitations\n-- under the License.\n--\n-- The Original Code is the MonetDB Database System.\n--\n-- The Initial Developer of the Original Code is CWI.\n-- Portions created by CWI are Copyright (C) 1997-July 2008 CWI.\n-- Copyright August 2008-2014 MonetDB B.V.\n-- All Rights Reserved.\n\n-- add function signatures to SQL catalog\n\n\n-- Reverse a string\ncreate function reverse(src string)\nreturns string external name udf.reverse;"	"udf"	true	1	false	false	false	2000
6181	"fuse"	"-- fuse two (1-byte) tinyint values into one (2-byte) smallint value\ncreate function fuse(one tinyint, two tinyint)\nreturns smallint external name udf.fuse;"	"udf"	true	1	false	false	false	2000
6186	"fuse"	"-- fuse two (2-byte) smallint values into one (4-byte) integer value\ncreate function fuse(one smallint, two smallint)\nreturns integer external name udf.fuse;"	"udf"	true	1	false	false	false	2000
6191	"fuse"	"-- fuse two (4-byte) integer values into one (8-byte) bigint value\ncreate function fuse(one integer, two integer)\nreturns bigint external name udf.fuse;"	"udf"	true	1	false	false	false	2000
COMMIT;
START TRANSACTION;
CREATE TABLE "sys"."idxs" (
	"id"       INTEGER,
	"table_id" INTEGER,
	"type"     INTEGER,
	"name"     VARCHAR(1024)
);
COMMIT;
START TRANSACTION;
CREATE TABLE "sys"."keys" (
	"id"       INTEGER,
	"table_id" INTEGER,
	"type"     INTEGER,
	"name"     VARCHAR(1024),
	"rkey"     INTEGER,
	"action"   INTEGER
);
COMMIT;
START TRANSACTION;
CREATE TABLE "sys"."objects" (
	"id"   INTEGER,
	"name" VARCHAR(1024),
	"nr"   INTEGER
);
COMMIT;
START TRANSACTION;
CREATE TABLE "sys"."privileges" (
	"obj_id"     INTEGER,
	"auth_id"    INTEGER,
	"privileges" INTEGER,
	"grantor"    INTEGER,
	"grantable"  INTEGER
);
COPY 19 RECORDS INTO "sys"."privileges" FROM stdin USING DELIMITERS '\t','\n','"';
2001	1	1	0	0
2007	1	1	0	0
2016	1	1	0	0
2027	1	1	0	0
2036	1	1	0	0
2046	1	1	0	0
2050	1	1	0	0
2059	1	1	0	0
2068	1	1	0	0
2079	1	1	0	0
2086	1	1	0	0
2091	1	1	0	0
2102	1	1	0	0
5081	1	1	0	0
5091	1	1	0	0
5117	1	1	0	0
5120	1	1	0	0
5124	1	1	0	0
6197	1	1	3	0
COMMIT;
START TRANSACTION;
CREATE TABLE "sys"."schemas" (
	"id"            INTEGER,
	"name"          VARCHAR(1024),
	"authorization" INTEGER,
	"owner"         INTEGER,
	"system"        BOOLEAN
);
COPY 3 RECORDS INTO "sys"."schemas" FROM stdin USING DELIMITERS '\t','\n','"';
2000	"sys"	2	3	true
2106	"tmp"	2	3	true
5944	"json"	3	3	true
COMMIT;
START TRANSACTION;
CREATE TABLE "sys"."sequences" (
	"id"        INTEGER,
	"schema_id" INTEGER,
	"name"      VARCHAR(256),
	"start"     BIGINT,
	"minvalue"  BIGINT,
	"maxvalue"  BIGINT,
	"increment" BIGINT,
	"cacheinc"  BIGINT,
	"cycle"     BOOLEAN
);
COMMIT;
START TRANSACTION;
CREATE TABLE "sys"."statistics" (
	"schema" CHARACTER LARGE OBJECT,
	"table"  CHARACTER LARGE OBJECT,
	"column" CHARACTER LARGE OBJECT,
	"type"   CHARACTER LARGE OBJECT,
	"width"  INTEGER,
	"stamp"  TIMESTAMP,
	"sample" BIGINT,
	"count"  BIGINT,
	"unique" BIGINT,
	"nils"   BIGINT,
	"minval" CHARACTER LARGE OBJECT,
	"maxval" CHARACTER LARGE OBJECT,
	"sorted" BOOLEAN
);
COMMIT;
START TRANSACTION;
CREATE TABLE "sys"."storagemodelinput" (
	"schema"    CHARACTER LARGE OBJECT,
	"table"     CHARACTER LARGE OBJECT,
	"column"    CHARACTER LARGE OBJECT,
	"type"      CHARACTER LARGE OBJECT,
	"typewidth" INTEGER,
	"count"     BIGINT,
	"distinct"  BIGINT,
	"atomwidth" INTEGER,
	"reference" BOOLEAN,
	"sorted"    BOOLEAN
);
COMMIT;
START TRANSACTION;
CREATE TABLE "sys"."systemfunctions" (
	"function_id" INTEGER
);
COPY 1233 RECORDS INTO "sys"."systemfunctions" FROM stdin USING DELIMITERS '\t','\n','"';
28
29
30
31
32
33
34
35
36
37
38
42
43
44
45
48
49
50
68
69
70
71
72
73
74
75
76
77
78
79
87
88
89
90
91
92
93
94
95
96
97
98
99
100
101
102
103
104
105
106
107
108
109
110
111
112
113
114
115
116
117
118
119
120
121
122
123
124
125
126
127
128
129
130
131
132
133
134
135
136
137
138
139
140
141
142
143
144
145
146
147
148
149
150
151
152
153
154
155
156
157
158
159
160
161
162
163
164
165
166
167
168
169
170
171
172
173
174
175
176
177
178
179
180
181
182
183
184
185
186
187
188
189
190
191
192
193
194
195
196
197
198
199
200
201
202
203
204
205
206
207
208
209
210
211
212
213
214
215
216
217
218
219
220
221
222
223
224
225
226
227
228
229
230
231
232
233
234
235
236
237
238
239
240
241
242
243
244
245
246
247
248
249
250
251
252
253
254
255
256
257
258
259
260
261
262
263
264
265
266
267
268
269
270
271
272
273
274
275
276
277
278
279
280
281
282
283
284
285
286
287
288
289
290
291
292
293
294
295
296
297
298
299
300
301
302
303
304
305
306
307
308
309
310
311
312
313
314
315
316
317
318
319
320
321
322
323
324
325
326
327
328
329
330
331
332
333
334
335
336
337
338
339
340
341
342
343
344
345
346
347
348
349
350
351
352
353
354
355
356
357
358
359
360
361
362
363
364
365
366
367
368
369
370
371
372
373
374
375
376
377
378
379
380
381
382
383
384
385
386
387
388
389
390
391
392
393
394
395
396
397
398
399
400
401
402
403
404
405
406
407
408
409
410
411
412
413
414
415
416
417
418
419
420
421
422
423
424
425
426
427
428
429
430
431
432
433
434
435
436
437
438
439
440
441
442
443
444
445
446
447
448
449
450
451
452
453
454
455
456
457
458
459
460
461
462
463
464
465
466
467
468
469
470
471
472
473
474
475
476
477
478
479
480
481
482
483
484
485
486
487
488
489
490
491
492
493
494
495
496
497
498
499
500
501
502
503
504
505
506
507
508
509
510
511
512
513
514
515
516
517
518
519
520
521
522
523
524
525
526
527
528
529
530
531
532
533
534
535
536
537
538
539
540
541
542
543
544
545
546
547
548
549
550
551
552
553
554
555
556
557
558
559
560
561
562
563
564
565
566
567
568
569
570
571
572
573
574
575
576
577
578
579
580
581
582
583
584
585
586
587
588
589
590
591
592
593
594
595
596
597
598
599
600
601
602
603
604
605
606
607
608
609
610
611
612
613
614
615
616
617
618
619
620
621
622
623
624
625
626
627
628
629
630
631
632
633
634
635
636
637
638
639
640
641
642
643
644
645
646
647
648
649
650
651
652
653
654
655
656
657
658
659
660
661
662
663
664
665
666
667
668
669
670
671
672
673
674
675
676
677
678
679
680
681
682
683
684
685
686
687
688
689
690
691
692
693
694
695
696
697
698
699
700
701
702
703
704
705
706
707
708
709
710
711
712
713
714
715
716
717
718
719
720
721
722
723
724
725
726
727
728
729
730
731
732
733
734
735
736
737
738
739
740
741
742
743
744
745
746
747
748
749
750
751
752
753
754
755
756
757
758
759
760
761
762
763
764
765
766
767
768
769
770
771
772
773
774
775
776
777
778
779
780
781
782
783
784
785
786
787
788
789
790
791
792
793
794
795
796
797
798
799
800
801
802
803
804
805
806
807
808
809
810
811
812
813
814
815
816
817
818
819
820
821
822
823
824
825
826
827
828
829
830
831
832
833
834
835
836
837
838
839
840
841
842
843
844
845
846
847
848
849
850
851
852
853
854
855
856
857
858
859
860
861
862
863
864
865
866
867
868
869
870
871
872
873
874
875
876
877
878
879
880
881
882
883
884
885
886
887
888
889
890
891
892
893
894
895
896
897
898
899
900
901
902
903
904
905
906
907
908
909
910
911
912
913
914
915
916
917
918
919
920
921
922
923
924
925
926
927
928
929
930
931
932
933
934
935
936
937
938
939
940
941
942
943
944
945
946
947
948
949
950
951
952
953
954
955
956
957
958
959
960
961
962
963
964
965
966
967
968
969
970
971
972
973
974
975
976
977
978
979
980
981
982
983
984
985
986
987
988
989
990
991
992
993
994
995
996
997
998
999
1000
1001
1002
1003
1004
1005
1006
1007
1008
1009
1010
1011
1012
1013
1014
1015
1016
1017
1018
1019
1020
1021
1022
1023
1024
1025
1026
1027
1028
1029
1030
1031
1032
1033
1034
1035
1036
1037
1038
1039
1040
1041
1042
1043
1044
1045
1046
1047
1048
1049
1050
1051
1052
1053
1054
27
39
40
41
46
47
51
52
53
54
55
56
57
58
59
60
61
62
63
64
65
66
67
80
81
82
83
84
85
86
5102
5105
5111
5131
5136
5141
5145
5149
5152
5156
5160
5164
5168
5172
5176
5180
5184
5188
5192
5196
5200
5204
5208
5215
5221
5226
5232
5236
5240
5244
5249
5253
5257
5261
5265
5269
5278
5329
5331
5333
5336
5338
5366
5370
5374
5378
5382
5386
5390
5394
5398
5402
5407
5412
5417
5422
5427
5432
5437
5442
5447
5452
5457
5462
5467
5472
5477
5482
5487
5491
5507
5510
5514
5517
5521
5524
5531
5536
5542
5548
5553
5558
5562
5566
5570
5574
5577
5587
5595
5609
5613
5633
5636
5639
5642
5645
5648
5651
5655
5659
5663
5667
5671
5675
5679
5683
5687
5691
5695
5699
5703
5707
5711
5715
5719
5723
5727
5731
5735
5739
5743
5747
5751
5755
5759
5763
5767
5771
5775
5779
5783
5787
5791
5795
5799
5803
5807
5811
5815
5819
5823
5827
5831
5835
5839
5843
5847
5851
5855
5860
5865
5870
5875
5880
5885
5890
5895
5900
5905
5910
5915
5920
5925
5930
5935
5940
5947
5952
5957
5962
5967
5972
5976
5980
5984
5988
5992
5996
6000
6004
6008
6012
6016
6020
6025
6028
6032
6072
6074
6080
6086
6091
6096
6145
6147
6150
6154
6159
6162
6166
6171
6177
6181
6186
6191
COMMIT;
START TRANSACTION;
CREATE TABLE "sys"."triggers" (
	"id"          INTEGER,
	"name"        VARCHAR(1024),
	"table_id"    INTEGER,
	"time"        SMALLINT,
	"orientation" SMALLINT,
	"event"       SMALLINT,
	"old_name"    VARCHAR(1024),
	"new_name"    VARCHAR(1024),
	"condition"   VARCHAR(2048),
	"statement"   VARCHAR(2048)
);
COMMIT;
START TRANSACTION;
CREATE TABLE "sys"."types" (
	"id"         INTEGER,
	"systemname" VARCHAR(256),
	"sqlname"    VARCHAR(1024),
	"digits"     INTEGER,
	"scale"      INTEGER,
	"radix"      INTEGER,
	"eclass"     INTEGER,
	"schema_id"  INTEGER
);
COPY 31 RECORDS INTO "sys"."types" FROM stdin USING DELIMITERS '\t','\n','"';
0	"void"	"any"	0	0	0	0	0
1	"bat"	"table"	0	0	0	1	0
2	"ptr"	"ptr"	0	0	0	1	0
3	"bit"	"boolean"	1	0	2	2	0
4	"str"	"char"	0	0	0	3	0
5	"str"	"varchar"	0	0	0	4	0
6	"str"	"clob"	0	0	0	4	0
7	"bte"	"tinyint"	8	1	2	6	0
8	"sht"	"smallint"	16	1	2	6	0
9	"int"	"int"	32	1	2	6	0
10	"lng"	"bigint"	64	1	2	6	0
11	"oid"	"oid"	63	0	2	6	0
12	"wrd"	"wrd"	64	1	2	6	0
13	"bte"	"decimal"	2	1	10	8	0
14	"sht"	"decimal"	4	1	10	8	0
15	"int"	"decimal"	9	1	10	8	0
16	"lng"	"decimal"	19	1	10	8	0
17	"flt"	"real"	24	2	2	9	0
18	"dbl"	"double"	53	2	2	9	0
19	"int"	"month_interval"	32	0	2	7	0
20	"lng"	"sec_interval"	19	1	10	7	0
21	"daytime"	"time"	7	0	0	10	0
22	"daytime"	"timetz"	7	1	0	10	0
23	"date"	"date"	0	0	0	11	0
24	"timestamp"	"timestamp"	7	0	0	12	0
25	"timestamp"	"timestamptz"	7	1	0	12	0
26	"sqlblob"	"blob"	0	0	0	5	0
5150	"url"	"url"	0	0	0	13	2000
5230	"inet"	"inet"	0	0	0	13	2000
5945	"json"	"json"	0	0	0	13	2000
6023	"uuid"	"uuid"	0	0	0	13	2000
COMMIT;
START TRANSACTION;
CREATE TABLE "sys"."user_role" (
	"login_id" INTEGER,
	"role_id"  INTEGER
);
COMMIT;

# 13:32:07 >  
# 13:32:07 >  "Done."
# 13:32:07 >  
<|MERGE_RESOLUTION|>--- conflicted
+++ resolved
@@ -42,6 +42,8 @@
 # loading sql script: 39_analytics.sql
 # loading sql script: 40_geom.sql
 # loading sql script: 40_json.sql
+# loading sql script: 41_jsonstore.sql
+# loading sql script: 45_uuid.sql
 # loading sql script: 46_gsl.sql
 # loading sql script: 75_storagemodel.sql
 # loading sql script: 80_statistics.sql
@@ -52,12 +54,8 @@
 # 15:01:36 >  "mclient" "-lsql" "-ftest" "-Eutf-8" "-i" "-e" "--host=/var/tmp/mtest-13451" "--port=34237"
 # 15:01:36 >  
 
-<<<<<<< HEAD
 SCHEMA  json
-SCHEMA           tmp
-=======
 SCHEMA  tmp
->>>>>>> 9523fd56
 SCHEMA         tmp
 SCHEMA         json
 SYSTEM SCHEMA  sys
