stdout of test 'SQL-dump` in directory 'clients` itself:


# 15:01:36 >  
# 15:01:36 >  "mserver5" "--debug=10" "--set" "gdk_nr_threads=0" "--set" "mapi_open=true" "--set" "mapi_port=34237" "--set" "mapi_usock=/var/tmp/mtest-13451/.s.monetdb.34237" "--set" "monet_prompt=" "--forcemito" "--set" "mal_listing=2" "--dbpath=/ufs/sjoerd/Monet-candidate/var/MonetDB/mTests_clients" "--set" "mal_listing=0"
# 15:01:36 >  

# MonetDB 5 server v11.17.0 (hg id: 51cced809df4)
# This is an unreleased version
# Serving database 'mTests_clients', using 8 threads
# Compiled for x86_64-unknown-linux-gnu/64bit with 64bit OIDs dynamically linked
# Found 15.591 GiB available main-memory.
# Copyright (c) 1993-July 2008 CWI.
# Copyright (c) August 2008-2015 MonetDB B.V., all rights reserved
# Visit http://www.monetdb.org/ for further information
# Listening for connection requests on mapi:monetdb://madrid.ins.cwi.nl:34237/
# Listening for UNIX domain connection requests on mapi:monetdb:///var/tmp/mtest-13451/.s.monetdb.34237
# MonetDB/GIS module loaded
# MonetDB/JAQL module loaded
# MonetDB/SQL module loaded

Ready.
# SQL catalog created, loading sql scripts once
# loading sql script: 09_like.sql
# loading sql script: 10_math.sql
# loading sql script: 11_times.sql
# loading sql script: 12_url.sql
# loading sql script: 13_date.sql
# loading sql script: 14_inet.sql
# loading sql script: 15_querylog.sql
# loading sql script: 16_tracelog.sql
# loading sql script: 17_compress.sql
# loading sql script: 18_dictionary.sql
# loading sql script: 19_cluster.sql
# loading sql script: 20_vacuum.sql
# loading sql script: 21_dependency_functions.sql
# loading sql script: 22_clients.sql
# loading sql script: 23_skyserver.sql
# loading sql script: 24_zorder.sql
# loading sql script: 25_debug.sql
# loading sql script: 26_sysmon.sql
# loading sql script: 39_analytics.sql
# loading sql script: 40_geom.sql
# loading sql script: 40_json.sql
# loading sql script: 41_md5sum.sql
# loading sql script: 45_uuid.sql
# loading sql script: 46_gsl.sql
# loading sql script: 75_storagemodel.sql
# loading sql script: 80_statistics.sql
# loading sql script: 80_udf.sql
# loading sql script: 80_udf_hge.sql
# loading sql script: 85_bam.sql
# loading sql script: 90_generator.sql
# loading sql script: 90_generator_hge.sql
# loading sql script: 99_system.sql

# 15:19:38 >  
# 15:19:38 >  "mclient" "-lsql" "-ftest" "-Eutf-8" "-i" "-e" "--host=/var/tmp/mtest-517" "--port=32251"
# 15:19:38 >  

SYSTEM SCHEMA  bam
SYSTEM SCHEMA  json
SYSTEM SCHEMA  profiler
SYSTEM SCHEMA  sys
SYSTEM SCHEMA  tmp
SYSTEM TABLE  sys._columns
SYSTEM TABLE  sys._tables
SYSTEM TABLE  sys.args
SYSTEM TABLE  sys.auths
SYSTEM TABLE  sys.connections
SYSTEM TABLE  sys.db_user_info
SYSTEM TABLE  sys.dependencies
SYSTEM TABLE  sys.dependency_types
SYSTEM TABLE  sys.functions
SYSTEM TABLE  sys.idxs
SYSTEM TABLE  sys.keys
SYSTEM TABLE  sys.keywords
SYSTEM TABLE  sys.netcdf_attrs
SYSTEM TABLE  sys.netcdf_dims
SYSTEM TABLE  sys.netcdf_files
SYSTEM TABLE  sys.netcdf_vardim
SYSTEM TABLE  sys.netcdf_vars
SYSTEM TABLE  sys.objects
SYSTEM TABLE  sys.privileges
SYSTEM TABLE  sys.schemas
SYSTEM TABLE  sys.sequences
SYSTEM TABLE  sys.statistics
SYSTEM TABLE  sys.storagemodelinput
SYSTEM TABLE  sys.systemfunctions
SYSTEM TABLE  sys.table_types
SYSTEM TABLE  sys.triggers
SYSTEM TABLE  sys.types
SYSTEM TABLE  sys.user_role
SYSTEM VIEW  sys.columns
SYSTEM VIEW  sys.environment
SYSTEM VIEW  sys.optimizers
SYSTEM VIEW  sys.querylog_calls
SYSTEM VIEW  sys.querylog_catalog
SYSTEM VIEW  sys.querylog_history
SYSTEM VIEW  sys.queue
SYSTEM VIEW  sys.rejects
SYSTEM VIEW  sys.sessions
SYSTEM VIEW  sys.storage
SYSTEM VIEW  sys.storagemodel
SYSTEM VIEW  sys.tables
SYSTEM VIEW  sys.tablestoragemodel
SYSTEM VIEW  sys.tracelog
SYSTEM VIEW  sys.users
SYSTEM FUNCTION  sys.Intersect
SYSTEM FUNCTION  sys.Union
SYSTEM FUNCTION  sys.abbrev
SYSTEM FUNCTION  sys.alpha
SYSTEM FUNCTION  sys.analyze
SYSTEM FUNCTION  sys.area
SYSTEM FUNCTION  sys.astext
SYSTEM FUNCTION  sys.bbp
SYSTEM FUNCTION  sys.boundary
SYSTEM FUNCTION  sys.broadcast
SYSTEM FUNCTION  sys.buffer
SYSTEM FUNCTION  sys.chi2prob
SYSTEM FUNCTION  sys.clearrejects
SYSTEM FUNCTION  sys.columnsize
SYSTEM FUNCTION  sys.contains
SYSTEM FUNCTION  sys.convexhull
SYSTEM FUNCTION  sys.corr
SYSTEM FUNCTION  sys.crosses
SYSTEM FUNCTION  sys.date_to_str
SYSTEM FUNCTION  sys.db_users
SYSTEM FUNCTION  sys.debug
SYSTEM FUNCTION  sys.degrees
SYSTEM FUNCTION  sys.dependencies_columns_on_functions
SYSTEM FUNCTION  sys.dependencies_columns_on_indexes
SYSTEM FUNCTION  sys.dependencies_columns_on_keys
SYSTEM FUNCTION  sys.dependencies_columns_on_triggers
SYSTEM FUNCTION  sys.dependencies_columns_on_views
SYSTEM FUNCTION  sys.dependencies_functions_on_functions
SYSTEM FUNCTION  sys.dependencies_functions_os_triggers
SYSTEM FUNCTION  sys.dependencies_keys_on_foreignkeys
SYSTEM FUNCTION  sys.dependencies_owners_on_schemas
SYSTEM FUNCTION  sys.dependencies_schemas_on_users
SYSTEM FUNCTION  sys.dependencies_tables_on_foreignkeys
SYSTEM FUNCTION  sys.dependencies_tables_on_functions
SYSTEM FUNCTION  sys.dependencies_tables_on_indexes
SYSTEM FUNCTION  sys.dependencies_tables_on_triggers
SYSTEM FUNCTION  sys.dependencies_tables_on_views
SYSTEM FUNCTION  sys.dependencies_views_on_functions
SYSTEM FUNCTION  sys.dependencies_views_on_triggers
SYSTEM FUNCTION  sys.difference
SYSTEM FUNCTION  sys.dimension
SYSTEM FUNCTION  sys.disjoint
SYSTEM FUNCTION  sys.distance
SYSTEM FUNCTION  sys.env
SYSTEM FUNCTION  sys.envelope
SYSTEM FUNCTION  sys.environment
SYSTEM FUNCTION  sys.epoch
SYSTEM FUNCTION  sys.equals
SYSTEM FUNCTION  sys.evalalgebra
SYSTEM FUNCTION  sys.fitsattach
SYSTEM FUNCTION  sys.fitsload
SYSTEM FUNCTION  sys.flush_log
SYSTEM FUNCTION  sys.fuse
SYSTEM FUNCTION  sys.generate_series
SYSTEM FUNCTION  sys.geomcollectionfromtext
SYSTEM FUNCTION  sys.geometrytypeid
SYSTEM FUNCTION  sys.geomfromtext
SYSTEM FUNCTION  sys.getanchor
SYSTEM FUNCTION  sys.getbasename
SYSTEM FUNCTION  sys.getcontent
SYSTEM FUNCTION  sys.getcontext
SYSTEM FUNCTION  sys.getdomain
SYSTEM FUNCTION  sys.getextension
SYSTEM FUNCTION  sys.getfile
SYSTEM FUNCTION  sys.gethost
SYSTEM FUNCTION  sys.getport
SYSTEM FUNCTION  sys.getprotocol
SYSTEM FUNCTION  sys.getquery
SYSTEM FUNCTION  sys.getroboturl
SYSTEM FUNCTION  sys.getuser
SYSTEM FUNCTION  sys.hashsize
SYSTEM FUNCTION  sys.heapsize
SYSTEM FUNCTION  sys.host
SYSTEM FUNCTION  sys.hostmask
SYSTEM FUNCTION  sys.ilike
SYSTEM FUNCTION  sys.imprintsize
SYSTEM FUNCTION  sys.intersection
SYSTEM FUNCTION  sys.isaurl
SYSTEM FUNCTION  sys.isauuid
SYSTEM FUNCTION  sys.isempty
SYSTEM FUNCTION  sys.issimple
SYSTEM FUNCTION  sys.left_shift
SYSTEM FUNCTION  sys.left_shift_assign
SYSTEM FUNCTION  sys.length
SYSTEM FUNCTION  sys.like
SYSTEM FUNCTION  sys.linefromtext
SYSTEM FUNCTION  sys.listdir
SYSTEM FUNCTION  sys.listdirpat
SYSTEM FUNCTION  sys.malfunctions
SYSTEM FUNCTION  sys.masklen
SYSTEM FUNCTION  sys.mbr
SYSTEM FUNCTION  sys.mbroverlaps
SYSTEM FUNCTION  sys.md5
SYSTEM FUNCTION  sys.median
SYSTEM FUNCTION  sys.mlinefromtext
SYSTEM FUNCTION  sys.mpointfromtext
SYSTEM FUNCTION  sys.mpolyfromtext
SYSTEM FUNCTION  sys.ms_round
SYSTEM FUNCTION  sys.ms_str
SYSTEM FUNCTION  sys.ms_stuff
SYSTEM FUNCTION  sys.ms_trunc
SYSTEM FUNCTION  sys.netcdf_attach
SYSTEM FUNCTION  sys.netcdf_importvar
SYSTEM FUNCTION  sys.netmask
SYSTEM FUNCTION  sys.network
SYSTEM FUNCTION  sys.newurl
SYSTEM FUNCTION  sys.optimizer_stats
SYSTEM FUNCTION  sys.optimizers
SYSTEM FUNCTION  sys.overlaps
SYSTEM FUNCTION  sys.password_hash
SYSTEM FUNCTION  sys.pause
SYSTEM FUNCTION  sys.point
SYSTEM FUNCTION  sys.pointfromtext
SYSTEM FUNCTION  sys.polyfromtext
SYSTEM FUNCTION  sys.polygonfromtext
SYSTEM FUNCTION  sys.quantile
SYSTEM FUNCTION  sys.querycache
SYSTEM FUNCTION  sys.querylog
SYSTEM FUNCTION  sys.querylog_calls
SYSTEM FUNCTION  sys.querylog_catalog
SYSTEM FUNCTION  sys.querylog_disable
SYSTEM FUNCTION  sys.querylog_empty
SYSTEM FUNCTION  sys.querylog_enable
SYSTEM FUNCTION  sys.queue
SYSTEM FUNCTION  sys.radians
SYSTEM FUNCTION  sys.rejects
SYSTEM FUNCTION  sys.relate
SYSTEM FUNCTION  sys.resume
SYSTEM FUNCTION  sys.reuse
SYSTEM FUNCTION  sys.reverse
SYSTEM FUNCTION  sys.right_shift
SYSTEM FUNCTION  sys.right_shift_assign
SYSTEM FUNCTION  sys.sessions
SYSTEM FUNCTION  sys.setmasklen
SYSTEM FUNCTION  sys.setsession
SYSTEM FUNCTION  sys.settimeout
SYSTEM FUNCTION  sys.shrink
SYSTEM FUNCTION  sys.shutdown
SYSTEM FUNCTION  sys.srid
SYSTEM FUNCTION  sys.stddev_pop
SYSTEM FUNCTION  sys.stddev_samp
SYSTEM FUNCTION  sys.stop
SYSTEM FUNCTION  sys.storage
SYSTEM FUNCTION  sys.storagemodel
SYSTEM FUNCTION  sys.storagemodelinit
SYSTEM FUNCTION  sys.str_to_date
SYSTEM FUNCTION  sys.str_to_time
SYSTEM FUNCTION  sys.str_to_timestamp
SYSTEM FUNCTION  sys.symdifference
SYSTEM FUNCTION  sys.text
SYSTEM FUNCTION  sys.time_to_str
SYSTEM FUNCTION  sys.times
SYSTEM FUNCTION  sys.timestamp_to_str
SYSTEM FUNCTION  sys.touches
SYSTEM FUNCTION  sys.tracelog
SYSTEM FUNCTION  sys.uuid
SYSTEM FUNCTION  sys.vacuum
SYSTEM FUNCTION  sys.var
SYSTEM FUNCTION  sys.var_pop
SYSTEM FUNCTION  sys.var_samp
SYSTEM FUNCTION  sys.within
SYSTEM FUNCTION  sys.x
SYSTEM FUNCTION  sys.y
SYSTEM FUNCTION  sys.zorder_decode_x
SYSTEM FUNCTION  sys.zorder_decode_y
SYSTEM FUNCTION  sys.zorder_encode
CREATE SCHEMA "bam" AUTHORIZATION "monetdb";
CREATE SCHEMA "json" AUTHORIZATION "monetdb";
CREATE SCHEMA "tmp";
CREATE SCHEMA "sys";
CREATE TABLE "sys"."_columns" (
	"id"          INTEGER,
	"name"        VARCHAR(1024),
	"type"        VARCHAR(1024),
	"type_digits" INTEGER,
	"type_scale"  INTEGER,
	"table_id"    INTEGER,
	"default"     VARCHAR(2048),
	"null"        BOOLEAN,
	"number"      INTEGER,
	"storage"     VARCHAR(2048)
);
CREATE TABLE "sys"."_tables" (
	"id"            INTEGER,
	"name"          VARCHAR(1024),
	"schema_id"     INTEGER,
	"query"         VARCHAR(2048),
	"type"          SMALLINT,
	"system"        BOOLEAN,
	"commit_action" SMALLINT,
	"access"        SMALLINT
);
CREATE TABLE "sys"."args" (
	"id"          INTEGER,
	"func_id"     INTEGER,
	"name"        VARCHAR(256),
	"type"        VARCHAR(1024),
	"type_digits" INTEGER,
	"type_scale"  INTEGER,
	"inout"       TINYINT,
	"number"      INTEGER
);
CREATE TABLE "sys"."auths" (
	"id"      INTEGER,
	"name"    VARCHAR(1024),
	"grantor" INTEGER
);
CREATE TABLE "sys"."connections" (
	"id"       INTEGER,
	"server"   CHAR(1024),
	"port"     INTEGER,
	"db"       CHAR(64),
	"db_alias" CHAR(1024),
	"user"     CHAR(1024),
	"password" CHAR(1024),
	"language" CHAR(1024)
);
CREATE TABLE "sys"."db_user_info" (
	"name"           VARCHAR(1024),
	"fullname"       VARCHAR(2048),
	"default_schema" INTEGER
);
CREATE TABLE "sys"."dependencies" (
	"id"          INTEGER,
	"depend_id"   INTEGER,
	"depend_type" SMALLINT
);
CREATE TABLE "sys"."functions" (
	"id"          INTEGER,
	"name"        VARCHAR(256),
	"func"        VARCHAR(8196),
	"mod"         VARCHAR(8196),
	"language"    INTEGER,
	"type"        INTEGER,
	"side_effect" BOOLEAN,
	"varres"      BOOLEAN,
	"vararg"      BOOLEAN,
	"schema_id"   INTEGER
);
CREATE TABLE "sys"."idxs" (
	"id"       INTEGER,
	"table_id" INTEGER,
	"type"     INTEGER,
	"name"     VARCHAR(1024)
);
CREATE TABLE "sys"."keys" (
	"id"       INTEGER,
	"table_id" INTEGER,
	"type"     INTEGER,
	"name"     VARCHAR(1024),
	"rkey"     INTEGER,
	"action"   INTEGER
);
CREATE TABLE "sys"."objects" (
	"id"   INTEGER,
	"name" VARCHAR(1024),
	"nr"   INTEGER
);
CREATE TABLE "sys"."privileges" (
	"obj_id"     INTEGER,
	"auth_id"    INTEGER,
	"privileges" INTEGER,
	"grantor"    INTEGER,
	"grantable"  INTEGER
);
CREATE TABLE "sys"."schemas" (
	"id"            INTEGER,
	"name"          VARCHAR(1024),
	"authorization" INTEGER,
	"owner"         INTEGER,
	"system"        BOOLEAN
);
CREATE TABLE "sys"."sequences" (
	"id"        INTEGER,
	"schema_id" INTEGER,
	"name"      VARCHAR(256),
	"start"     BIGINT,
	"minvalue"  BIGINT,
	"maxvalue"  BIGINT,
	"increment" BIGINT,
	"cacheinc"  BIGINT,
	"cycle"     BOOLEAN
);
CREATE TABLE "sys"."statistics" (
	"column_id" INTEGER,
	"type"   CHARACTER LARGE OBJECT,
	"width"  INTEGER,
	"stamp"  TIMESTAMP,
	"sample" BIGINT,
	"count"  BIGINT,
	"unique" BIGINT,
	"nils"   BIGINT,
	"minval" CHARACTER LARGE OBJECT,
	"maxval" CHARACTER LARGE OBJECT,
	"sorted" BOOLEAN
);
CREATE TABLE "sys"."storagemodelinput" (
	"schema"    CHARACTER LARGE OBJECT,
	"table"     CHARACTER LARGE OBJECT,
	"column"    CHARACTER LARGE OBJECT,
	"type"      CHARACTER LARGE OBJECT,
	"typewidth" INTEGER,
	"count"     BIGINT,
	"distinct"  BIGINT,
	"atomwidth" INTEGER,
	"reference" BOOLEAN,
	"sorted"    BOOLEAN
);
CREATE TABLE "sys"."systemfunctions" (
	"function_id" INTEGER
);
CREATE TABLE "sys"."triggers" (
	"id"          INTEGER,
	"name"        VARCHAR(1024),
	"table_id"    INTEGER,
	"time"        SMALLINT,
	"orientation" SMALLINT,
	"event"       SMALLINT,
	"old_name"    VARCHAR(1024),
	"new_name"    VARCHAR(1024),
	"condition"   VARCHAR(2048),
	"statement"   VARCHAR(2048)
);
CREATE TABLE "sys"."types" (
	"id"         INTEGER,
	"systemname" VARCHAR(256),
	"sqlname"    VARCHAR(1024),
	"digits"     INTEGER,
	"scale"      INTEGER,
	"radix"      INTEGER,
	"eclass"     INTEGER,
	"schema_id"  INTEGER
);
CREATE TABLE "sys"."user_role" (
	"login_id" INTEGER,
	"role_id"  INTEGER
);
SELECT * FROM (SELECT p.* FROM "sys"."_columns" AS p UNION ALL SELECT t.* FROM "tmp"."_columns" AS t) AS columns;
create view sys.environment as select * from sys.environment();
create view sys.optimizers as select * from sys.optimizers();
create view sys.querylog_calls as select * from sys.querylog_calls();
-- create table views for convenience
create view sys.querylog_catalog as select * from sys.querylog_catalog();
create view sys.querylog_history as
select qd.*, ql."start",ql."stop", ql.arguments, ql.tuples, ql.run, ql.ship, ql.cpu, ql.io 
from sys.querylog_catalog() qd, sys.querylog_calls() ql
where qd.id = ql.id and qd.owner = user;
create view sys.queue as select * from sys.queue();
create view sys.sessions as select * from sys.sessions();
create view sys."storage" as select * from sys."storage"();
create view sys.storagemodel as select * from sys.storagemodel();
SELECT "id", "name", "schema_id", "query", CAST(CASE WHEN "system" THEN "type" + 10 /* system table/view */ ELSE (CASE WHEN "commit_action" = 0 THEN "type" /* table/view */ ELSE "type" + 20 /* global temp table */ END) END AS SMALLINT) AS "type", "system", "commit_action", "access", CASE WHEN (NOT "system" AND "commit_action" > 0) THEN 1 ELSE 0 END AS "temporary" FROM "sys"."_tables" WHERE "type" <> 2 UNION ALL SELECT "id", "name", "schema_id", "query", CAST("type" + 30 /* local temp table */ AS SMALLINT) AS "type", "system", "commit_action", "access", 1 AS "temporary" FROM "tmp"."_tables";
-- A summary of the table storage requirement is is available as a table view.
-- The auxiliary column denotes the maximum space if all non-sorted columns
-- would be augmented with a hash (rare situation)
create view sys.tablestoragemodel
as select "schema","table",max(count) as "count",
	sum(columnsize) as columnsize,
	sum(heapsize) as heapsize,
	sum(hashes) as hashes,
	sum(imprints) as imprints,
	sum(case when sorted = false then 8 * count else 0 end) as auxiliary
from sys.storagemodel() group by "schema","table";
create view sys.tracelog as select * from sys.tracelog();
SELECT u."name" AS "name", ui."fullname", ui."default_schema" FROM db_users() AS u LEFT JOIN "sys"."db_user_info" AS ui ON u."name" = ui."name" ;
create function "abbrev" (p inet) returns clob
	external name inet."abbrev";
create function alpha(pdec double, pradius double)
returns double external name sql.alpha;
create procedure sys.analyze(minmax int, "sample" bigint)
external name sql.analyze;
create procedure sys.analyze(minmax int, "sample" bigint, sch string)
external name sql.analyze;
create procedure sys.analyze(minmax int, "sample" bigint, sch string, tbl string)
external name sql.analyze;
create procedure sys.analyze(minmax int, "sample" bigint, sch string, tbl string, col string)
external name sql.analyze;
-- ogc Spatial Analysis methods

create function area(g geometry) returns float external name geom."Area";
create function astext(g geometry) returns string external name geom."AsText";
-- The BAT buffer pool overview
create function sys.bbp () 
	returns table (id int, name string, 
		ttype string, count bigint, refcnt int, lrefcnt int, 
		location string, heat int, dirty string, 
		status string, kind string) 
	external name bbp.get;
create function boundary(g geometry) returns geometry external name geom."Boundary";
create function "broadcast" (p inet) returns inet 
	external name inet."broadcast";
create function buffer(a geometry, distance float) returns geometry external name geom."Buffer";
-- This Source Code Form is subject to the terms of the Mozilla Public
-- License, v. 2.0.  If a copy of the MPL was not distributed with this
-- file, You can obtain one at http://mozilla.org/MPL/2.0/.
--
-- Copyright 2008-2015 MonetDB B.V.

-- (co) Arjen de Rijke, Bart Scheers
-- Use statistical functions from gsl library

-- Calculate Chi squared probability
create function sys.chi2prob(chi2 double, datapoints double)
returns double external name gsl."chi2prob";
create procedure sys.clearrejects()
external name sql.copy_rejects_clear;
-- The predicted storage footprint of the complete database
-- determines the amount of diskspace needed for persistent storage
-- and the upperbound when all possible index structures are created.
-- The storage requirement for foreign key joins is split amongst the participants.

create function sys.columnsize(nme string, i bigint, d bigint)
returns bigint
begin
	case
	when nme = 'boolean' then return i;
	when nme = 'char' then return 2*i;
	when nme = 'smallint' then return 2 * i;
	when nme = 'int'	 then return 4 * i;
	when nme = 'bigint'	 then return 8 * i;
	when nme = 'hugeint'	 then return 16 * i;
	when nme = 'timestamp' then return 8 * i;
	when  nme = 'varchar' then
		case
		when cast(d as bigint) << 8 then return i;
		when cast(d as bigint) << 16 then return 2 * i;
		when cast(d as bigint) << 32 then return 4 * i;
		else return 8 * i;
		end case;
	else return 8 * i;
	end case;
end;
create function contains(a geometry, b geometry) returns boolean external name geom."Contains";
create function contains(a geometry, x double, y double) returns boolean external name geom."Contains";
create function convexhull(a geometry) returns geometry external name geom."ConvexHull";
create aggregate corr(e1 tinyint, e2 tinyint) returns tinyint
	external name "aggr"."corr";
create aggregate corr(e1 smallint, e2 smallint) returns smallint
	external name "aggr"."corr";
create aggregate corr(e1 integer, e2 integer) returns integer
	external name "aggr"."corr";
create aggregate corr(e1 wrd, e2 wrd) returns wrd
	external name "aggr"."corr";
create aggregate corr(e1 bigint, e2 bigint) returns bigint
	external name "aggr"."corr";
create aggregate corr(e1 real, e2 real) returns real
	external name "aggr"."corr";
create aggregate corr(e1 double, e2 double) returns double
	external name "aggr"."corr";
create function crosses(a geometry, b geometry) returns boolean external name geom."Crosses";
create function date_to_str(d date, format string) returns string
	external name mtime."date_to_str";
CREATE FUNCTION db_users () RETURNS TABLE( name varchar(2048)) EXTERNAL NAME sql.db_users;
-- This Source Code Form is subject to the terms of the Mozilla Public
-- License, v. 2.0.  If a copy of the MPL was not distributed with this
-- file, You can obtain one at http://mozilla.org/MPL/2.0/.
--
-- Copyright 2008-2015 MonetDB B.V.

create function degrees(r double) 
returns double
	return r*180/pi();
--Column c has a dependency on function f
create function dependencies_columns_on_functions()
returns table (sch varchar(100), usr varchar(100), dep_type varchar(32))
return table (select c.name, f.name, 'DEP_FUNC' from functions as f, columns as c, dependencies as dep where c.id = dep.id and f.id = dep.depend_id and dep.depend_type = 7);
--Column c has a dependency on index i 
create function dependencies_columns_on_indexes()
returns table (sch varchar(100), usr varchar(100), dep_type varchar(32))
return table (select c.name, i.name, 'DEP_INDEX' from columns as c, objects as kc, idxs as i where kc."name" = c.name and kc.id = i.id and c.table_id = i.table_id and i.name not in (select name from keys));
--Column c has a dependency on key k
create function dependencies_columns_on_keys()
returns table (sch varchar(100), usr varchar(100), dep_type varchar(32))
return table (select c.name, k.name, 'DEP_KEY' from columns as c, objects as kc, keys as k where kc."name" = c.name and kc.id = k.id and k.table_id = c.table_id and k.rkey = -1);
--Column c has a dependency on trigger tri
create function dependencies_columns_on_triggers()
returns table (sch varchar(100), usr varchar(100), dep_type varchar(32))
return table (select c.name, tri.name, 'DEP_TRIGGER' from columns as c, triggers as tri, dependencies as dep where dep.id = c.id and dep.depend_id =tri.id and dep.depend_type = 8);
--Column c has a dependency on view v
create function dependencies_columns_on_views()
returns table (sch varchar(100), usr varchar(100), dep_type varchar(32))
return table (select c.name, v.name, 'DEP_VIEW' from columns as c, tables as v, dependencies as dep where c.id = dep.id and v.id = dep.depend_id and dep.depend_type = 5 and v.type = 1);
--Function f1 has a dependency on function f2
create function dependencies_functions_on_functions()
returns table (sch varchar(100), usr varchar(100), dep_type varchar(32))
return table (select f1.name, f2.name, 'DEP_FUNC' from functions as f1, functions as f2, dependencies as dep where f1.id = dep.id and f2.id = dep.depend_id and dep.depend_type = 7);
--Function f1 has a dependency on trigger tri
create function dependencies_functions_os_triggers()
returns table (sch varchar(100), usr varchar(100), dep_type varchar(32))
return table (select f.name, tri.name, 'DEP_TRIGGER' from functions as f, triggers as tri, dependencies as dep where dep.id = f.id and dep.depend_id =tri.id and dep.depend_type = 8);
--Key k has a dependency on foreign key fk
create function dependencies_keys_on_foreignkeys()
returns table (sch varchar(100), usr varchar(100), dep_type varchar(32))
return table (select k.name, fk.name, 'DEP_FKEY' from keys as k, keys as fk where fk.rkey = k.id);
--User (owner) has a dependency in schema s
create function dependencies_owners_on_schemas()
returns table (sch varchar(100), usr varchar(100), dep_type varchar(32))
return table (select a.name, s.name, 'DEP_SCHEMA' from schemas as s, auths a where s.owner = a.id);
-- This Source Code Form is subject to the terms of the Mozilla Public
-- License, v. 2.0.  If a copy of the MPL was not distributed with this
-- file, You can obtain one at http://mozilla.org/MPL/2.0/.
--
-- Copyright 2008-2015 MonetDB B.V.

--Schema s has a dependency on user u
create function dependencies_schemas_on_users()
returns table (sch varchar(100), usr varchar(100), dep_type varchar(32))
return table (select s.name, u.name, 'DEP_USER' from schemas as s, users u where u.default_schema = s.id);
--Table t has a dependency on foreign key k
create function dependencies_tables_on_foreignkeys()
returns table (sch varchar(100), usr varchar(100), dep_type varchar(32))
return table (select t.name, fk.name, 'DEP_FKEY' from tables as t, keys as k, keys as fk where fk.rkey = k.id and k.table_id = t.id);
--Table t has a dependency on function f
create function dependencies_tables_on_functions()
returns table (sch varchar(100), usr varchar(100), dep_type varchar(32))
return table (select t.name, f.name, 'DEP_FUNC' from functions as f, tables as t, dependencies as dep where t.id = dep.id and f.id = dep.depend_id and dep.depend_type = 7 and t.type = 0);
--Table t has a dependency on index  i
create function dependencies_tables_on_indexes()
returns table (sch varchar(100), usr varchar(100), dep_type varchar(32))
return table (select t.name, i.name, 'DEP_INDEX' from tables as t, idxs as i where i.table_id = t.id and i.name not in (select name from keys) and t.type = 0);
--Table t has a dependency on trigger tri

create function dependencies_tables_on_triggers()
returns table (sch varchar(100), usr varchar(100), dep_type varchar(32))
return table ((select t.name, tri.name, 'DEP_TRIGGER' from tables as t, triggers as tri where tri.table_id = t.id) union (select t.name, tri.name, 'DEP_TRIGGER' from triggers tri, tables t, dependencies dep where dep.id = t.id and dep.depend_id =tri.id and dep.depend_type = 8));
--Table t has a dependency on view v
create function dependencies_tables_on_views()
returns table (sch varchar(100), usr varchar(100), dep_type varchar(32))
return table (select t.name, v.name, 'DEP_VIEW' from tables as t, tables as v, dependencies as dep where t.id = dep.id and v.id = dep.depend_id and dep.depend_type = 5 and v.type = 1);
--View v has a dependency on function f
create function dependencies_views_on_functions()
returns table (sch varchar(100), usr varchar(100), dep_type varchar(32))
return table (select v.name, f.name, 'DEP_FUNC' from functions as f, tables as v, dependencies as dep where v.id = dep.id and f.id = dep.depend_id and dep.depend_type = 7 and v.type = 1);
--View v has a dependency on trigger tri
create function dependencies_views_on_triggers()
returns table (sch varchar(100), usr varchar(100), dep_type varchar(32))
return table (select v.name, tri.name, 'DEP_TRIGGER' from tables as v, triggers as tri, dependencies as dep where dep.id = v.id and dep.depend_id =tri.id and dep.depend_type = 8 and v.type = 1);
create function difference(a geometry, b geometry) returns geometry external name geom."Difference";
-- CREATE FUNCTION Point(g Geometry) RETURNS Point external name geom.point;
-- CREATE FUNCTION Curve(g Geometry) RETURNS Curve external name geom.curve;
-- CREATE FUNCTION LineString(g Geometry) RETURNS LineString external name geom.linestring;
-- CREATE FUNCTION Surface(g Geometry) RETURNS Surface external name geom.surface;
-- CREATE FUNCTION Polygon(g Geometry) RETURNS Polygon external name geom.polygon;

-- ogc basic methods
create function dimension(g geometry) returns integer external name geom."Dimension";
create function disjoint(a geometry, b geometry) returns boolean external name geom."Disjoint";
create function distance(a geometry, b geometry) returns float external name geom."Distance";
CREATE FUNCTION env () RETURNS TABLE( name varchar(1024), value varchar(2048)) EXTERNAL NAME sql.sql_environment;
create function envelope(g geometry) returns geometry external name geom."Envelope";
-- The environment table
create function sys.environment()
	returns table ("name" string, value string)
	external name sql.sql_environment;
-- This Source Code Form is subject to the terms of the Mozilla Public
-- License, v. 2.0.  If a copy of the MPL was not distributed with this
-- file, You can obtain one at http://mozilla.org/MPL/2.0/.
--
-- Copyright 2008-2015 MonetDB B.V.

-- assume milliseconds when converted to TIMESTAMP
create function sys."epoch"(sec bigint) returns timestamp
	external name timestamp."epoch";
create function sys."epoch"(sec int) returns timestamp
	external name timestamp."epoch";
create function sys."epoch"(ts timestamp) returns int
	external name timestamp."epoch";
create function sys."epoch"(ts timestamp with time zone) returns int
	external name timestamp."epoch";
-- ogc spatial relation methods
create function equals(a geometry, b geometry) returns boolean external name geom."Equals";
create procedure sys.evalalgebra( ra_stmt string, opt bool)
	external name sql."evalAlgebra";
create procedure fitsattach(fname string) external name fits.attach;
create procedure fitsload(tname string) external name fits.load;
-- fuse two (1-byte) tinyint values into one (2-byte) smallint value
create function fuse(one tinyint, two tinyint)
returns smallint external name udf.fuse;
-- fuse two (2-byte) smallint values into one (4-byte) integer value
create function fuse(one smallint, two smallint)
returns integer external name udf.fuse;
-- fuse two (4-byte) integer values into one (8-byte) bigint value
create function fuse(one integer, two integer)
returns bigint external name udf.fuse;
-- This Source Code Form is subject to the terms of the Mozilla Public
-- License, v. 2.0.  If a copy of the MPL was not distributed with this
-- file, You can obtain one at http://mozilla.org/MPL/2.0/.
--
-- Copyright 2008-2015 MonetDB B.V.

-- (c) Author M.Kersten

create function sys.generate_series(first tinyint, last tinyint)
returns table (value tinyint)
external name generator.series;
create function sys.generate_series(first tinyint, last tinyint, stepsize tinyint)
returns table (value tinyint)
external name generator.series;
create function sys.generate_series(first smallint, last smallint)
returns table (value smallint)
external name generator.series;
create function sys.generate_series(first smallint, last smallint, stepsize smallint)
returns table (value smallint)
external name generator.series;
create function sys.generate_series(first int, last int)
returns table (value int)
external name generator.series;
create function sys.generate_series(first int, last int, stepsize int)
returns table (value int)
external name generator.series;
create function sys.generate_series(first bigint, last bigint)
returns table (value bigint)
external name generator.series;
create function sys.generate_series(first bigint, last bigint, stepsize bigint)
returns table (value bigint)
external name generator.series;
create function sys.generate_series(first real, last real, stepsize real)
returns table (value real)
external name generator.series;
create function sys.generate_series(first double, last double, stepsize double)
returns table (value double)
external name generator.series;
create function sys.generate_series(first decimal(10,2), last decimal(10,2), stepsize decimal(10,2))
returns table (value decimal(10,2))
external name generator.series;
create function sys.generate_series(first timestamp, last timestamp, stepsize interval second)
returns table (value timestamp)
external name generator.series;
create function geomcollectionfromtext(wkt string, srid smallint) returns multipolygon external name geom."GeomCollectionFromText";
create function geometrytypeid(g geometry) returns integer external name geom."GeometryTypeId";
-- The srid in the *FromText Functions is currently not used
create function geomfromtext(wkt string, srid smallint) returns geometry external name geom."GeomFromText";
create function getanchor( theurl url ) returns string 
	external name url."getAnchor";
create function getbasename(theurl url) returns string       
	external name url."getBasename";
create function getcontent(theurl url)   returns string       
	external name url."getContent";
create function getcontext(theurl url)   returns string       
	external name url."getContext";
create function getdomain(theurl url) returns string       
	external name url."getDomain";
create function getextension(theurl url) returns string       
	external name url."getExtension";
create function getfile(theurl url) returns string       
	external name url."getFile";
create function gethost(theurl url)   returns string       
	external name url."getHost";
create function getport(theurl url) returns string       
	external name url."getPort";
create function getprotocol(theurl url) returns string       
	external name url."getProtocol";
create function getquery(theurl url) returns string       
	external name url."getQuery";
create function getroboturl(theurl url) returns string       
	external name url."getRobotURL";
create function getuser(theurl url) returns string       
	external name url."getUser";
create function sys.hashsize(b boolean, i bigint)
returns bigint
begin
	-- assume non-compound keys
	if  b = true
	then
		return 8 * i;
	end if;
	return 0;
end;
create function sys.heapsize(tpe string, i bigint, w int)
returns bigint
begin
	if  tpe <> 'varchar' and tpe <> 'clob'
	then
		return 0;
	end if;
	return 10240 + i * w;
end;
create function "host" (p inet) returns clob
	external name inet."host";
create function "hostmask" (p inet) returns inet
	external name inet."hostmask";
create filter function "ilike"(val string, pat string, esc string) external name algebra."ilike";
create filter function "ilike"(val string, pat string) external name algebra."ilike";
create function sys.imprintsize(i bigint, nme string)
returns bigint
begin
	if nme = 'boolean'
		or nme = 'tinyint'
		or nme = 'smallint'
		or nme = 'int'	
		or nme = 'bigint'	
		or nme = 'hugeint'	
		or nme = 'decimal'	
		or nme = 'date'
		or nme = 'timestamp'
		or nme = 'real'
		or nme = 'double'
	then
		return cast( i * 0.12 as bigint);
	end if ;
	return 0;
end;
create function intersection(a geometry, b geometry) returns geometry external name geom."Intersection";
create function isaurl(theurl url) returns bool
	external name url."isaURL";
create function sys.isauuid(u uuid)
returns uuid external name uuid."isaUUID";
create function sys.isauuid(u string)
returns uuid external name uuid."isaUUID";
create function isempty(g geometry) returns boolean external name geom."IsEmpty";
create function issimple(g geometry) returns boolean external name geom."IsSimple";
create function "left_shift"(i1 inet, i2 inet) returns boolean
	external name inet."<<";
create function "left_shift_assign"(i1 inet, i2 inet) returns boolean
	external name inet."<<=";
create function length(g geometry) returns float external name geom."Length";
-- This Source Code Form is subject to the terms of the Mozilla Public
-- License, v. 2.0.  If a copy of the MPL was not distributed with this
-- file, You can obtain one at http://mozilla.org/MPL/2.0/.
--
-- Copyright 2008-2015 MonetDB B.V.

create filter function "like"(val string, pat string, esc string) external name algebra."like";
create filter function "like"(val string, pat string) external name algebra."like";
create function linefromtext(wkt string, srid smallint) returns linestring external name geom."LineFromText";


create procedure listdir(dirname string) external name fits.listdir;
create procedure listdirpat(dirname string,pat string) external name fits.listdirpattern;
create function "masklen" (p inet) returns int
	external name inet."masklen";
-- currently we only use mbr instead of
-- Envelope():Geometry
-- as that returns Geometry objects, and we prefer the explicit mbr's
-- minimum bounding rectangle (mbr)
create function mbr (g geometry) returns mbr external name geom.mbr;
create function mbroverlaps(a mbr, b mbr) returns boolean external name geom."mbroverlaps";
-- This Source Code Form is subject to the terms of the Mozilla Public
-- License, v. 2.0.  If a copy of the MPL was not distributed with this
-- file, You can obtain one at http://mozilla.org/MPL/2.0/.
--
-- Copyright 2008-2015 MonetDB B.V.

-- (co) Arjen de Rijke

create function sys.md5(v string)
returns string external name clients.md5sum;
create aggregate median(val tinyint) returns tinyint
	external name "aggr"."median";
create aggregate median(val smallint) returns smallint
	external name "aggr"."median";
create aggregate median(val integer) returns integer
	external name "aggr"."median";
create aggregate median(val wrd) returns wrd
	external name "aggr"."median";
create aggregate median(val bigint) returns bigint
	external name "aggr"."median";
create aggregate median(val decimal) returns decimal
 	external name "aggr"."median";
create aggregate median(val real) returns real
	external name "aggr"."median";
create aggregate median(val double) returns double
	external name "aggr"."median";
create aggregate median(val date) returns date
	external name "aggr"."median";
create aggregate median(val time) returns time
	external name "aggr"."median";
create aggregate median(val timestamp) returns timestamp
	external name "aggr"."median";
create function mlinefromtext(wkt string, srid smallint) returns multilinestring external name geom."MultiLineFromText";
create function mpointfromtext(wkt string, srid smallint) returns multipoint external name geom."MultiPointFromText";
create function mpolyfromtext(wkt string, srid smallint) returns multipolygon external name geom."MultiPolyFromText";
create function ms_round(num double, prc int, truncat int)
returns double
begin
	if (truncat = 0)
		then return round(num, prc);
		else return ms_trunc(num, prc);
	end if;
end;
create function ms_str(num float, prc int, truncat int)
returns string
begin
        return cast(num as string);
end;
-- This Source Code Form is subject to the terms of the Mozilla Public
-- License, v. 2.0.  If a copy of the MPL was not distributed with this
-- file, You can obtain one at http://mozilla.org/MPL/2.0/.
--
-- Copyright 2008-2015 MonetDB B.V.

create function ms_stuff( s1 varchar(32), st int, len int, s3 varchar(32))
returns varchar(32)
begin
	declare res varchar(32), aux varchar(32);
	declare ofset int;

    if ( st < 0 or st > length(s1))
        then return '';
    end if;

    set ofset = 1;
    set res = substring(s1,ofset,st-1);
    set res = res || s3;
    set ofset = st + len;
    set aux = substring(s1,ofset,length(s1)-ofset+1);
	set res = res || aux;
	return res;
end;
create function ms_trunc(num double, prc int)
returns double
external name sql.ms_trunc;
-- gr_name is "GLOBAL" or "ROOT" for classic NetCDF files
-- used for groups in HDF5 files
-- global attributes have obj_name=""

-- create function netcdfvar (fname varchar(256)) 
--	returns int external name netcdf.test;

create procedure netcdf_attach(fname varchar(256))
    external name netcdf.attach;
create procedure netcdf_importvar(fid integer, varnname varchar(256))
    external name netcdf.importvariable;
create function "netmask" (p inet) returns inet
	external name inet."netmask";
create function "network" (p inet) returns inet
	external name inet."network";
create function newurl(protocol string, hostname string, "port" int, file string) 
	returns url       
	external name url."new";
create function newurl(protocol string, hostname string, file string) 
	returns url 
	external name url."new";
-- This Source Code Form is subject to the terms of the Mozilla Public
-- License, v. 2.0.  If a copy of the MPL was not distributed with this
-- file, You can obtain one at http://mozilla.org/MPL/2.0/.
--
-- Copyright 2008-2015 MonetDB B.V.

-- show the optimizer statistics maintained by the SQL frontend
create function sys.optimizer_stats () 
	returns table (rewrite string, count int) 
	external name sql.dump_opt_stats;
-- MONETDB KERNEL SECTION
-- optimizer pipe catalog
create function sys.optimizers () 
	returns table (name string, def string, status string)
	external name sql.optimizers;
create function overlaps(a geometry, b geometry) returns boolean external name geom."Overlaps";
-- This Source Code Form is subject to the terms of the Mozilla Public
-- License, v. 2.0.  If a copy of the MPL was not distributed with this
-- file, You can obtain one at http://mozilla.org/MPL/2.0/.
--
-- Copyright 2008-2015 MonetDB B.V.

create function sys.password_hash (username string) 
	returns string 
	external name sql.password;
-- operations to manipulate the state of havoc queries
create procedure sys.pause(tag int)
external name sql.sysmon_pause;
create procedure sys.pause(tag bigint)
external name sql.sysmon_pause;
create function point(x double,y double) returns point external name geom.point;
create function pointfromtext(wkt string, srid smallint) returns point external name geom."PointFromText";
create function polyfromtext(wkt string, srid smallint) returns polygon external name geom."PolyFromText";
-- alias
create function polygonfromtext(wkt string, srid smallint) returns polygon external name geom."PolyFromText";
create aggregate quantile(val tinyint, q double) returns tinyint
 	external name "aggr"."quantile";
create aggregate quantile(val smallint, q double) returns smallint
 	external name "aggr"."quantile";
create aggregate quantile(val integer, q double) returns integer
 	external name "aggr"."quantile";
create aggregate quantile(val wrd, q double) returns wrd
	external name "aggr"."quantile";
create aggregate quantile(val bigint, q double) returns bigint
	external name "aggr"."quantile";
create aggregate quantile(val decimal, q double) returns decimal
 	external name "aggr"."quantile";
create aggregate quantile(val real, q double) returns real
	external name "aggr"."quantile";
create aggregate quantile(val double, q double) returns double
	external name "aggr"."quantile";
create aggregate quantile(val date, q double) returns date
	external name "aggr"."quantile";
create aggregate quantile(val time, q double) returns time
	external name "aggr"."quantile";
create aggregate quantile(val timestamp, q double) returns timestamp
	external name "aggr"."quantile";
-- SQL QUERY CACHE
-- The SQL query cache returns a table with the query plans kept

create function sys.querycache() 
	returns table (query string, count int) 
	external name sql.dump_cache;
-- Trace the SQL input
create procedure sys.querylog(filename string) 
	external name sql.logfile;
-- Each query call is stored in the table calls
-- At regular intervals the query history table should be cleaned.
-- This can be done manually on the SQL console, or be integrated
-- in the keepQuery and keepCall upon need.
-- The parameters are geared at understanding the resource claims
-- They reflect the effect of the total workload mix during execution.
-- The 'cpu' gives the average cpu load percentage over all cores on the 
-- server during execution phase. 
-- increasing cpu load indicates better use of multi-cores.
-- The 'io' indicate IOs during complete query run.
-- The 'space' is the total amount of intermediates created in MB.
-- Reducing the space component improves performance/
-- All timing in usec and all storage in bytes.

create function sys.querylog_calls()
returns table(
	id oid,				 -- references query plan
	"start" timestamp,	-- time the statement was started
	"stop" timestamp,	-- time the statement was completely finished
	arguments string,	-- actual call structure
	tuples wrd,			-- number of tuples in the result set
	run bigint,		-- time spent (in usec)  until the result export
	ship bigint,		-- time spent (in usec)  to ship the result set
	cpu int,  		-- average cpu load percentage during execution
	io int			-- percentage time waiting for IO to finish 
)
external name sql.querylog_calls;
-- This Source Code Form is subject to the terms of the Mozilla Public
-- License, v. 2.0.  If a copy of the MPL was not distributed with this
-- file, You can obtain one at http://mozilla.org/MPL/2.0/.
--
-- Copyright 2008-2015 MonetDB B.V.

-- QUERY HISTORY
-- The query history mechanism of MonetDB/SQL relies on a few hooks.
-- The most important one is a global system variable which controls
--  monitoring of all sessions. 

create function sys.querylog_catalog()
returns table(
	id oid,
	owner string,
	defined timestamp,
	query string,
	pipe string,
	"plan" string,		-- Name of MAL plan
	mal int,			-- size of MAL plan
	optimize bigint 	-- time in usec
)
external name sql.querylog_catalog;
create procedure sys.querylog_disable()
external name sql.querylog_disable;
-- reset history for a particular user
create procedure sys.querylog_empty()
external name sql.querylog_empty;
-- manipulate the query logger
create procedure sys.querylog_enable()
external name sql.querylog_enable;
create procedure sys.querylog_enable(threshold smallint)
external name sql.querylog_enable_threshold;
-- This Source Code Form is subject to the terms of the Mozilla Public
-- License, v. 2.0.  If a copy of the MPL was not distributed with this
-- file, You can obtain one at http://mozilla.org/MPL/2.0/.
--
-- Copyright 2008-2015 MonetDB B.V.

-- System monitoring

-- show status of all active SQL queries.
create function sys.queue()
returns table(
	qtag bigint,
	"user" string,
	started timestamp,
	estimate timestamp,
	progress int,
	status string,
	tag oid,
	query string
)
external name sql.sysmon_queue;
create function radians(d double) 
returns double
	return d*pi()/180;
-- This Source Code Form is subject to the terms of the Mozilla Public
-- License, v. 2.0.  If a copy of the MPL was not distributed with this
-- file, You can obtain one at http://mozilla.org/MPL/2.0/.
--
-- Copyright 2008-2015 MonetDB B.V.

-- COPY into reject management

create function sys.rejects()
returns table(
	rowid bigint,
	fldid int,
	"message" string,
	"input" string
)
external name sql.copy_rejects;
create function relate(a geometry, b geometry, pattern string) returns boolean external name geom."Relate";
create procedure sys.resume(tag int)
external name sql.sysmon_resume;
create procedure sys.resume(tag bigint)
external name sql.sysmon_resume;
create procedure reuse(sys string, tab string)
	external name sql.reuse;
-- This Source Code Form is subject to the terms of the Mozilla Public
-- License, v. 2.0.  If a copy of the MPL was not distributed with this
-- file, You can obtain one at http://mozilla.org/MPL/2.0/.
--
-- Copyright 2008-2015 MonetDB B.V.

-- add function signatures to SQL catalog


-- Reverse a string
create function reverse(src string)
returns string external name udf.reverse;
create function "right_shift"(i1 inet, i2 inet) returns boolean
	external name inet.">>";
create function "right_shift_assign"(i1 inet, i2 inet) returns boolean
	external name inet.">>=";
create function sys.sessions()
returns table("user" string, "login" timestamp, "sessiontimeout" bigint, "lastcommand" timestamp, "querytimeout" bigint, "active" bool)
external name sql.sessions;
create function "setmasklen" (p inet, mask int) returns inet
	external name inet."setmasklen";
create procedure sys.setsession("timeout" bigint)
	external name sql.setsession;
-- control the query and session time out 
create procedure sys.settimeout("query" bigint)
	external name sql.settimeout;
create procedure sys.settimeout("query" bigint, "session" bigint)
	external name sql.settimeout;
-- This Source Code Form is subject to the terms of the Mozilla Public
-- License, v. 2.0.  If a copy of the MPL was not distributed with this
-- file, You can obtain one at http://mozilla.org/MPL/2.0/.
--
-- Copyright 2008-2015 MonetDB B.V.

-- Vacuum a relational table should be done with care.
-- For, the oid's are used in join-indices.

-- Vacuum of tables may improve IO performance and disk footprint.
-- The foreign key constraints should be dropped before
-- and re-established after the cluster operation.

create procedure shrink(sys string, tab string)
	external name sql.shrink;
create procedure sys.shutdown(delay tinyint) 
external name sql.shutdown;
create procedure sys.shutdown(delay tinyint, force bool) 
external name sql.shutdown;
create function srid(g geometry) returns integer external name geom."SRID";
create aggregate stddev_pop(val tinyint) returns double
	external name "aggr"."stdevp";
create aggregate stddev_pop(val smallint) returns double
	external name "aggr"."stdevp";
create aggregate stddev_pop(val integer) returns double
	external name "aggr"."stdevp";
create aggregate stddev_pop(val wrd) returns double
	external name "aggr"."stdevp";
create aggregate stddev_pop(val bigint) returns double
	external name "aggr"."stdevp";
create aggregate stddev_pop(val real) returns double
	external name "aggr"."stdevp";
create aggregate stddev_pop(val double) returns double
	external name "aggr"."stdevp";
create aggregate stddev_pop(val date) returns double
	external name "aggr"."stdevp";
create aggregate stddev_pop(val time) returns double
	external name "aggr"."stdevp";
create aggregate stddev_pop(val timestamp) returns double
	external name "aggr"."stdevp";
-- This Source Code Form is subject to the terms of the Mozilla Public
-- License, v. 2.0.  If a copy of the MPL was not distributed with this
-- file, You can obtain one at http://mozilla.org/MPL/2.0/.
--
-- Copyright 2008-2015 MonetDB B.V.

create aggregate stddev_samp(val tinyint) returns double
	external name "aggr"."stdev";
create aggregate stddev_samp(val smallint) returns double
	external name "aggr"."stdev";
create aggregate stddev_samp(val integer) returns double
	external name "aggr"."stdev";
create aggregate stddev_samp(val wrd) returns double
	external name "aggr"."stdev";
create aggregate stddev_samp(val bigint) returns double
	external name "aggr"."stdev";
create aggregate stddev_samp(val real) returns double
	external name "aggr"."stdev";
create aggregate stddev_samp(val double) returns double
	external name "aggr"."stdev";
create aggregate stddev_samp(val date) returns double
	external name "aggr"."stdev";
create aggregate stddev_samp(val time) returns double
	external name "aggr"."stdev";
create aggregate stddev_samp(val timestamp) returns double
	external name "aggr"."stdev";
create procedure sys.stop(tag int)
external name sql.sysmon_stop;
create procedure sys.stop(tag bigint)
external name sql.sysmon_stop;
-- This Source Code Form is subject to the terms of the Mozilla Public
-- License, v. 2.0.  If a copy of the MPL was not distributed with this
-- file, You can obtain one at http://mozilla.org/MPL/2.0/.
--
-- Copyright 2008-2015 MonetDB B.V.


-- Author M.Kersten
-- This script gives the database administrator insight in the actual
-- footprint of the persistent tables and the maximum playground used
-- when indices are introduced upon them.
-- By changing the storagemodelinput table directly, the footprint for
-- yet to be loaded databases can be assessed.

-- The actual storage footprint of an existing database can be
-- obtained by the table producing function storage()
-- It represents the actual state of affairs, i.e. storage on disk
-- of columns and foreign key indices, and possible temporary hash indices.
-- For strings we take a sample to determine their average length.

create function sys."storage"()
returns table (
	"schema" string,
	"table" string,
	"column" string,
	"type" string,
	"mode" string,
	location string,
	"count" bigint,
	typewidth int,
	columnsize bigint,
	heapsize bigint,
	hashes bigint,
	phash boolean,
	imprints bigint,
	sorted boolean
)
external name sql."storage";
create function sys.storagemodel()
returns table (
	"schema" string,
	"table" string,
	"column" string,
	"type" string,
	"count"	bigint,
	columnsize bigint,
	heapsize bigint,
	hashes bigint,
	imprints bigint,
	sorted boolean)
begin
	return select i."schema", i."table", i."column", i."type", i."count",
	columnsize(i."type", i.count, i."distinct"),
	heapsize(i."type", i."distinct", i."atomwidth"),
	hashsize(i."reference", i."count"),
	imprintsize(i."count",i."type"),
	i.sorted
	from sys.storagemodelinput i;
end;
-- this table can be adjusted to reflect the anticipated final database size

-- The model input can be derived from the current database using
create procedure sys.storagemodelinit()
begin
	delete from sys.storagemodelinput;

	insert into sys.storagemodelinput
	select x."schema", x."table", x."column", x."type", x.typewidth, x.count, 0, x.typewidth, false, x.sorted from sys."storage"() x;

	update sys.storagemodelinput
	set reference = true
	where concat(concat("schema","table"), "column") in (
		select concat( concat("fkschema"."name", "fktable"."name"), "fkkeycol"."name" )
		from	"sys"."keys" as    "fkkey",
				"sys"."objects" as "fkkeycol",
				"sys"."tables" as  "fktable",
				"sys"."schemas" as "fkschema"
		where   "fktable"."id" = "fkkey"."table_id"
			and "fkkey"."id" = "fkkeycol"."id"
			and "fkschema"."id" = "fktable"."schema_id"
			and "fkkey"."rkey" > -1);

	update sys.storagemodelinput
	set "distinct" = "count" -- assume all distinct
	where "type" = 'varchar' or "type"='clob';
end;
-- This Source Code Form is subject to the terms of the Mozilla Public
-- License, v. 2.0.  If a copy of the MPL was not distributed with this
-- file, You can obtain one at http://mozilla.org/MPL/2.0/.
--
-- Copyright 2008-2015 MonetDB B.V.

create function str_to_date(s string, format string) returns date
	external name mtime."str_to_date";
create function str_to_time(s string, format string) returns time
	external name mtime."str_to_time";
create function str_to_timestamp(s string, format string) returns timestamp
	external name mtime."str_to_timestamp";
create function symdifference(a geometry, b geometry) returns geometry external name geom."SymDifference";
create function "text" (p inet) returns clob
	external name inet."text";
create function time_to_str(d time, format string) returns string
	external name mtime."time_to_str";
-- This Source Code Form is subject to the terms of the Mozilla Public
-- License, v. 2.0.  If a copy of the MPL was not distributed with this
-- file, You can obtain one at http://mozilla.org/MPL/2.0/.
--
-- Copyright 2008-2015 MonetDB B.V.

-- Provide a simple equivalent for the UNIX times command
-- times 0 ms user 0 ms system 0 ms 0 reads 0 writes

create procedure times()
external name sql.times;
create function timestamp_to_str(d timestamp, format string) returns string
	external name mtime."timestamp_to_str";
create function touches(a geometry, b geometry) returns boolean external name geom."Touches";
-- This Source Code Form is subject to the terms of the Mozilla Public
-- License, v. 2.0.  If a copy of the MPL was not distributed with this
-- file, You can obtain one at http://mozilla.org/MPL/2.0/.
--
-- Copyright 2008-2015 MonetDB B.V.

-- make the offline tracing table available for inspection
create function sys.tracelog() 
	returns table (
		event integer,		-- event counter
		clk varchar(20), 	-- wallclock, no mtime in kernel
		pc varchar(50), 	-- module.function[nr]
		thread int, 		-- thread identifier
		ticks bigint, 		-- time in microseconds
		rrsmb bigint, 		-- resident memory in MB
		vmmb bigint, 		-- virtual size in MB
		reads bigint, 		-- number of blocks read
		writes bigint, 	-- number of blocks written
		minflt bigint, 		-- minor page faults
		majflt bigint, 		-- major page faults
		nvcsw bigint, 		-- non-volantary conext switch
		stmt string			-- actual statement executed
	)
	external name sql.dump_trace;
-- generate a new uuid
create function sys.uuid()
returns uuid external name uuid."new";
create procedure vacuum(sys string, tab string)
	external name sql.vacuum;
CREATE FUNCTION var() RETURNS TABLE( name varchar(1024)) EXTERNAL NAME sql.sql_variables;
create aggregate var_pop(val tinyint) returns double
	external name "aggr"."variancep";
create aggregate var_pop(val smallint) returns double
	external name "aggr"."variancep";
create aggregate var_pop(val integer) returns double
	external name "aggr"."variancep";
create aggregate var_pop(val wrd) returns double
	external name "aggr"."variancep";
create aggregate var_pop(val bigint) returns double
	external name "aggr"."variancep";
create aggregate var_pop(val real) returns double
	external name "aggr"."variancep";
create aggregate var_pop(val double) returns double
	external name "aggr"."variancep";
create aggregate var_pop(val date) returns double
	external name "aggr"."variancep";
create aggregate var_pop(val time) returns double
	external name "aggr"."variancep";
create aggregate var_pop(val timestamp) returns double
	external name "aggr"."variancep";
create aggregate var_samp(val tinyint) returns double
	external name "aggr"."variance";
create aggregate var_samp(val smallint) returns double
	external name "aggr"."variance";
create aggregate var_samp(val integer) returns double
	external name "aggr"."variance";
create aggregate var_samp(val wrd) returns double
	external name "aggr"."variance";
create aggregate var_samp(val bigint) returns double
	external name "aggr"."variance";
create aggregate var_samp(val real) returns double
	external name "aggr"."variance";
create aggregate var_samp(val double) returns double
	external name "aggr"."variance";
create aggregate var_samp(val date) returns double
	external name "aggr"."variance";
create aggregate var_samp(val time) returns double
	external name "aggr"."variance";
create aggregate var_samp(val timestamp) returns double
	external name "aggr"."variance";
create function within(a geometry, b geometry) returns boolean external name geom."Within";
create function x(g geometry) returns double external name geom."X";
create function y(g geometry) returns double external name geom."Y";
create function zorder_decode_x(z oid) returns integer
    external name zorder.decode_x;
create function zorder_decode_y(z oid) returns integer
    external name zorder.decode_y;
-- This Source Code Form is subject to the terms of the Mozilla Public
-- License, v. 2.0.  If a copy of the MPL was not distributed with this
-- file, You can obtain one at http://mozilla.org/MPL/2.0/.
--
-- Copyright 2008-2015 MonetDB B.V.

create function zorder_encode(x integer, y integer) returns oid
    external name zorder.encode;
START TRANSACTION;
CREATE TABLE "sys"."_columns" (
	"id"          INTEGER,
	"name"        VARCHAR(1024),
	"type"        VARCHAR(1024),
	"type_digits" INTEGER,
	"type_scale"  INTEGER,
	"table_id"    INTEGER,
	"default"     VARCHAR(2048),
	"null"        BOOLEAN,
	"number"      INTEGER,
	"storage"     VARCHAR(2048)
);
COPY 361 RECORDS INTO "sys"."_columns" FROM stdin USING DELIMITERS '\t','\n','"';
2002	"id"	"int"	32	0	2001	NULL	true	0	NULL
2003	"name"	"varchar"	1024	0	2001	NULL	true	1	NULL
2004	"authorization"	"int"	32	0	2001	NULL	true	2	NULL
2005	"owner"	"int"	32	0	2001	NULL	true	3	NULL
2006	"system"	"boolean"	1	0	2001	NULL	true	4	NULL
2008	"id"	"int"	32	0	2007	NULL	true	0	NULL
2009	"systemname"	"varchar"	256	0	2007	NULL	true	1	NULL
2010	"sqlname"	"varchar"	1024	0	2007	NULL	true	2	NULL
2011	"digits"	"int"	32	0	2007	NULL	true	3	NULL
2012	"scale"	"int"	32	0	2007	NULL	true	4	NULL
2013	"radix"	"int"	32	0	2007	NULL	true	5	NULL
2014	"eclass"	"int"	32	0	2007	NULL	true	6	NULL
2015	"schema_id"	"int"	32	0	2007	NULL	true	7	NULL
2017	"id"	"int"	32	0	2016	NULL	true	0	NULL
2018	"name"	"varchar"	256	0	2016	NULL	true	1	NULL
2019	"func"	"varchar"	8196	0	2016	NULL	true	2	NULL
2020	"mod"	"varchar"	8196	0	2016	NULL	true	3	NULL
2021	"language"	"int"	32	0	2016	NULL	true	4	NULL
2022	"type"	"int"	32	0	2016	NULL	true	5	NULL
2023	"side_effect"	"boolean"	1	0	2016	NULL	true	6	NULL
2024	"varres"	"boolean"	1	0	2016	NULL	true	7	NULL
2025	"vararg"	"boolean"	1	0	2016	NULL	true	8	NULL
2026	"schema_id"	"int"	32	0	2016	NULL	true	9	NULL
2028	"id"	"int"	32	0	2027	NULL	true	0	NULL
2029	"func_id"	"int"	32	0	2027	NULL	true	1	NULL
2030	"name"	"varchar"	256	0	2027	NULL	true	2	NULL
2031	"type"	"varchar"	1024	0	2027	NULL	true	3	NULL
2032	"type_digits"	"int"	32	0	2027	NULL	true	4	NULL
2033	"type_scale"	"int"	32	0	2027	NULL	true	5	NULL
2034	"inout"	"tinyint"	8	0	2027	NULL	true	6	NULL
2035	"number"	"int"	32	0	2027	NULL	true	7	NULL
2037	"id"	"int"	32	0	2036	NULL	true	0	NULL
2038	"schema_id"	"int"	32	0	2036	NULL	true	1	NULL
2039	"name"	"varchar"	256	0	2036	NULL	true	2	NULL
2040	"start"	"bigint"	64	0	2036	NULL	true	3	NULL
2041	"minvalue"	"bigint"	64	0	2036	NULL	true	4	NULL
2042	"maxvalue"	"bigint"	64	0	2036	NULL	true	5	NULL
2043	"increment"	"bigint"	64	0	2036	NULL	true	6	NULL
2044	"cacheinc"	"bigint"	64	0	2036	NULL	true	7	NULL
2045	"cycle"	"boolean"	1	0	2036	NULL	true	8	NULL
2047	"id"	"int"	32	0	2046	NULL	true	0	NULL
2048	"depend_id"	"int"	32	0	2046	NULL	true	1	NULL
2049	"depend_type"	"smallint"	16	0	2046	NULL	true	2	NULL
2051	"id"	"int"	32	0	2050	NULL	true	0	NULL
2052	"server"	"char"	1024	0	2050	NULL	true	1	NULL
2053	"port"	"int"	32	0	2050	NULL	true	2	NULL
2054	"db"	"char"	64	0	2050	NULL	true	3	NULL
2055	"db_alias"	"char"	1024	0	2050	NULL	true	4	NULL
2056	"user"	"char"	1024	0	2050	NULL	true	5	NULL
2057	"password"	"char"	1024	0	2050	NULL	true	6	NULL
2058	"language"	"char"	1024	0	2050	NULL	true	7	NULL
2060	"id"	"int"	32	0	2059	NULL	true	0	NULL
2061	"name"	"varchar"	1024	0	2059	NULL	true	1	NULL
2062	"schema_id"	"int"	32	0	2059	NULL	true	2	NULL
2063	"query"	"varchar"	2048	0	2059	NULL	true	3	NULL
2064	"type"	"smallint"	16	0	2059	NULL	true	4	NULL
2065	"system"	"boolean"	1	0	2059	NULL	true	5	NULL
2066	"commit_action"	"smallint"	16	0	2059	NULL	true	6	NULL
2067	"access"	"smallint"	16	0	2059	NULL	true	7	NULL
2069	"id"	"int"	32	0	2068	NULL	true	0	NULL
2070	"name"	"varchar"	1024	0	2068	NULL	true	1	NULL
2071	"type"	"varchar"	1024	0	2068	NULL	true	2	NULL
2072	"type_digits"	"int"	32	0	2068	NULL	true	3	NULL
2073	"type_scale"	"int"	32	0	2068	NULL	true	4	NULL
2074	"table_id"	"int"	32	0	2068	NULL	true	5	NULL
2075	"default"	"varchar"	2048	0	2068	NULL	true	6	NULL
2076	"null"	"boolean"	1	0	2068	NULL	true	7	NULL
2077	"number"	"int"	32	0	2068	NULL	true	8	NULL
2078	"storage"	"varchar"	2048	0	2068	NULL	true	9	NULL
2080	"id"	"int"	32	0	2079	NULL	true	0	NULL
2081	"table_id"	"int"	32	0	2079	NULL	true	1	NULL
2082	"type"	"int"	32	0	2079	NULL	true	2	NULL
2083	"name"	"varchar"	1024	0	2079	NULL	true	3	NULL
2084	"rkey"	"int"	32	0	2079	NULL	true	4	NULL
2085	"action"	"int"	32	0	2079	NULL	true	5	NULL
2087	"id"	"int"	32	0	2086	NULL	true	0	NULL
2088	"table_id"	"int"	32	0	2086	NULL	true	1	NULL
2089	"type"	"int"	32	0	2086	NULL	true	2	NULL
2090	"name"	"varchar"	1024	0	2086	NULL	true	3	NULL
2092	"id"	"int"	32	0	2091	NULL	true	0	NULL
2093	"name"	"varchar"	1024	0	2091	NULL	true	1	NULL
2094	"table_id"	"int"	32	0	2091	NULL	true	2	NULL
2095	"time"	"smallint"	16	0	2091	NULL	true	3	NULL
2096	"orientation"	"smallint"	16	0	2091	NULL	true	4	NULL
2097	"event"	"smallint"	16	0	2091	NULL	true	5	NULL
2098	"old_name"	"varchar"	1024	0	2091	NULL	true	6	NULL
2099	"new_name"	"varchar"	1024	0	2091	NULL	true	7	NULL
2100	"condition"	"varchar"	2048	0	2091	NULL	true	8	NULL
2101	"statement"	"varchar"	2048	0	2091	NULL	true	9	NULL
2103	"id"	"int"	32	0	2102	NULL	true	0	NULL
2104	"name"	"varchar"	1024	0	2102	NULL	true	1	NULL
2105	"nr"	"int"	32	0	2102	NULL	true	2	NULL
2108	"id"	"int"	32	0	2107	NULL	true	0	NULL
2109	"name"	"varchar"	1024	0	2107	NULL	true	1	NULL
2110	"schema_id"	"int"	32	0	2107	NULL	true	2	NULL
2111	"query"	"varchar"	2048	0	2107	NULL	true	3	NULL
2112	"type"	"smallint"	16	0	2107	NULL	true	4	NULL
2113	"system"	"boolean"	1	0	2107	NULL	true	5	NULL
2114	"commit_action"	"smallint"	16	0	2107	NULL	true	6	NULL
2115	"access"	"smallint"	16	0	2107	NULL	true	7	NULL
2117	"id"	"int"	32	0	2116	NULL	true	0	NULL
2118	"name"	"varchar"	1024	0	2116	NULL	true	1	NULL
2119	"type"	"varchar"	1024	0	2116	NULL	true	2	NULL
2120	"type_digits"	"int"	32	0	2116	NULL	true	3	NULL
2121	"type_scale"	"int"	32	0	2116	NULL	true	4	NULL
2122	"table_id"	"int"	32	0	2116	NULL	true	5	NULL
2123	"default"	"varchar"	2048	0	2116	NULL	true	6	NULL
2124	"null"	"boolean"	1	0	2116	NULL	true	7	NULL
2125	"number"	"int"	32	0	2116	NULL	true	8	NULL
2126	"storage"	"varchar"	2048	0	2116	NULL	true	9	NULL
2128	"id"	"int"	32	0	2127	NULL	true	0	NULL
2129	"table_id"	"int"	32	0	2127	NULL	true	1	NULL
2130	"type"	"int"	32	0	2127	NULL	true	2	NULL
2131	"name"	"varchar"	1024	0	2127	NULL	true	3	NULL
2132	"rkey"	"int"	32	0	2127	NULL	true	4	NULL
2133	"action"	"int"	32	0	2127	NULL	true	5	NULL
2135	"id"	"int"	32	0	2134	NULL	true	0	NULL
2136	"table_id"	"int"	32	0	2134	NULL	true	1	NULL
2137	"type"	"int"	32	0	2134	NULL	true	2	NULL
2138	"name"	"varchar"	1024	0	2134	NULL	true	3	NULL
2140	"id"	"int"	32	0	2139	NULL	true	0	NULL
2141	"name"	"varchar"	1024	0	2139	NULL	true	1	NULL
2142	"table_id"	"int"	32	0	2139	NULL	true	2	NULL
2143	"time"	"smallint"	16	0	2139	NULL	true	3	NULL
2144	"orientation"	"smallint"	16	0	2139	NULL	true	4	NULL
2145	"event"	"smallint"	16	0	2139	NULL	true	5	NULL
2146	"old_name"	"varchar"	1024	0	2139	NULL	true	6	NULL
2147	"new_name"	"varchar"	1024	0	2139	NULL	true	7	NULL
2148	"condition"	"varchar"	2048	0	2139	NULL	true	8	NULL
2149	"statement"	"varchar"	2048	0	2139	NULL	true	9	NULL
2151	"id"	"int"	32	0	2150	NULL	true	0	NULL
2152	"name"	"varchar"	1024	0	2150	NULL	true	1	NULL
2153	"nr"	"int"	32	0	2150	NULL	true	2	NULL
5205	"id"	"int"	32	0	5204	NULL	true	0	NULL
5206	"name"	"varchar"	1024	0	5204	NULL	true	1	NULL
5207	"schema_id"	"int"	32	0	5204	NULL	true	2	NULL
5208	"query"	"varchar"	2048	0	5204	NULL	true	3	NULL
5209	"type"	"smallint"	16	0	5204	NULL	true	4	NULL
5210	"system"	"boolean"	1	0	5204	NULL	true	5	NULL
5211	"commit_action"	"smallint"	16	0	5204	NULL	true	6	NULL
5212	"access"	"smallint"	16	0	5204	NULL	true	7	NULL
5213	"temporary"	"smallint"	16	0	5204	NULL	true	8	NULL
5215	"id"	"int"	32	0	5214	NULL	true	0	NULL
5216	"name"	"varchar"	1024	0	5214	NULL	true	1	NULL
5217	"type"	"varchar"	1024	0	5214	NULL	true	2	NULL
5218	"type_digits"	"int"	32	0	5214	NULL	true	3	NULL
5219	"type_scale"	"int"	32	0	5214	NULL	true	4	NULL
5220	"table_id"	"int"	32	0	5214	NULL	true	5	NULL
5221	"default"	"varchar"	2048	0	5214	NULL	true	6	NULL
5222	"null"	"boolean"	1	0	5214	NULL	true	7	NULL
5223	"number"	"int"	32	0	5214	NULL	true	8	NULL
5224	"storage"	"varchar"	2048	0	5214	NULL	true	9	NULL
5231	"name"	"varchar"	1024	0	5230	NULL	true	0	NULL
5232	"fullname"	"varchar"	2048	0	5230	NULL	true	1	NULL
5233	"default_schema"	"int"	9	0	5230	NULL	true	2	NULL
5237	"name"	"varchar"	1024	0	5236	NULL	true	0	NULL
5238	"fullname"	"varchar"	2024	0	5236	NULL	true	1	NULL
5239	"default_schema"	"int"	9	0	5236	NULL	true	2	NULL
5241	"login_id"	"int"	32	0	5240	NULL	true	0	NULL
5242	"role_id"	"int"	32	0	5240	NULL	true	1	NULL
5244	"id"	"int"	32	0	5243	NULL	true	0	NULL
5245	"name"	"varchar"	1024	0	5243	NULL	true	1	NULL
5246	"grantor"	"int"	32	0	5243	NULL	true	2	NULL
5248	"obj_id"	"int"	32	0	5247	NULL	true	0	NULL
5249	"auth_id"	"int"	32	0	5247	NULL	true	1	NULL
5250	"privileges"	"int"	32	0	5247	NULL	true	2	NULL
5251	"grantor"	"int"	32	0	5247	NULL	true	3	NULL
5252	"grantable"	"int"	32	0	5247	NULL	true	4	NULL
5461	"id"	"oid"	63	0	5469	NULL	true	0	NULL
5462	"owner"	"clob"	0	0	5469	NULL	true	1	NULL
5463	"defined"	"timestamp"	7	0	5469	NULL	true	2	NULL
5464	"query"	"clob"	0	0	5469	NULL	true	3	NULL
5465	"pipe"	"clob"	0	0	5469	NULL	true	4	NULL
5466	"plan"	"clob"	0	0	5469	NULL	true	5	NULL
5467	"mal"	"int"	32	0	5469	NULL	true	6	NULL
5468	"optimize"	"bigint"	64	0	5469	NULL	true	7	NULL
5471	"id"	"oid"	63	0	5480	NULL	true	0	NULL
5472	"start"	"timestamp"	7	0	5480	NULL	true	1	NULL
5473	"stop"	"timestamp"	7	0	5480	NULL	true	2	NULL
5474	"arguments"	"clob"	0	0	5480	NULL	true	3	NULL
5475	"tuples"	"wrd"	64	0	5480	NULL	true	4	NULL
5476	"run"	"bigint"	64	0	5480	NULL	true	5	NULL
5477	"ship"	"bigint"	64	0	5480	NULL	true	6	NULL
5478	"cpu"	"int"	32	0	5480	NULL	true	7	NULL
5479	"io"	"int"	32	0	5480	NULL	true	8	NULL
5482	"id"	"oid"	63	0	5498	NULL	true	0	NULL
5483	"owner"	"clob"	0	0	5498	NULL	true	1	NULL
5484	"defined"	"timestamp"	7	0	5498	NULL	true	2	NULL
5485	"query"	"clob"	0	0	5498	NULL	true	3	NULL
5486	"pipe"	"clob"	0	0	5498	NULL	true	4	NULL
5487	"plan"	"clob"	0	0	5498	NULL	true	5	NULL
5488	"mal"	"int"	32	0	5498	NULL	true	6	NULL
5489	"optimize"	"bigint"	64	0	5498	NULL	true	7	NULL
5490	"start"	"timestamp"	7	0	5498	NULL	true	8	NULL
5491	"stop"	"timestamp"	7	0	5498	NULL	true	9	NULL
5492	"arguments"	"clob"	0	0	5498	NULL	true	10	NULL
5493	"tuples"	"wrd"	64	0	5498	NULL	true	11	NULL
5494	"run"	"bigint"	64	0	5498	NULL	true	12	NULL
5495	"ship"	"bigint"	64	0	5498	NULL	true	13	NULL
5496	"cpu"	"int"	32	0	5498	NULL	true	14	NULL
5497	"io"	"int"	32	0	5498	NULL	true	15	NULL
5524	"event"	"int"	32	0	5537	NULL	true	0	NULL
5525	"clk"	"varchar"	20	0	5537	NULL	true	1	NULL
5526	"pc"	"varchar"	50	0	5537	NULL	true	2	NULL
5527	"thread"	"int"	32	0	5537	NULL	true	3	NULL
5528	"ticks"	"bigint"	64	0	5537	NULL	true	4	NULL
5529	"rrsmb"	"bigint"	64	0	5537	NULL	true	5	NULL
5530	"vmmb"	"bigint"	64	0	5537	NULL	true	6	NULL
5531	"reads"	"bigint"	64	0	5537	NULL	true	7	NULL
5532	"writes"	"bigint"	64	0	5537	NULL	true	8	NULL
5533	"minflt"	"bigint"	64	0	5537	NULL	true	9	NULL
5534	"majflt"	"bigint"	64	0	5537	NULL	true	10	NULL
5535	"nvcsw"	"bigint"	64	0	5537	NULL	true	11	NULL
5536	"stmt"	"clob"	0	0	5537	NULL	true	12	NULL
5664	"user"	"clob"	0	0	5670	NULL	true	0	NULL
5665	"login"	"timestamp"	7	0	5670	NULL	true	1	NULL
5666	"sessiontimeout"	"bigint"	64	0	5670	NULL	true	2	NULL
5667	"lastcommand"	"timestamp"	7	0	5670	NULL	true	3	NULL
5668	"querytimeout"	"bigint"	64	0	5670	NULL	true	4	NULL
5669	"active"	"boolean"	1	0	5670	NULL	true	5	NULL
5747	"name"	"clob"	0	0	5750	NULL	true	0	NULL
5748	"def"	"clob"	0	0	5750	NULL	true	1	NULL
5749	"status"	"clob"	0	0	5750	NULL	true	2	NULL
5756	"name"	"clob"	0	0	5758	NULL	true	0	NULL
5757	"value"	"clob"	0	0	5758	NULL	true	1	NULL
<<<<<<< HEAD
5794	"qtag"	"bigint"	64	0	5802	NULL	true	0	NULL
5795	"user"	"clob"	0	0	5802	NULL	true	1	NULL
5796	"started"	"timestamp"	7	0	5802	NULL	true	2	NULL
5797	"estimate"	"timestamp"	7	0	5802	NULL	true	3	NULL
5798	"progress"	"int"	32	0	5802	NULL	true	4	NULL
5799	"status"	"clob"	0	0	5802	NULL	true	5	NULL
5800	"tag"	"oid"	63	0	5802	NULL	true	6	NULL
5801	"query"	"clob"	0	0	5802	NULL	true	7	NULL
5828	"rowid"	"bigint"	64	0	5832	NULL	true	0	NULL
5829	"fldid"	"int"	32	0	5832	NULL	true	1	NULL
5830	"message"	"clob"	0	0	5832	NULL	true	2	NULL
5831	"input"	"clob"	0	0	5832	NULL	true	3	NULL
6467	"keyword"	"varchar"	40	0	6470	NULL	false	0	NULL
6472	"table_type_id"	"smallint"	16	0	6478	NULL	false	0	NULL
6475	"table_type_name"	"varchar"	25	0	6478	NULL	false	1	NULL
6480	"dependency_type_id"	"smallint"	16	0	6486	NULL	false	0	NULL
6483	"dependency_type_name"	"varchar"	15	0	6486	NULL	false	1	NULL
6501	"file_id"	"int"	32	0	6503	NULL	true	0	NULL
6502	"location"	"char"	256	0	6503	NULL	true	1	NULL
6505	"dim_id"	"int"	32	0	6509	NULL	true	0	NULL
6506	"file_id"	"int"	32	0	6509	NULL	true	1	NULL
6507	"name"	"varchar"	64	0	6509	NULL	true	2	NULL
6508	"length"	"int"	32	0	6509	NULL	true	3	NULL
6511	"var_id"	"int"	32	0	6517	NULL	true	0	NULL
6512	"file_id"	"int"	32	0	6517	NULL	true	1	NULL
6513	"name"	"varchar"	64	0	6517	NULL	true	2	NULL
6514	"vartype"	"varchar"	64	0	6517	NULL	true	3	NULL
6515	"ndim"	"int"	32	0	6517	NULL	true	4	NULL
6516	"coord_dim_id"	"int"	32	0	6517	NULL	true	5	NULL
6519	"var_id"	"int"	32	0	6523	NULL	true	0	NULL
6520	"dim_id"	"int"	32	0	6523	NULL	true	1	NULL
6521	"file_id"	"int"	32	0	6523	NULL	true	2	NULL
6522	"dimpos"	"int"	32	0	6523	NULL	true	3	NULL
6525	"obj_name"	"varchar"	256	0	6531	NULL	true	0	NULL
6526	"att_name"	"varchar"	256	0	6531	NULL	true	1	NULL
6527	"att_type"	"varchar"	64	0	6531	NULL	true	2	NULL
6528	"value"	"clob"	0	0	6531	NULL	true	3	NULL
6529	"file_id"	"int"	32	0	6531	NULL	true	4	NULL
6530	"gr_name"	"varchar"	256	0	6531	NULL	true	5	NULL
6556	"schema"	"clob"	0	0	6570	NULL	true	0	NULL
6557	"table"	"clob"	0	0	6570	NULL	true	1	NULL
6558	"column"	"clob"	0	0	6570	NULL	true	2	NULL
6559	"type"	"clob"	0	0	6570	NULL	true	3	NULL
6560	"mode"	"clob"	0	0	6570	NULL	true	4	NULL
6561	"location"	"clob"	0	0	6570	NULL	true	5	NULL
6562	"count"	"bigint"	64	0	6570	NULL	true	6	NULL
6563	"typewidth"	"int"	32	0	6570	NULL	true	7	NULL
6564	"columnsize"	"bigint"	64	0	6570	NULL	true	8	NULL
6565	"heapsize"	"bigint"	64	0	6570	NULL	true	9	NULL
6566	"hashes"	"bigint"	64	0	6570	NULL	true	10	NULL
6567	"phash"	"boolean"	1	0	6570	NULL	true	11	NULL
6568	"imprints"	"bigint"	64	0	6570	NULL	true	12	NULL
6569	"sorted"	"boolean"	1	0	6570	NULL	true	13	NULL
6572	"schema"	"clob"	0	0	6582	NULL	true	0	NULL
6573	"table"	"clob"	0	0	6582	NULL	true	1	NULL
6574	"column"	"clob"	0	0	6582	NULL	true	2	NULL
6575	"type"	"clob"	0	0	6582	NULL	true	3	NULL
6576	"typewidth"	"int"	32	0	6582	NULL	true	4	NULL
6577	"count"	"bigint"	64	0	6582	NULL	true	5	NULL
6578	"distinct"	"bigint"	64	0	6582	NULL	true	6	NULL
6579	"atomwidth"	"int"	32	0	6582	NULL	true	7	NULL
6580	"reference"	"boolean"	1	0	6582	NULL	true	8	NULL
6581	"sorted"	"boolean"	1	0	6582	NULL	true	9	NULL
6620	"schema"	"clob"	0	0	6630	NULL	true	0	NULL
6621	"table"	"clob"	0	0	6630	NULL	true	1	NULL
6622	"column"	"clob"	0	0	6630	NULL	true	2	NULL
6623	"type"	"clob"	0	0	6630	NULL	true	3	NULL
6624	"count"	"bigint"	64	0	6630	NULL	true	4	NULL
6625	"columnsize"	"bigint"	64	0	6630	NULL	true	5	NULL
6626	"heapsize"	"bigint"	64	0	6630	NULL	true	6	NULL
6627	"hashes"	"bigint"	64	0	6630	NULL	true	7	NULL
6628	"imprints"	"bigint"	64	0	6630	NULL	true	8	NULL
6629	"sorted"	"boolean"	1	0	6630	NULL	true	9	NULL
6632	"schema"	"clob"	0	0	6640	NULL	true	0	NULL
6633	"table"	"clob"	0	0	6640	NULL	true	1	NULL
6634	"count"	"bigint"	64	0	6640	NULL	true	2	NULL
6635	"columnsize"	"bigint"	64	0	6640	NULL	true	3	NULL
6636	"heapsize"	"bigint"	64	0	6640	NULL	true	4	NULL
6637	"hashes"	"bigint"	64	0	6640	NULL	true	5	NULL
6638	"imprints"	"bigint"	64	0	6640	NULL	true	6	NULL
6639	"auxiliary"	"bigint"	64	0	6640	NULL	true	7	NULL
6642	"column_id"	"int"	32	0	6653	NULL	true	0	NULL
6643	"type"	"clob"	0	0	6653	NULL	true	1	NULL
6644	"width"	"int"	32	0	6653	NULL	true	2	NULL
6645	"stamp"	"timestamp"	7	0	6653	NULL	true	3	NULL
6646	"sample"	"bigint"	64	0	6653	NULL	true	4	NULL
6647	"count"	"bigint"	64	0	6653	NULL	true	5	NULL
6648	"unique"	"bigint"	64	0	6653	NULL	true	6	NULL
6649	"nils"	"bigint"	64	0	6653	NULL	true	7	NULL
6650	"minval"	"clob"	0	0	6653	NULL	true	8	NULL
6651	"maxval"	"clob"	0	0	6653	NULL	true	9	NULL
6652	"sorted"	"boolean"	1	0	6653	NULL	true	10	NULL
6743	"file_id"	"bigint"	64	0	6751	NULL	false	0	NULL
6744	"file_location"	"clob"	0	0	6751	NULL	false	1	NULL
6745	"dbschema"	"smallint"	16	0	6751	NULL	false	2	NULL
6746	"format_version"	"varchar"	7	0	6751	NULL	true	3	NULL
6747	"sorting_order"	"varchar"	10	0	6751	NULL	true	4	NULL
6748	"comments"	"clob"	0	0	6751	NULL	true	5	NULL
6753	"sn"	"clob"	0	0	6764	NULL	false	0	NULL
6754	"file_id"	"bigint"	64	0	6764	NULL	false	1	NULL
6755	"ln"	"int"	32	0	6764	NULL	true	2	NULL
6756	"as"	"int"	32	0	6764	NULL	true	3	NULL
6757	"m5"	"clob"	0	0	6764	NULL	true	4	NULL
6758	"sp"	"clob"	0	0	6764	NULL	true	5	NULL
6759	"ur"	"clob"	0	0	6764	NULL	true	6	NULL
6766	"id"	"clob"	0	0	6783	NULL	false	0	NULL
6767	"file_id"	"bigint"	64	0	6783	NULL	false	1	NULL
6768	"cn"	"clob"	0	0	6783	NULL	true	2	NULL
6769	"ds"	"clob"	0	0	6783	NULL	true	3	NULL
6770	"dt"	"timestamp"	7	0	6783	NULL	true	4	NULL
6771	"fo"	"clob"	0	0	6783	NULL	true	5	NULL
6772	"ks"	"clob"	0	0	6783	NULL	true	6	NULL
6773	"lb"	"clob"	0	0	6783	NULL	true	7	NULL
6774	"pg"	"clob"	0	0	6783	NULL	true	8	NULL
6775	"pi"	"int"	32	0	6783	NULL	true	9	NULL
6776	"pl"	"clob"	0	0	6783	NULL	true	10	NULL
6777	"pu"	"clob"	0	0	6783	NULL	true	11	NULL
6778	"sm"	"clob"	0	0	6783	NULL	true	12	NULL
6785	"id"	"clob"	0	0	6795	NULL	false	0	NULL
6786	"file_id"	"bigint"	64	0	6795	NULL	false	1	NULL
6787	"pn"	"clob"	0	0	6795	NULL	true	2	NULL
6788	"cl"	"clob"	0	0	6795	NULL	true	3	NULL
6789	"pp"	"clob"	0	0	6795	NULL	true	4	NULL
6790	"vn"	"clob"	0	0	6795	NULL	true	5	NULL
6797	"qname"	"clob"	0	0	6808	NULL	false	0	NULL
6798	"flag"	"smallint"	16	0	6808	NULL	false	1	NULL
6799	"rname"	"clob"	0	0	6808	NULL	false	2	NULL
6800	"pos"	"int"	32	0	6808	NULL	false	3	NULL
6801	"mapq"	"smallint"	16	0	6808	NULL	false	4	NULL
6802	"cigar"	"clob"	0	0	6808	NULL	false	5	NULL
6803	"rnext"	"clob"	0	0	6808	NULL	false	6	NULL
6804	"pnext"	"int"	32	0	6808	NULL	false	7	NULL
6805	"tlen"	"int"	32	0	6808	NULL	false	8	NULL
6806	"seq"	"clob"	0	0	6808	NULL	false	9	NULL
6807	"qual"	"clob"	0	0	6808	NULL	false	10	NULL
6878	"function_id"	"int"	32	0	6879	NULL	true	0	NULL
=======
5798	"qtag"	"bigint"	64	0	5806	NULL	true	0	NULL
5799	"user"	"clob"	0	0	5806	NULL	true	1	NULL
5800	"started"	"timestamp"	7	0	5806	NULL	true	2	NULL
5801	"estimate"	"timestamp"	7	0	5806	NULL	true	3	NULL
5802	"progress"	"int"	32	0	5806	NULL	true	4	NULL
5803	"status"	"clob"	0	0	5806	NULL	true	5	NULL
5804	"tag"	"oid"	63	0	5806	NULL	true	6	NULL
5805	"query"	"clob"	0	0	5806	NULL	true	7	NULL
5832	"rowid"	"bigint"	64	0	5836	NULL	true	0	NULL
5833	"fldid"	"int"	32	0	5836	NULL	true	1	NULL
5834	"message"	"clob"	0	0	5836	NULL	true	2	NULL
5835	"input"	"clob"	0	0	5836	NULL	true	3	NULL
6471	"keyword"	"varchar"	40	0	6474	NULL	false	0	NULL
6476	"table_type_id"	"smallint"	16	0	6482	NULL	false	0	NULL
6479	"table_type_name"	"varchar"	25	0	6482	NULL	false	1	NULL
6484	"dependency_type_id"	"smallint"	16	0	6490	NULL	false	0	NULL
6487	"dependency_type_name"	"varchar"	15	0	6490	NULL	false	1	NULL
6505	"file_id"	"int"	32	0	6507	NULL	true	0	NULL
6506	"location"	"char"	256	0	6507	NULL	true	1	NULL
6509	"dim_id"	"int"	32	0	6513	NULL	true	0	NULL
6510	"file_id"	"int"	32	0	6513	NULL	true	1	NULL
6511	"name"	"varchar"	64	0	6513	NULL	true	2	NULL
6512	"length"	"int"	32	0	6513	NULL	true	3	NULL
6515	"var_id"	"int"	32	0	6521	NULL	true	0	NULL
6516	"file_id"	"int"	32	0	6521	NULL	true	1	NULL
6517	"name"	"varchar"	64	0	6521	NULL	true	2	NULL
6518	"vartype"	"varchar"	64	0	6521	NULL	true	3	NULL
6519	"ndim"	"int"	32	0	6521	NULL	true	4	NULL
6520	"coord_dim_id"	"int"	32	0	6521	NULL	true	5	NULL
6523	"var_id"	"int"	32	0	6527	NULL	true	0	NULL
6524	"dim_id"	"int"	32	0	6527	NULL	true	1	NULL
6525	"file_id"	"int"	32	0	6527	NULL	true	2	NULL
6526	"dimpos"	"int"	32	0	6527	NULL	true	3	NULL
6529	"obj_name"	"varchar"	256	0	6535	NULL	true	0	NULL
6530	"att_name"	"varchar"	256	0	6535	NULL	true	1	NULL
6531	"att_type"	"varchar"	64	0	6535	NULL	true	2	NULL
6532	"value"	"clob"	0	0	6535	NULL	true	3	NULL
6533	"file_id"	"int"	32	0	6535	NULL	true	4	NULL
6534	"gr_name"	"varchar"	256	0	6535	NULL	true	5	NULL
6560	"schema"	"clob"	0	0	6574	NULL	true	0	NULL
6561	"table"	"clob"	0	0	6574	NULL	true	1	NULL
6562	"column"	"clob"	0	0	6574	NULL	true	2	NULL
6563	"type"	"clob"	0	0	6574	NULL	true	3	NULL
6564	"mode"	"clob"	0	0	6574	NULL	true	4	NULL
6565	"location"	"clob"	0	0	6574	NULL	true	5	NULL
6566	"count"	"bigint"	64	0	6574	NULL	true	6	NULL
6567	"typewidth"	"int"	32	0	6574	NULL	true	7	NULL
6568	"columnsize"	"bigint"	64	0	6574	NULL	true	8	NULL
6569	"heapsize"	"bigint"	64	0	6574	NULL	true	9	NULL
6570	"hashes"	"bigint"	64	0	6574	NULL	true	10	NULL
6571	"phash"	"boolean"	1	0	6574	NULL	true	11	NULL
6572	"imprints"	"bigint"	64	0	6574	NULL	true	12	NULL
6573	"sorted"	"boolean"	1	0	6574	NULL	true	13	NULL
6576	"schema"	"clob"	0	0	6586	NULL	true	0	NULL
6577	"table"	"clob"	0	0	6586	NULL	true	1	NULL
6578	"column"	"clob"	0	0	6586	NULL	true	2	NULL
6579	"type"	"clob"	0	0	6586	NULL	true	3	NULL
6580	"typewidth"	"int"	32	0	6586	NULL	true	4	NULL
6581	"count"	"bigint"	64	0	6586	NULL	true	5	NULL
6582	"distinct"	"bigint"	64	0	6586	NULL	true	6	NULL
6583	"atomwidth"	"int"	32	0	6586	NULL	true	7	NULL
6584	"reference"	"boolean"	1	0	6586	NULL	true	8	NULL
6585	"sorted"	"boolean"	1	0	6586	NULL	true	9	NULL
6624	"schema"	"clob"	0	0	6634	NULL	true	0	NULL
6625	"table"	"clob"	0	0	6634	NULL	true	1	NULL
6626	"column"	"clob"	0	0	6634	NULL	true	2	NULL
6627	"type"	"clob"	0	0	6634	NULL	true	3	NULL
6628	"count"	"bigint"	64	0	6634	NULL	true	4	NULL
6629	"columnsize"	"bigint"	64	0	6634	NULL	true	5	NULL
6630	"heapsize"	"bigint"	64	0	6634	NULL	true	6	NULL
6631	"hashes"	"bigint"	64	0	6634	NULL	true	7	NULL
6632	"imprints"	"bigint"	64	0	6634	NULL	true	8	NULL
6633	"sorted"	"boolean"	1	0	6634	NULL	true	9	NULL
6636	"schema"	"clob"	0	0	6644	NULL	true	0	NULL
6637	"table"	"clob"	0	0	6644	NULL	true	1	NULL
6638	"count"	"bigint"	64	0	6644	NULL	true	2	NULL
6639	"columnsize"	"bigint"	64	0	6644	NULL	true	3	NULL
6640	"heapsize"	"bigint"	64	0	6644	NULL	true	4	NULL
6641	"hashes"	"bigint"	64	0	6644	NULL	true	5	NULL
6642	"imprints"	"bigint"	64	0	6644	NULL	true	6	NULL
6643	"auxiliary"	"bigint"	64	0	6644	NULL	true	7	NULL
6646	"column_id"	"int"	32	0	6657	NULL	true	0	NULL
6647	"type"	"clob"	0	0	6657	NULL	true	1	NULL
6648	"width"	"int"	32	0	6657	NULL	true	2	NULL
6649	"stamp"	"timestamp"	7	0	6657	NULL	true	3	NULL
6650	"sample"	"bigint"	64	0	6657	NULL	true	4	NULL
6651	"count"	"bigint"	64	0	6657	NULL	true	5	NULL
6652	"unique"	"bigint"	64	0	6657	NULL	true	6	NULL
6653	"nils"	"bigint"	64	0	6657	NULL	true	7	NULL
6654	"minval"	"clob"	0	0	6657	NULL	true	8	NULL
6655	"maxval"	"clob"	0	0	6657	NULL	true	9	NULL
6656	"sorted"	"boolean"	1	0	6657	NULL	true	10	NULL
6747	"file_id"	"bigint"	64	0	6755	NULL	false	0	NULL
6748	"file_location"	"clob"	0	0	6755	NULL	false	1	NULL
6749	"dbschema"	"smallint"	16	0	6755	NULL	false	2	NULL
6750	"format_version"	"varchar"	7	0	6755	NULL	true	3	NULL
6751	"sorting_order"	"varchar"	10	0	6755	NULL	true	4	NULL
6752	"comments"	"clob"	0	0	6755	NULL	true	5	NULL
6757	"sn"	"clob"	0	0	6768	NULL	false	0	NULL
6758	"file_id"	"bigint"	64	0	6768	NULL	false	1	NULL
6759	"ln"	"int"	32	0	6768	NULL	true	2	NULL
6760	"as"	"int"	32	0	6768	NULL	true	3	NULL
6761	"m5"	"clob"	0	0	6768	NULL	true	4	NULL
6762	"sp"	"clob"	0	0	6768	NULL	true	5	NULL
6763	"ur"	"clob"	0	0	6768	NULL	true	6	NULL
6770	"id"	"clob"	0	0	6787	NULL	false	0	NULL
6771	"file_id"	"bigint"	64	0	6787	NULL	false	1	NULL
6772	"cn"	"clob"	0	0	6787	NULL	true	2	NULL
6773	"ds"	"clob"	0	0	6787	NULL	true	3	NULL
6774	"dt"	"timestamp"	7	0	6787	NULL	true	4	NULL
6775	"fo"	"clob"	0	0	6787	NULL	true	5	NULL
6776	"ks"	"clob"	0	0	6787	NULL	true	6	NULL
6777	"lb"	"clob"	0	0	6787	NULL	true	7	NULL
6778	"pg"	"clob"	0	0	6787	NULL	true	8	NULL
6779	"pi"	"int"	32	0	6787	NULL	true	9	NULL
6780	"pl"	"clob"	0	0	6787	NULL	true	10	NULL
6781	"pu"	"clob"	0	0	6787	NULL	true	11	NULL
6782	"sm"	"clob"	0	0	6787	NULL	true	12	NULL
6789	"id"	"clob"	0	0	6799	NULL	false	0	NULL
6790	"file_id"	"bigint"	64	0	6799	NULL	false	1	NULL
6791	"pn"	"clob"	0	0	6799	NULL	true	2	NULL
6792	"cl"	"clob"	0	0	6799	NULL	true	3	NULL
6793	"pp"	"clob"	0	0	6799	NULL	true	4	NULL
6794	"vn"	"clob"	0	0	6799	NULL	true	5	NULL
6801	"qname"	"clob"	0	0	6812	NULL	false	0	NULL
6802	"flag"	"smallint"	16	0	6812	NULL	false	1	NULL
6803	"rname"	"clob"	0	0	6812	NULL	false	2	NULL
6804	"pos"	"int"	32	0	6812	NULL	false	3	NULL
6805	"mapq"	"smallint"	16	0	6812	NULL	false	4	NULL
6806	"cigar"	"clob"	0	0	6812	NULL	false	5	NULL
6807	"rnext"	"clob"	0	0	6812	NULL	false	6	NULL
6808	"pnext"	"int"	32	0	6812	NULL	false	7	NULL
6809	"tlen"	"int"	32	0	6812	NULL	false	8	NULL
6810	"seq"	"clob"	0	0	6812	NULL	false	9	NULL
6811	"qual"	"clob"	0	0	6812	NULL	false	10	NULL
6882	"function_id"	"int"	32	0	6883	NULL	true	0	NULL
>>>>>>> 242cceaf
COMMIT;
START TRANSACTION;
CREATE TABLE "sys"."_tables" (
	"id"            INTEGER,
	"name"          VARCHAR(1024),
	"schema_id"     INTEGER,
	"query"         VARCHAR(2048),
	"type"          SMALLINT,
	"system"        BOOLEAN,
	"commit_action" SMALLINT,
	"access"        SMALLINT
);
COPY 54 RECORDS INTO "sys"."_tables" FROM stdin USING DELIMITERS '\t','\n','"';
2001	"schemas"	2000	NULL	0	true	0	0
2007	"types"	2000	NULL	0	true	0	0
2016	"functions"	2000	NULL	0	true	0	0
2027	"args"	2000	NULL	0	true	0	0
2036	"sequences"	2000	NULL	0	true	0	0
2046	"dependencies"	2000	NULL	0	true	0	0
2050	"connections"	2000	NULL	0	true	0	0
2059	"_tables"	2000	NULL	0	true	0	0
2068	"_columns"	2000	NULL	0	true	0	0
2079	"keys"	2000	NULL	0	true	0	0
2086	"idxs"	2000	NULL	0	true	0	0
2091	"triggers"	2000	NULL	0	true	0	0
2102	"objects"	2000	NULL	0	true	0	0
2107	"_tables"	2106	NULL	0	true	2	0
2116	"_columns"	2106	NULL	0	true	2	0
2127	"keys"	2106	NULL	0	true	2	0
2134	"idxs"	2106	NULL	0	true	2	0
2139	"triggers"	2106	NULL	0	true	2	0
2150	"objects"	2106	NULL	0	true	2	0
5204	"tables"	2000	"SELECT ""id"", ""name"", ""schema_id"", ""query"", CAST(CASE WHEN ""system"" THEN ""type"" + 10 /* system table/view */ ELSE (CASE WHEN ""commit_action"" = 0 THEN ""type"" /* table/view */ ELSE ""type"" + 20 /* global temp table */ END) END AS SMALLINT) AS ""type"", ""system"", ""commit_action"", ""access"", CASE WHEN (NOT ""system"" AND ""commit_action"" > 0) THEN 1 ELSE 0 END AS ""temporary"" FROM ""sys"".""_tables"" WHERE ""type"" <> 2 UNION ALL SELECT ""id"", ""name"", ""schema_id"", ""query"", CAST(""type"" + 30 /* local temp table */ AS SMALLINT) AS ""type"", ""system"", ""commit_action"", ""access"", 1 AS ""temporary"" FROM ""tmp"".""_tables"";"	1	true	0	0
5214	"columns"	2000	"SELECT * FROM (SELECT p.* FROM ""sys"".""_columns"" AS p UNION ALL SELECT t.* FROM ""tmp"".""_columns"" AS t) AS columns;"	1	true	0	0
5230	"db_user_info"	2000	NULL	0	true	0	0
5236	"users"	2000	"SELECT u.""name"" AS ""name"", ui.""fullname"", ui.""default_schema"" FROM db_users() AS u LEFT JOIN ""sys"".""db_user_info"" AS ui ON u.""name"" = ui.""name"" ;"	1	true	0	0
5240	"user_role"	2000	NULL	0	true	0	0
5243	"auths"	2000	NULL	0	true	0	0
5247	"privileges"	2000	NULL	0	true	0	0
5469	"querylog_catalog"	2000	"-- create table views for convenience\ncreate view sys.querylog_catalog as select * from sys.querylog_catalog();"	1	true	0	0
5480	"querylog_calls"	2000	"create view sys.querylog_calls as select * from sys.querylog_calls();"	1	true	0	0
5498	"querylog_history"	2000	"create view sys.querylog_history as\nselect qd.*, ql.""start"",ql.""stop"", ql.arguments, ql.tuples, ql.run, ql.ship, ql.cpu, ql.io\nfrom sys.querylog_catalog() qd, sys.querylog_calls() ql\nwhere qd.id = ql.id and qd.owner = user;"	1	true	0	0
5537	"tracelog"	2000	"create view sys.tracelog as select * from sys.tracelog();"	1	true	0	0
5670	"sessions"	2000	"create view sys.sessions as select * from sys.sessions();"	1	true	0	0
5750	"optimizers"	2000	"create view sys.optimizers as select * from sys.optimizers();"	1	true	0	0
5758	"environment"	2000	"create view sys.environment as select * from sys.environment();"	1	true	0	0
<<<<<<< HEAD
5802	"queue"	2000	"create view sys.queue as select * from sys.queue();"	1	true	0	0
5832	"rejects"	2000	"create view sys.rejects as select * from sys.rejects();"	1	true	0	0
6470	"keywords"	2000	NULL	0	true	0	0
6478	"table_types"	2000	NULL	0	true	0	0
6486	"dependency_types"	2000	NULL	0	true	0	0
6503	"netcdf_files"	2000	NULL	0	true	0	0
6509	"netcdf_dims"	2000	NULL	0	true	0	0
6517	"netcdf_vars"	2000	NULL	0	true	0	0
6523	"netcdf_vardim"	2000	NULL	0	true	0	0
6531	"netcdf_attrs"	2000	NULL	0	true	0	0
6570	"storage"	2000	"create view sys.""storage"" as select * from sys.""storage""();"	1	true	0	0
6582	"storagemodelinput"	2000	NULL	0	true	0	0
6630	"storagemodel"	2000	"create view sys.storagemodel as select * from sys.storagemodel();"	1	true	0	0
6640	"tablestoragemodel"	2000	"-- A summary of the table storage requirement is is available as a table view.\n-- The auxiliary column denotes the maximum space if all non-sorted columns\n-- would be augmented with a hash (rare situation)\ncreate view sys.tablestoragemodel\nas select ""schema"",""table"",max(count) as ""count"",\n\tsum(columnsize) as columnsize,\n\tsum(heapsize) as heapsize,\n\tsum(hashes) as hashes,\n\tsum(imprints) as imprints,\n\tsum(case when sorted = false then 8 * count else 0 end) as auxiliary\nfrom sys.storagemodel() group by ""schema"",""table"";"	1	true	0	0
6653	"statistics"	2000	NULL	0	true	0	0
6751	"files"	6695	NULL	0	true	0	0
6764	"sq"	6695	NULL	0	true	0	0
6783	"rg"	6695	NULL	0	true	0	0
6795	"pg"	6695	NULL	0	true	0	0
6808	"export"	6695	NULL	0	true	0	0
6879	"systemfunctions"	2000	NULL	0	true	0	0
=======
5806	"queue"	2000	"create view sys.queue as select * from sys.queue();"	1	true	0	0
5836	"rejects"	2000	"create view sys.rejects as select * from sys.rejects();"	1	true	0	0
6474	"keywords"	2000	NULL	0	true	0	0
6482	"table_types"	2000	NULL	0	true	0	0
6490	"dependency_types"	2000	NULL	0	true	0	0
6507	"netcdf_files"	2000	NULL	0	true	0	0
6513	"netcdf_dims"	2000	NULL	0	true	0	0
6521	"netcdf_vars"	2000	NULL	0	true	0	0
6527	"netcdf_vardim"	2000	NULL	0	true	0	0
6535	"netcdf_attrs"	2000	NULL	0	true	0	0
6574	"storage"	2000	"create view sys.""storage"" as select * from sys.""storage""();"	1	true	0	0
6586	"storagemodelinput"	2000	NULL	0	true	0	0
6634	"storagemodel"	2000	"create view sys.storagemodel as select * from sys.storagemodel();"	1	true	0	0
6644	"tablestoragemodel"	2000	"-- A summary of the table storage requirement is is available as a table view.\n-- The auxiliary column denotes the maximum space if all non-sorted columns\n-- would be augmented with a hash (rare situation)\ncreate view sys.tablestoragemodel\nas select ""schema"",""table"",max(count) as ""count"",\n\tsum(columnsize) as columnsize,\n\tsum(heapsize) as heapsize,\n\tsum(hashes) as hashes,\n\tsum(imprints) as imprints,\n\tsum(case when sorted = false then 8 * count else 0 end) as auxiliary\nfrom sys.storagemodel() group by ""schema"",""table"";"	1	true	0	0
6657	"statistics"	2000	NULL	0	true	0	0
6755	"files"	6699	NULL	0	true	0	0
6768	"sq"	6699	NULL	0	true	0	0
6787	"rg"	6699	NULL	0	true	0	0
6799	"pg"	6699	NULL	0	true	0	0
6812	"export"	6699	NULL	0	true	0	0
6883	"systemfunctions"	2000	NULL	0	true	0	0
>>>>>>> 242cceaf
COMMIT;
START TRANSACTION;
CREATE TABLE "sys"."args" (
	"id"          INTEGER,
	"func_id"     INTEGER,
	"name"        VARCHAR(256),
	"type"        VARCHAR(1024),
	"type_digits" INTEGER,
	"type_scale"  INTEGER,
	"inout"       TINYINT,
	"number"      INTEGER
);
COPY 3805 RECORDS INTO "sys"."args" FROM stdin USING DELIMITERS '\t','\n','"';
2155	28	"res_0"	"oid"	63	0	0	0
2156	28	"arg_1"	"wrd"	64	0	1	1
2157	29	"res_0"	"oid"	63	0	0	0
2158	29	"arg_1"	"oid"	63	0	1	1
2159	30	"res_0"	"wrd"	64	0	0	0
2160	30	"arg_1"	"any"	0	0	1	1
2161	31	"res_0"	"wrd"	64	0	0	0
2162	31	"arg_1"	"wrd"	64	0	1	1
2163	31	"arg_2"	"int"	32	0	1	2
2164	31	"arg_3"	"any"	0	0	1	3
2165	32	"res_0"	"boolean"	1	0	0	0
2166	32	"arg_1"	"any"	0	0	1	1
2167	32	"arg_2"	"any"	0	0	1	2
2168	33	"res_0"	"boolean"	1	0	0	0
2169	33	"arg_1"	"any"	0	0	1	1
2170	33	"arg_2"	"any"	0	0	1	2
2171	34	"res_0"	"boolean"	1	0	0	0
2172	34	"arg_1"	"any"	0	0	1	1
2173	35	"res_0"	"boolean"	1	0	0	0
2174	35	"arg_1"	"any"	0	0	1	1
2175	35	"arg_2"	"any"	0	0	1	2
2176	36	"res_0"	"boolean"	1	0	0	0
2177	36	"arg_1"	"any"	0	0	1	1
2178	36	"arg_2"	"any"	0	0	1	2
2179	37	"res_0"	"boolean"	1	0	0	0
2180	37	"arg_1"	"any"	0	0	1	1
2181	37	"arg_2"	"any"	0	0	1	2
2182	38	"res_0"	"boolean"	1	0	0	0
2183	38	"arg_1"	"any"	0	0	1	1
2184	38	"arg_2"	"any"	0	0	1	2
2185	42	"res_0"	"boolean"	1	0	0	0
2186	42	"arg_1"	"any"	0	0	1	1
2187	42	"arg_2"	"any"	0	0	1	2
2188	43	"res_0"	"oid"	63	0	0	0
2189	43	"arg_1"	"any"	0	0	1	1
2190	44	"res_0"	"int"	32	0	0	0
2191	44	"arg_1"	"any"	0	0	1	1
2192	45	"res_0"	"oid"	63	0	0	0
2193	45	"arg_1"	"any"	0	0	1	1
2194	45	"arg_2"	"varchar"	0	0	1	2
2195	45	"arg_3"	"varchar"	0	0	1	3
2196	48	"res_0"	"any"	0	0	0	0
2197	48	"arg_1"	"any"	0	0	1	1
2198	48	"arg_2"	"any"	0	0	1	2
2199	49	"res_0"	"any"	0	0	0	0
2200	49	"arg_1"	"any"	0	0	1	1
2201	49	"arg_2"	"any"	0	0	1	2
2202	50	"res_0"	"any"	0	0	0	0
2203	50	"arg_1"	"boolean"	1	0	1	1
2204	50	"arg_2"	"any"	0	0	1	2
2205	50	"arg_3"	"any"	0	0	1	3
2206	68	"res_0"	"oid"	63	0	0	0
2207	68	"arg_1"	"oid"	63	0	1	1
2208	68	"arg_2"	"oid"	63	0	1	2
2209	69	"res_0"	"tinyint"	8	0	0	0
2210	69	"arg_1"	"tinyint"	8	0	1	1
2211	69	"arg_2"	"tinyint"	8	0	1	2
2212	70	"res_0"	"smallint"	16	0	0	0
2213	70	"arg_1"	"smallint"	16	0	1	1
2214	70	"arg_2"	"smallint"	16	0	1	2
2215	71	"res_0"	"int"	32	0	0	0
2216	71	"arg_1"	"int"	32	0	1	1
2217	71	"arg_2"	"int"	32	0	1	2
2218	72	"res_0"	"bigint"	64	0	0	0
2219	72	"arg_1"	"bigint"	64	0	1	1
2220	72	"arg_2"	"bigint"	64	0	1	2
2221	73	"res_0"	"wrd"	64	0	0	0
2222	73	"arg_1"	"wrd"	64	0	1	1
2223	73	"arg_2"	"wrd"	64	0	1	2
2224	74	"res_0"	"decimal"	2	0	0	0
2225	74	"arg_1"	"decimal"	2	0	1	1
2226	74	"arg_2"	"decimal"	2	0	1	2
2227	75	"res_0"	"decimal"	4	0	0	0
2228	75	"arg_1"	"decimal"	4	0	1	1
2229	75	"arg_2"	"decimal"	4	0	1	2
2230	76	"res_0"	"decimal"	9	0	0	0
2231	76	"arg_1"	"decimal"	9	0	1	1
2232	76	"arg_2"	"decimal"	9	0	1	2
2233	77	"res_0"	"decimal"	19	0	0	0
2234	77	"arg_1"	"decimal"	19	0	1	1
2235	77	"arg_2"	"decimal"	19	0	1	2
2236	78	"res_0"	"real"	24	0	0	0
2237	78	"arg_1"	"real"	24	0	1	1
2238	78	"arg_2"	"real"	24	0	1	2
2239	79	"res_0"	"double"	53	0	0	0
2240	79	"arg_1"	"double"	53	0	1	1
2241	79	"arg_2"	"double"	53	0	1	2
2242	89	"res_0"	"boolean"	1	0	0	0
2243	89	"arg_1"	"any"	0	0	1	1
2244	90	"res_0"	"boolean"	1	0	0	0
2245	90	"arg_1"	"boolean"	1	0	1	1
2246	90	"arg_2"	"any"	0	0	1	2
2247	91	"res_0"	"int"	32	0	0	0
2248	91	"arg_1"	"any"	0	0	1	1
2249	91	"arg_2"	"boolean"	1	0	1	2
2250	91	"arg_3"	"boolean"	1	0	1	3
2251	92	"res_0"	"int"	32	0	0	0
2252	92	"arg_1"	"any"	0	0	1	1
2253	92	"arg_2"	"boolean"	1	0	1	2
2254	92	"arg_3"	"boolean"	1	0	1	3
2255	93	"res_0"	"int"	32	0	0	0
2256	93	"arg_1"	"any"	0	0	1	1
2257	93	"arg_2"	"boolean"	1	0	1	2
2258	93	"arg_3"	"boolean"	1	0	1	3
2259	94	"res_0"	"boolean"	1	0	0	0
2260	94	"arg_1"	"boolean"	1	0	1	1
2261	94	"arg_2"	"boolean"	1	0	1	2
2262	95	"res_0"	"boolean"	1	0	0	0
2263	95	"arg_1"	"boolean"	1	0	1	1
2264	95	"arg_2"	"boolean"	1	0	1	2
2265	96	"res_0"	"boolean"	1	0	0	0
2266	96	"arg_1"	"boolean"	1	0	1	1
2267	96	"arg_2"	"boolean"	1	0	1	2
2268	97	"res_0"	"boolean"	1	0	0	0
2269	97	"arg_1"	"boolean"	1	0	1	1
2270	98	"res_0"	"smallint"	16	0	0	0
2271	98	"arg_1"	"smallint"	16	0	1	1
2272	98	"arg_2"	"tinyint"	8	0	1	2
2273	99	"res_0"	"smallint"	16	0	0	0
2274	99	"arg_1"	"smallint"	16	0	1	1
2275	99	"arg_2"	"tinyint"	8	0	1	2
2276	100	"res_0"	"int"	32	0	0	0
2277	100	"arg_1"	"int"	32	0	1	1
2278	100	"arg_2"	"tinyint"	8	0	1	2
2279	101	"res_0"	"int"	32	0	0	0
2280	101	"arg_1"	"int"	32	0	1	1
2281	101	"arg_2"	"tinyint"	8	0	1	2
2282	102	"res_0"	"int"	32	0	0	0
2283	102	"arg_1"	"int"	32	0	1	1
2284	102	"arg_2"	"smallint"	16	0	1	2
2285	103	"res_0"	"int"	32	0	0	0
2286	103	"arg_1"	"int"	32	0	1	1
2287	103	"arg_2"	"smallint"	16	0	1	2
2288	104	"res_0"	"bigint"	64	0	0	0
2289	104	"arg_1"	"bigint"	64	0	1	1
2290	104	"arg_2"	"tinyint"	8	0	1	2
2291	105	"res_0"	"bigint"	64	0	0	0
2292	105	"arg_1"	"bigint"	64	0	1	1
2293	105	"arg_2"	"tinyint"	8	0	1	2
2294	106	"res_0"	"bigint"	64	0	0	0
2295	106	"arg_1"	"bigint"	64	0	1	1
2296	106	"arg_2"	"smallint"	16	0	1	2
2297	107	"res_0"	"bigint"	64	0	0	0
2298	107	"arg_1"	"bigint"	64	0	1	1
2299	107	"arg_2"	"smallint"	16	0	1	2
2300	108	"res_0"	"bigint"	64	0	0	0
2301	108	"arg_1"	"bigint"	64	0	1	1
2302	108	"arg_2"	"int"	32	0	1	2
2303	109	"res_0"	"bigint"	64	0	0	0
2304	109	"arg_1"	"bigint"	64	0	1	1
2305	109	"arg_2"	"int"	32	0	1	2
2306	110	"res_0"	"bigint"	64	0	0	0
2307	110	"arg_1"	"bigint"	64	0	1	1
2308	110	"arg_2"	"wrd"	64	0	1	2
2309	111	"res_0"	"bigint"	64	0	0	0
2310	111	"arg_1"	"bigint"	64	0	1	1
2311	111	"arg_2"	"wrd"	64	0	1	2
2312	112	"res_0"	"wrd"	64	0	0	0
2313	112	"arg_1"	"wrd"	64	0	1	1
2314	112	"arg_2"	"tinyint"	8	0	1	2
2315	113	"res_0"	"wrd"	64	0	0	0
2316	113	"arg_1"	"wrd"	64	0	1	1
2317	113	"arg_2"	"tinyint"	8	0	1	2
2318	114	"res_0"	"wrd"	64	0	0	0
2319	114	"arg_1"	"wrd"	64	0	1	1
2320	114	"arg_2"	"smallint"	16	0	1	2
2321	115	"res_0"	"wrd"	64	0	0	0
2322	115	"arg_1"	"wrd"	64	0	1	1
2323	115	"arg_2"	"smallint"	16	0	1	2
2324	116	"res_0"	"wrd"	64	0	0	0
2325	116	"arg_1"	"wrd"	64	0	1	1
2326	116	"arg_2"	"int"	32	0	1	2
2327	117	"res_0"	"wrd"	64	0	0	0
2328	117	"arg_1"	"wrd"	64	0	1	1
2329	117	"arg_2"	"int"	32	0	1	2
2330	118	"res_0"	"oid"	63	0	0	0
2331	118	"arg_1"	"oid"	63	0	1	1
2332	118	"arg_2"	"oid"	63	0	1	2
2333	119	"res_0"	"oid"	63	0	0	0
2334	119	"arg_1"	"oid"	63	0	1	1
2335	119	"arg_2"	"oid"	63	0	1	2
2336	120	"res_0"	"oid"	63	0	0	0
2337	120	"arg_1"	"oid"	63	0	1	1
2338	120	"arg_2"	"oid"	63	0	1	2
2339	121	"res_0"	"oid"	63	0	0	0
2340	121	"arg_1"	"oid"	63	0	1	1
2341	121	"arg_2"	"oid"	63	0	1	2
2342	122	"res_0"	"oid"	63	0	0	0
2343	122	"arg_1"	"oid"	63	0	1	1
2344	122	"arg_2"	"oid"	63	0	1	2
2345	123	"res_0"	"oid"	63	0	0	0
2346	123	"arg_1"	"oid"	63	0	1	1
2347	123	"arg_2"	"oid"	63	0	1	2
2348	124	"res_0"	"oid"	63	0	0	0
2349	124	"arg_1"	"oid"	63	0	1	1
2350	124	"arg_2"	"oid"	63	0	1	2
2351	125	"res_0"	"oid"	63	0	0	0
2352	125	"arg_1"	"oid"	63	0	1	1
2353	126	"res_0"	"oid"	63	0	0	0
2354	126	"arg_1"	"oid"	63	0	1	1
2355	126	"arg_2"	"int"	32	0	1	2
2356	127	"res_0"	"oid"	63	0	0	0
2357	127	"arg_1"	"oid"	63	0	1	1
2358	127	"arg_2"	"int"	32	0	1	2
2359	128	"res_0"	"oid"	63	0	0	0
2360	128	"arg_1"	"oid"	63	0	1	1
2361	129	"res_0"	"oid"	63	0	0	0
2362	129	"arg_1"	"oid"	63	0	1	1
2363	130	"res_0"	"tinyint"	8	0	0	0
2364	130	"arg_1"	"oid"	63	0	1	1
2365	131	"res_0"	"oid"	63	0	0	0
2366	131	"arg_1"	"oid"	63	0	1	1
2367	131	"arg_2"	"oid"	63	0	1	2
2368	132	"res_0"	"oid"	63	0	0	0
2369	132	"arg_1"	"oid"	63	0	1	1
2370	132	"arg_2"	"oid"	63	0	1	2
2371	133	"res_0"	"month_interval"	32	0	0	0
2372	133	"arg_1"	"month_interval"	32	0	1	1
2373	133	"arg_2"	"oid"	63	0	1	2
2374	134	"res_0"	"month_interval"	32	0	0	0
2375	134	"arg_1"	"month_interval"	32	0	1	1
2376	134	"arg_2"	"oid"	63	0	1	2
2377	135	"res_0"	"month_interval"	32	0	0	0
2378	135	"arg_1"	"month_interval"	32	0	1	1
2379	135	"arg_2"	"oid"	63	0	1	2
2380	136	"res_0"	"month_interval"	32	0	0	0
2381	136	"arg_1"	"month_interval"	32	0	1	1
2382	136	"arg_2"	"oid"	63	0	1	2
2383	137	"res_0"	"sec_interval"	13	0	0	0
2384	137	"arg_1"	"sec_interval"	13	0	1	1
2385	137	"arg_2"	"oid"	63	0	1	2
2386	138	"res_0"	"sec_interval"	13	0	0	0
2387	138	"arg_1"	"sec_interval"	13	0	1	1
2388	138	"arg_2"	"oid"	63	0	1	2
2389	139	"res_0"	"sec_interval"	13	0	0	0
2390	139	"arg_1"	"sec_interval"	13	0	1	1
2391	139	"arg_2"	"oid"	63	0	1	2
2392	140	"res_0"	"sec_interval"	13	0	0	0
2393	140	"arg_1"	"sec_interval"	13	0	1	1
2394	140	"arg_2"	"oid"	63	0	1	2
2395	141	"res_0"	"tinyint"	8	0	0	0
2396	141	"arg_1"	"tinyint"	8	0	1	1
2397	141	"arg_2"	"tinyint"	8	0	1	2
2398	142	"res_0"	"tinyint"	8	0	0	0
2399	142	"arg_1"	"tinyint"	8	0	1	1
2400	142	"arg_2"	"tinyint"	8	0	1	2
2401	143	"res_0"	"tinyint"	8	0	0	0
2402	143	"arg_1"	"tinyint"	8	0	1	1
2403	143	"arg_2"	"tinyint"	8	0	1	2
2404	144	"res_0"	"tinyint"	8	0	0	0
2405	144	"arg_1"	"tinyint"	8	0	1	1
2406	144	"arg_2"	"tinyint"	8	0	1	2
2407	145	"res_0"	"tinyint"	8	0	0	0
2408	145	"arg_1"	"tinyint"	8	0	1	1
2409	145	"arg_2"	"tinyint"	8	0	1	2
2410	146	"res_0"	"tinyint"	8	0	0	0
2411	146	"arg_1"	"tinyint"	8	0	1	1
2412	146	"arg_2"	"tinyint"	8	0	1	2
2413	147	"res_0"	"tinyint"	8	0	0	0
2414	147	"arg_1"	"tinyint"	8	0	1	1
2415	147	"arg_2"	"tinyint"	8	0	1	2
2416	148	"res_0"	"tinyint"	8	0	0	0
2417	148	"arg_1"	"tinyint"	8	0	1	1
2418	149	"res_0"	"tinyint"	8	0	0	0
2419	149	"arg_1"	"tinyint"	8	0	1	1
2420	149	"arg_2"	"int"	32	0	1	2
2421	150	"res_0"	"tinyint"	8	0	0	0
2422	150	"arg_1"	"tinyint"	8	0	1	1
2423	150	"arg_2"	"int"	32	0	1	2
2424	151	"res_0"	"tinyint"	8	0	0	0
2425	151	"arg_1"	"tinyint"	8	0	1	1
2426	152	"res_0"	"tinyint"	8	0	0	0
2427	152	"arg_1"	"tinyint"	8	0	1	1
2428	153	"res_0"	"tinyint"	8	0	0	0
2429	153	"arg_1"	"tinyint"	8	0	1	1
2430	154	"res_0"	"tinyint"	8	0	0	0
2431	154	"arg_1"	"tinyint"	8	0	1	1
2432	154	"arg_2"	"tinyint"	8	0	1	2
2433	155	"res_0"	"tinyint"	8	0	0	0
2434	155	"arg_1"	"tinyint"	8	0	1	1
2435	155	"arg_2"	"tinyint"	8	0	1	2
2436	156	"res_0"	"month_interval"	32	0	0	0
2437	156	"arg_1"	"month_interval"	32	0	1	1
2438	156	"arg_2"	"tinyint"	8	0	1	2
2439	157	"res_0"	"month_interval"	32	0	0	0
2440	157	"arg_1"	"month_interval"	32	0	1	1
2441	157	"arg_2"	"tinyint"	8	0	1	2
2442	158	"res_0"	"month_interval"	32	0	0	0
2443	158	"arg_1"	"month_interval"	32	0	1	1
2444	158	"arg_2"	"tinyint"	8	0	1	2
2445	159	"res_0"	"month_interval"	32	0	0	0
2446	159	"arg_1"	"month_interval"	32	0	1	1
2447	159	"arg_2"	"tinyint"	8	0	1	2
2448	160	"res_0"	"sec_interval"	13	0	0	0
2449	160	"arg_1"	"sec_interval"	13	0	1	1
2450	160	"arg_2"	"tinyint"	8	0	1	2
2451	161	"res_0"	"sec_interval"	13	0	0	0
2452	161	"arg_1"	"sec_interval"	13	0	1	1
2453	161	"arg_2"	"tinyint"	8	0	1	2
2454	162	"res_0"	"sec_interval"	13	0	0	0
2455	162	"arg_1"	"sec_interval"	13	0	1	1
2456	162	"arg_2"	"tinyint"	8	0	1	2
2457	163	"res_0"	"sec_interval"	13	0	0	0
2458	163	"arg_1"	"sec_interval"	13	0	1	1
2459	163	"arg_2"	"tinyint"	8	0	1	2
2460	164	"res_0"	"smallint"	16	0	0	0
2461	164	"arg_1"	"smallint"	16	0	1	1
2462	164	"arg_2"	"smallint"	16	0	1	2
2463	165	"res_0"	"smallint"	16	0	0	0
2464	165	"arg_1"	"smallint"	16	0	1	1
2465	165	"arg_2"	"smallint"	16	0	1	2
2466	166	"res_0"	"smallint"	16	0	0	0
2467	166	"arg_1"	"smallint"	16	0	1	1
2468	166	"arg_2"	"smallint"	16	0	1	2
2469	167	"res_0"	"smallint"	16	0	0	0
2470	167	"arg_1"	"smallint"	16	0	1	1
2471	167	"arg_2"	"smallint"	16	0	1	2
2472	168	"res_0"	"smallint"	16	0	0	0
2473	168	"arg_1"	"smallint"	16	0	1	1
2474	168	"arg_2"	"smallint"	16	0	1	2
2475	169	"res_0"	"smallint"	16	0	0	0
2476	169	"arg_1"	"smallint"	16	0	1	1
2477	169	"arg_2"	"smallint"	16	0	1	2
2478	170	"res_0"	"smallint"	16	0	0	0
2479	170	"arg_1"	"smallint"	16	0	1	1
2480	170	"arg_2"	"smallint"	16	0	1	2
2481	171	"res_0"	"smallint"	16	0	0	0
2482	171	"arg_1"	"smallint"	16	0	1	1
2483	172	"res_0"	"smallint"	16	0	0	0
2484	172	"arg_1"	"smallint"	16	0	1	1
2485	172	"arg_2"	"int"	32	0	1	2
2486	173	"res_0"	"smallint"	16	0	0	0
2487	173	"arg_1"	"smallint"	16	0	1	1
2488	173	"arg_2"	"int"	32	0	1	2
2489	174	"res_0"	"smallint"	16	0	0	0
2490	174	"arg_1"	"smallint"	16	0	1	1
2491	175	"res_0"	"smallint"	16	0	0	0
2492	175	"arg_1"	"smallint"	16	0	1	1
2493	176	"res_0"	"tinyint"	8	0	0	0
2494	176	"arg_1"	"smallint"	16	0	1	1
2495	177	"res_0"	"smallint"	16	0	0	0
2496	177	"arg_1"	"smallint"	16	0	1	1
2497	177	"arg_2"	"smallint"	16	0	1	2
2498	178	"res_0"	"smallint"	16	0	0	0
2499	178	"arg_1"	"smallint"	16	0	1	1
2500	178	"arg_2"	"smallint"	16	0	1	2
2501	179	"res_0"	"month_interval"	32	0	0	0
2502	179	"arg_1"	"month_interval"	32	0	1	1
2503	179	"arg_2"	"smallint"	16	0	1	2
2504	180	"res_0"	"month_interval"	32	0	0	0
2505	180	"arg_1"	"month_interval"	32	0	1	1
2506	180	"arg_2"	"smallint"	16	0	1	2
2507	181	"res_0"	"month_interval"	32	0	0	0
2508	181	"arg_1"	"month_interval"	32	0	1	1
2509	181	"arg_2"	"smallint"	16	0	1	2
2510	182	"res_0"	"month_interval"	32	0	0	0
2511	182	"arg_1"	"month_interval"	32	0	1	1
2512	182	"arg_2"	"smallint"	16	0	1	2
2513	183	"res_0"	"sec_interval"	13	0	0	0
2514	183	"arg_1"	"sec_interval"	13	0	1	1
2515	183	"arg_2"	"smallint"	16	0	1	2
2516	184	"res_0"	"sec_interval"	13	0	0	0
2517	184	"arg_1"	"sec_interval"	13	0	1	1
2518	184	"arg_2"	"smallint"	16	0	1	2
2519	185	"res_0"	"sec_interval"	13	0	0	0
2520	185	"arg_1"	"sec_interval"	13	0	1	1
2521	185	"arg_2"	"smallint"	16	0	1	2
2522	186	"res_0"	"sec_interval"	13	0	0	0
2523	186	"arg_1"	"sec_interval"	13	0	1	1
2524	186	"arg_2"	"smallint"	16	0	1	2
2525	187	"res_0"	"int"	32	0	0	0
2526	187	"arg_1"	"int"	32	0	1	1
2527	187	"arg_2"	"int"	32	0	1	2
2528	188	"res_0"	"int"	32	0	0	0
2529	188	"arg_1"	"int"	32	0	1	1
2530	188	"arg_2"	"int"	32	0	1	2
2531	189	"res_0"	"int"	32	0	0	0
2532	189	"arg_1"	"int"	32	0	1	1
2533	189	"arg_2"	"int"	32	0	1	2
2534	190	"res_0"	"int"	32	0	0	0
2535	190	"arg_1"	"int"	32	0	1	1
2536	190	"arg_2"	"int"	32	0	1	2
2537	191	"res_0"	"int"	32	0	0	0
2538	191	"arg_1"	"int"	32	0	1	1
2539	191	"arg_2"	"int"	32	0	1	2
2540	192	"res_0"	"int"	32	0	0	0
2541	192	"arg_1"	"int"	32	0	1	1
2542	192	"arg_2"	"int"	32	0	1	2
2543	193	"res_0"	"int"	32	0	0	0
2544	193	"arg_1"	"int"	32	0	1	1
2545	193	"arg_2"	"int"	32	0	1	2
2546	194	"res_0"	"int"	32	0	0	0
2547	194	"arg_1"	"int"	32	0	1	1
2548	195	"res_0"	"int"	32	0	0	0
2549	195	"arg_1"	"int"	32	0	1	1
2550	195	"arg_2"	"int"	32	0	1	2
2551	196	"res_0"	"int"	32	0	0	0
2552	196	"arg_1"	"int"	32	0	1	1
2553	196	"arg_2"	"int"	32	0	1	2
2554	197	"res_0"	"int"	32	0	0	0
2555	197	"arg_1"	"int"	32	0	1	1
2556	198	"res_0"	"int"	32	0	0	0
2557	198	"arg_1"	"int"	32	0	1	1
2558	199	"res_0"	"tinyint"	8	0	0	0
2559	199	"arg_1"	"int"	32	0	1	1
2560	200	"res_0"	"int"	32	0	0	0
2561	200	"arg_1"	"int"	32	0	1	1
2562	200	"arg_2"	"int"	32	0	1	2
2563	201	"res_0"	"int"	32	0	0	0
2564	201	"arg_1"	"int"	32	0	1	1
2565	201	"arg_2"	"int"	32	0	1	2
2566	202	"res_0"	"month_interval"	32	0	0	0
2567	202	"arg_1"	"month_interval"	32	0	1	1
2568	202	"arg_2"	"int"	32	0	1	2
2569	203	"res_0"	"month_interval"	32	0	0	0
2570	203	"arg_1"	"month_interval"	32	0	1	1
2571	203	"arg_2"	"int"	32	0	1	2
2572	204	"res_0"	"month_interval"	32	0	0	0
2573	204	"arg_1"	"month_interval"	32	0	1	1
2574	204	"arg_2"	"int"	32	0	1	2
2575	205	"res_0"	"month_interval"	32	0	0	0
2576	205	"arg_1"	"month_interval"	32	0	1	1
2577	205	"arg_2"	"int"	32	0	1	2
2578	206	"res_0"	"sec_interval"	13	0	0	0
2579	206	"arg_1"	"sec_interval"	13	0	1	1
2580	206	"arg_2"	"int"	32	0	1	2
2581	207	"res_0"	"sec_interval"	13	0	0	0
2582	207	"arg_1"	"sec_interval"	13	0	1	1
2583	207	"arg_2"	"int"	32	0	1	2
2584	208	"res_0"	"sec_interval"	13	0	0	0
2585	208	"arg_1"	"sec_interval"	13	0	1	1
2586	208	"arg_2"	"int"	32	0	1	2
2587	209	"res_0"	"sec_interval"	13	0	0	0
2588	209	"arg_1"	"sec_interval"	13	0	1	1
2589	209	"arg_2"	"int"	32	0	1	2
2590	210	"res_0"	"bigint"	64	0	0	0
2591	210	"arg_1"	"bigint"	64	0	1	1
2592	210	"arg_2"	"bigint"	64	0	1	2
2593	211	"res_0"	"bigint"	64	0	0	0
2594	211	"arg_1"	"bigint"	64	0	1	1
2595	211	"arg_2"	"bigint"	64	0	1	2
2596	212	"res_0"	"bigint"	64	0	0	0
2597	212	"arg_1"	"bigint"	64	0	1	1
2598	212	"arg_2"	"bigint"	64	0	1	2
2599	213	"res_0"	"bigint"	64	0	0	0
2600	213	"arg_1"	"bigint"	64	0	1	1
2601	213	"arg_2"	"bigint"	64	0	1	2
2602	214	"res_0"	"bigint"	64	0	0	0
2603	214	"arg_1"	"bigint"	64	0	1	1
2604	214	"arg_2"	"bigint"	64	0	1	2
2605	215	"res_0"	"bigint"	64	0	0	0
2606	215	"arg_1"	"bigint"	64	0	1	1
2607	215	"arg_2"	"bigint"	64	0	1	2
2608	216	"res_0"	"bigint"	64	0	0	0
2609	216	"arg_1"	"bigint"	64	0	1	1
2610	216	"arg_2"	"bigint"	64	0	1	2
2611	217	"res_0"	"bigint"	64	0	0	0
2612	217	"arg_1"	"bigint"	64	0	1	1
2613	218	"res_0"	"bigint"	64	0	0	0
2614	218	"arg_1"	"bigint"	64	0	1	1
2615	218	"arg_2"	"int"	32	0	1	2
2616	219	"res_0"	"bigint"	64	0	0	0
2617	219	"arg_1"	"bigint"	64	0	1	1
2618	219	"arg_2"	"int"	32	0	1	2
2619	220	"res_0"	"bigint"	64	0	0	0
2620	220	"arg_1"	"bigint"	64	0	1	1
2621	221	"res_0"	"bigint"	64	0	0	0
2622	221	"arg_1"	"bigint"	64	0	1	1
2623	222	"res_0"	"tinyint"	8	0	0	0
2624	222	"arg_1"	"bigint"	64	0	1	1
2625	223	"res_0"	"bigint"	64	0	0	0
2626	223	"arg_1"	"bigint"	64	0	1	1
2627	223	"arg_2"	"bigint"	64	0	1	2
2628	224	"res_0"	"bigint"	64	0	0	0
2629	224	"arg_1"	"bigint"	64	0	1	1
2630	224	"arg_2"	"bigint"	64	0	1	2
2631	225	"res_0"	"month_interval"	32	0	0	0
2632	225	"arg_1"	"month_interval"	32	0	1	1
2633	225	"arg_2"	"bigint"	64	0	1	2
2634	226	"res_0"	"month_interval"	32	0	0	0
2635	226	"arg_1"	"month_interval"	32	0	1	1
2636	226	"arg_2"	"bigint"	64	0	1	2
2637	227	"res_0"	"month_interval"	32	0	0	0
2638	227	"arg_1"	"month_interval"	32	0	1	1
2639	227	"arg_2"	"bigint"	64	0	1	2
2640	228	"res_0"	"month_interval"	32	0	0	0
2641	228	"arg_1"	"month_interval"	32	0	1	1
2642	228	"arg_2"	"bigint"	64	0	1	2
2643	229	"res_0"	"sec_interval"	13	0	0	0
2644	229	"arg_1"	"sec_interval"	13	0	1	1
2645	229	"arg_2"	"bigint"	64	0	1	2
2646	230	"res_0"	"sec_interval"	13	0	0	0
2647	230	"arg_1"	"sec_interval"	13	0	1	1
2648	230	"arg_2"	"bigint"	64	0	1	2
2649	231	"res_0"	"sec_interval"	13	0	0	0
2650	231	"arg_1"	"sec_interval"	13	0	1	1
2651	231	"arg_2"	"bigint"	64	0	1	2
2652	232	"res_0"	"sec_interval"	13	0	0	0
2653	232	"arg_1"	"sec_interval"	13	0	1	1
2654	232	"arg_2"	"bigint"	64	0	1	2
2655	233	"res_0"	"wrd"	64	0	0	0
2656	233	"arg_1"	"wrd"	64	0	1	1
2657	233	"arg_2"	"wrd"	64	0	1	2
2658	234	"res_0"	"wrd"	64	0	0	0
2659	234	"arg_1"	"wrd"	64	0	1	1
2660	234	"arg_2"	"wrd"	64	0	1	2
2661	235	"res_0"	"wrd"	64	0	0	0
2662	235	"arg_1"	"wrd"	64	0	1	1
2663	235	"arg_2"	"wrd"	64	0	1	2
2664	236	"res_0"	"wrd"	64	0	0	0
2665	236	"arg_1"	"wrd"	64	0	1	1
2666	236	"arg_2"	"wrd"	64	0	1	2
2667	237	"res_0"	"wrd"	64	0	0	0
2668	237	"arg_1"	"wrd"	64	0	1	1
2669	237	"arg_2"	"wrd"	64	0	1	2
2670	238	"res_0"	"wrd"	64	0	0	0
2671	238	"arg_1"	"wrd"	64	0	1	1
2672	238	"arg_2"	"wrd"	64	0	1	2
2673	239	"res_0"	"wrd"	64	0	0	0
2674	239	"arg_1"	"wrd"	64	0	1	1
2675	239	"arg_2"	"wrd"	64	0	1	2
2676	240	"res_0"	"wrd"	64	0	0	0
2677	240	"arg_1"	"wrd"	64	0	1	1
2678	241	"res_0"	"wrd"	64	0	0	0
2679	241	"arg_1"	"wrd"	64	0	1	1
2680	241	"arg_2"	"int"	32	0	1	2
2681	242	"res_0"	"wrd"	64	0	0	0
2682	242	"arg_1"	"wrd"	64	0	1	1
2683	242	"arg_2"	"int"	32	0	1	2
2684	243	"res_0"	"wrd"	64	0	0	0
2685	243	"arg_1"	"wrd"	64	0	1	1
2686	244	"res_0"	"wrd"	64	0	0	0
2687	244	"arg_1"	"wrd"	64	0	1	1
2688	245	"res_0"	"tinyint"	8	0	0	0
2689	245	"arg_1"	"wrd"	64	0	1	1
2690	246	"res_0"	"wrd"	64	0	0	0
2691	246	"arg_1"	"wrd"	64	0	1	1
2692	246	"arg_2"	"wrd"	64	0	1	2
2693	247	"res_0"	"wrd"	64	0	0	0
2694	247	"arg_1"	"wrd"	64	0	1	1
2695	247	"arg_2"	"wrd"	64	0	1	2
2696	248	"res_0"	"month_interval"	32	0	0	0
2697	248	"arg_1"	"month_interval"	32	0	1	1
2698	248	"arg_2"	"wrd"	64	0	1	2
2699	249	"res_0"	"month_interval"	32	0	0	0
2700	249	"arg_1"	"month_interval"	32	0	1	1
2701	249	"arg_2"	"wrd"	64	0	1	2
2702	250	"res_0"	"month_interval"	32	0	0	0
2703	250	"arg_1"	"month_interval"	32	0	1	1
2704	250	"arg_2"	"wrd"	64	0	1	2
2705	251	"res_0"	"month_interval"	32	0	0	0
2706	251	"arg_1"	"month_interval"	32	0	1	1
2707	251	"arg_2"	"wrd"	64	0	1	2
2708	252	"res_0"	"sec_interval"	13	0	0	0
2709	252	"arg_1"	"sec_interval"	13	0	1	1
2710	252	"arg_2"	"wrd"	64	0	1	2
2711	253	"res_0"	"sec_interval"	13	0	0	0
2712	253	"arg_1"	"sec_interval"	13	0	1	1
2713	253	"arg_2"	"wrd"	64	0	1	2
2714	254	"res_0"	"sec_interval"	13	0	0	0
2715	254	"arg_1"	"sec_interval"	13	0	1	1
2716	254	"arg_2"	"wrd"	64	0	1	2
2717	255	"res_0"	"sec_interval"	13	0	0	0
2718	255	"arg_1"	"sec_interval"	13	0	1	1
2719	255	"arg_2"	"wrd"	64	0	1	2
2720	256	"res_0"	"decimal"	2	0	0	0
2721	256	"arg_1"	"decimal"	2	0	1	1
2722	256	"arg_2"	"decimal"	2	0	1	2
2723	257	"res_0"	"decimal"	2	0	0	0
2724	257	"arg_1"	"decimal"	2	0	1	1
2725	257	"arg_2"	"decimal"	2	0	1	2
2726	258	"res_0"	"decimal"	2	0	0	0
2727	258	"arg_1"	"decimal"	2	0	1	1
2728	258	"arg_2"	"decimal"	2	0	1	2
2729	259	"res_0"	"decimal"	2	0	0	0
2730	259	"arg_1"	"decimal"	2	0	1	1
2731	259	"arg_2"	"decimal"	2	0	1	2
2732	260	"res_0"	"decimal"	2	0	0	0
2733	260	"arg_1"	"decimal"	2	0	1	1
2734	260	"arg_2"	"decimal"	2	0	1	2
2735	261	"res_0"	"decimal"	2	0	0	0
2736	261	"arg_1"	"decimal"	2	0	1	1
2737	261	"arg_2"	"decimal"	2	0	1	2
2738	262	"res_0"	"decimal"	2	0	0	0
2739	262	"arg_1"	"decimal"	2	0	1	1
2740	262	"arg_2"	"decimal"	2	0	1	2
2741	263	"res_0"	"decimal"	2	0	0	0
2742	263	"arg_1"	"decimal"	2	0	1	1
2743	264	"res_0"	"decimal"	2	0	0	0
2744	264	"arg_1"	"decimal"	2	0	1	1
2745	264	"arg_2"	"int"	32	0	1	2
2746	265	"res_0"	"decimal"	2	0	0	0
2747	265	"arg_1"	"decimal"	2	0	1	1
2748	265	"arg_2"	"int"	32	0	1	2
2749	266	"res_0"	"decimal"	2	0	0	0
2750	266	"arg_1"	"decimal"	2	0	1	1
2751	267	"res_0"	"decimal"	2	0	0	0
2752	267	"arg_1"	"decimal"	2	0	1	1
2753	268	"res_0"	"tinyint"	8	0	0	0
2754	268	"arg_1"	"decimal"	2	0	1	1
2755	269	"res_0"	"decimal"	2	0	0	0
2756	269	"arg_1"	"decimal"	2	0	1	1
2757	269	"arg_2"	"tinyint"	8	0	1	2
2758	270	"res_0"	"decimal"	2	0	0	0
2759	270	"arg_1"	"decimal"	2	0	1	1
2760	270	"arg_2"	"tinyint"	8	0	1	2
2761	271	"res_0"	"month_interval"	32	0	0	0
2762	271	"arg_1"	"month_interval"	32	0	1	1
2763	271	"arg_2"	"decimal"	2	0	1	2
2764	272	"res_0"	"month_interval"	32	0	0	0
2765	272	"arg_1"	"month_interval"	32	0	1	1
2766	272	"arg_2"	"decimal"	2	0	1	2
2767	273	"res_0"	"month_interval"	32	0	0	0
2768	273	"arg_1"	"month_interval"	32	0	1	1
2769	273	"arg_2"	"decimal"	2	0	1	2
2770	274	"res_0"	"month_interval"	32	0	0	0
2771	274	"arg_1"	"month_interval"	32	0	1	1
2772	274	"arg_2"	"decimal"	2	0	1	2
2773	275	"res_0"	"sec_interval"	13	0	0	0
2774	275	"arg_1"	"sec_interval"	13	0	1	1
2775	275	"arg_2"	"decimal"	2	0	1	2
2776	276	"res_0"	"sec_interval"	13	0	0	0
2777	276	"arg_1"	"sec_interval"	13	0	1	1
2778	276	"arg_2"	"decimal"	2	0	1	2
2779	277	"res_0"	"sec_interval"	13	0	0	0
2780	277	"arg_1"	"sec_interval"	13	0	1	1
2781	277	"arg_2"	"decimal"	2	0	1	2
2782	278	"res_0"	"sec_interval"	13	0	0	0
2783	278	"arg_1"	"sec_interval"	13	0	1	1
2784	278	"arg_2"	"decimal"	2	0	1	2
2785	279	"res_0"	"decimal"	4	0	0	0
2786	279	"arg_1"	"decimal"	4	0	1	1
2787	279	"arg_2"	"decimal"	4	0	1	2
2788	280	"res_0"	"decimal"	4	0	0	0
2789	280	"arg_1"	"decimal"	4	0	1	1
2790	280	"arg_2"	"decimal"	4	0	1	2
2791	281	"res_0"	"decimal"	4	0	0	0
2792	281	"arg_1"	"decimal"	4	0	1	1
2793	281	"arg_2"	"decimal"	4	0	1	2
2794	282	"res_0"	"decimal"	4	0	0	0
2795	282	"arg_1"	"decimal"	4	0	1	1
2796	282	"arg_2"	"decimal"	4	0	1	2
2797	283	"res_0"	"decimal"	4	0	0	0
2798	283	"arg_1"	"decimal"	4	0	1	1
2799	283	"arg_2"	"decimal"	4	0	1	2
2800	284	"res_0"	"decimal"	4	0	0	0
2801	284	"arg_1"	"decimal"	4	0	1	1
2802	284	"arg_2"	"decimal"	4	0	1	2
2803	285	"res_0"	"decimal"	4	0	0	0
2804	285	"arg_1"	"decimal"	4	0	1	1
2805	285	"arg_2"	"decimal"	4	0	1	2
2806	286	"res_0"	"decimal"	4	0	0	0
2807	286	"arg_1"	"decimal"	4	0	1	1
2808	287	"res_0"	"decimal"	4	0	0	0
2809	287	"arg_1"	"decimal"	4	0	1	1
2810	287	"arg_2"	"int"	32	0	1	2
2811	288	"res_0"	"decimal"	4	0	0	0
2812	288	"arg_1"	"decimal"	4	0	1	1
2813	288	"arg_2"	"int"	32	0	1	2
2814	289	"res_0"	"decimal"	4	0	0	0
2815	289	"arg_1"	"decimal"	4	0	1	1
2816	290	"res_0"	"decimal"	4	0	0	0
2817	290	"arg_1"	"decimal"	4	0	1	1
2818	291	"res_0"	"tinyint"	8	0	0	0
2819	291	"arg_1"	"decimal"	4	0	1	1
2820	292	"res_0"	"decimal"	4	0	0	0
2821	292	"arg_1"	"decimal"	4	0	1	1
2822	292	"arg_2"	"smallint"	16	0	1	2
2823	293	"res_0"	"decimal"	4	0	0	0
2824	293	"arg_1"	"decimal"	4	0	1	1
2825	293	"arg_2"	"smallint"	16	0	1	2
2826	294	"res_0"	"month_interval"	32	0	0	0
2827	294	"arg_1"	"month_interval"	32	0	1	1
2828	294	"arg_2"	"decimal"	4	0	1	2
2829	295	"res_0"	"month_interval"	32	0	0	0
2830	295	"arg_1"	"month_interval"	32	0	1	1
2831	295	"arg_2"	"decimal"	4	0	1	2
2832	296	"res_0"	"month_interval"	32	0	0	0
2833	296	"arg_1"	"month_interval"	32	0	1	1
2834	296	"arg_2"	"decimal"	4	0	1	2
2835	297	"res_0"	"month_interval"	32	0	0	0
2836	297	"arg_1"	"month_interval"	32	0	1	1
2837	297	"arg_2"	"decimal"	4	0	1	2
2838	298	"res_0"	"sec_interval"	13	0	0	0
2839	298	"arg_1"	"sec_interval"	13	0	1	1
2840	298	"arg_2"	"decimal"	4	0	1	2
2841	299	"res_0"	"sec_interval"	13	0	0	0
2842	299	"arg_1"	"sec_interval"	13	0	1	1
2843	299	"arg_2"	"decimal"	4	0	1	2
2844	300	"res_0"	"sec_interval"	13	0	0	0
2845	300	"arg_1"	"sec_interval"	13	0	1	1
2846	300	"arg_2"	"decimal"	4	0	1	2
2847	301	"res_0"	"sec_interval"	13	0	0	0
2848	301	"arg_1"	"sec_interval"	13	0	1	1
2849	301	"arg_2"	"decimal"	4	0	1	2
2850	302	"res_0"	"decimal"	9	0	0	0
2851	302	"arg_1"	"decimal"	9	0	1	1
2852	302	"arg_2"	"decimal"	9	0	1	2
2853	303	"res_0"	"decimal"	9	0	0	0
2854	303	"arg_1"	"decimal"	9	0	1	1
2855	303	"arg_2"	"decimal"	9	0	1	2
2856	304	"res_0"	"decimal"	9	0	0	0
2857	304	"arg_1"	"decimal"	9	0	1	1
2858	304	"arg_2"	"decimal"	9	0	1	2
2859	305	"res_0"	"decimal"	9	0	0	0
2860	305	"arg_1"	"decimal"	9	0	1	1
2861	305	"arg_2"	"decimal"	9	0	1	2
2862	306	"res_0"	"decimal"	9	0	0	0
2863	306	"arg_1"	"decimal"	9	0	1	1
2864	306	"arg_2"	"decimal"	9	0	1	2
2865	307	"res_0"	"decimal"	9	0	0	0
2866	307	"arg_1"	"decimal"	9	0	1	1
2867	307	"arg_2"	"decimal"	9	0	1	2
2868	308	"res_0"	"decimal"	9	0	0	0
2869	308	"arg_1"	"decimal"	9	0	1	1
2870	308	"arg_2"	"decimal"	9	0	1	2
2871	309	"res_0"	"decimal"	9	0	0	0
2872	309	"arg_1"	"decimal"	9	0	1	1
2873	310	"res_0"	"decimal"	9	0	0	0
2874	310	"arg_1"	"decimal"	9	0	1	1
2875	310	"arg_2"	"int"	32	0	1	2
2876	311	"res_0"	"decimal"	9	0	0	0
2877	311	"arg_1"	"decimal"	9	0	1	1
2878	311	"arg_2"	"int"	32	0	1	2
2879	312	"res_0"	"decimal"	9	0	0	0
2880	312	"arg_1"	"decimal"	9	0	1	1
2881	313	"res_0"	"decimal"	9	0	0	0
2882	313	"arg_1"	"decimal"	9	0	1	1
2883	314	"res_0"	"tinyint"	8	0	0	0
2884	314	"arg_1"	"decimal"	9	0	1	1
2885	315	"res_0"	"decimal"	9	0	0	0
2886	315	"arg_1"	"decimal"	9	0	1	1
2887	315	"arg_2"	"int"	32	0	1	2
2888	316	"res_0"	"decimal"	9	0	0	0
2889	316	"arg_1"	"decimal"	9	0	1	1
2890	316	"arg_2"	"int"	32	0	1	2
2891	317	"res_0"	"month_interval"	32	0	0	0
2892	317	"arg_1"	"month_interval"	32	0	1	1
2893	317	"arg_2"	"decimal"	9	0	1	2
2894	318	"res_0"	"month_interval"	32	0	0	0
2895	318	"arg_1"	"month_interval"	32	0	1	1
2896	318	"arg_2"	"decimal"	9	0	1	2
2897	319	"res_0"	"month_interval"	32	0	0	0
2898	319	"arg_1"	"month_interval"	32	0	1	1
2899	319	"arg_2"	"decimal"	9	0	1	2
2900	320	"res_0"	"month_interval"	32	0	0	0
2901	320	"arg_1"	"month_interval"	32	0	1	1
2902	320	"arg_2"	"decimal"	9	0	1	2
2903	321	"res_0"	"sec_interval"	13	0	0	0
2904	321	"arg_1"	"sec_interval"	13	0	1	1
2905	321	"arg_2"	"decimal"	9	0	1	2
2906	322	"res_0"	"sec_interval"	13	0	0	0
2907	322	"arg_1"	"sec_interval"	13	0	1	1
2908	322	"arg_2"	"decimal"	9	0	1	2
2909	323	"res_0"	"sec_interval"	13	0	0	0
2910	323	"arg_1"	"sec_interval"	13	0	1	1
2911	323	"arg_2"	"decimal"	9	0	1	2
2912	324	"res_0"	"sec_interval"	13	0	0	0
2913	324	"arg_1"	"sec_interval"	13	0	1	1
2914	324	"arg_2"	"decimal"	9	0	1	2
2915	325	"res_0"	"decimal"	19	0	0	0
2916	325	"arg_1"	"decimal"	19	0	1	1
2917	325	"arg_2"	"decimal"	19	0	1	2
2918	326	"res_0"	"decimal"	19	0	0	0
2919	326	"arg_1"	"decimal"	19	0	1	1
2920	326	"arg_2"	"decimal"	19	0	1	2
2921	327	"res_0"	"decimal"	19	0	0	0
2922	327	"arg_1"	"decimal"	19	0	1	1
2923	327	"arg_2"	"decimal"	19	0	1	2
2924	328	"res_0"	"decimal"	19	0	0	0
2925	328	"arg_1"	"decimal"	19	0	1	1
2926	328	"arg_2"	"decimal"	19	0	1	2
2927	329	"res_0"	"decimal"	19	0	0	0
2928	329	"arg_1"	"decimal"	19	0	1	1
2929	329	"arg_2"	"decimal"	19	0	1	2
2930	330	"res_0"	"decimal"	19	0	0	0
2931	330	"arg_1"	"decimal"	19	0	1	1
2932	330	"arg_2"	"decimal"	19	0	1	2
2933	331	"res_0"	"decimal"	19	0	0	0
2934	331	"arg_1"	"decimal"	19	0	1	1
2935	331	"arg_2"	"decimal"	19	0	1	2
2936	332	"res_0"	"decimal"	19	0	0	0
2937	332	"arg_1"	"decimal"	19	0	1	1
2938	333	"res_0"	"decimal"	19	0	0	0
2939	333	"arg_1"	"decimal"	19	0	1	1
2940	333	"arg_2"	"int"	32	0	1	2
2941	334	"res_0"	"decimal"	19	0	0	0
2942	334	"arg_1"	"decimal"	19	0	1	1
2943	334	"arg_2"	"int"	32	0	1	2
2944	335	"res_0"	"decimal"	19	0	0	0
2945	335	"arg_1"	"decimal"	19	0	1	1
2946	336	"res_0"	"decimal"	19	0	0	0
2947	336	"arg_1"	"decimal"	19	0	1	1
2948	337	"res_0"	"tinyint"	8	0	0	0
2949	337	"arg_1"	"decimal"	19	0	1	1
2950	338	"res_0"	"decimal"	19	0	0	0
2951	338	"arg_1"	"decimal"	19	0	1	1
2952	338	"arg_2"	"bigint"	64	0	1	2
2953	339	"res_0"	"decimal"	19	0	0	0
2954	339	"arg_1"	"decimal"	19	0	1	1
2955	339	"arg_2"	"bigint"	64	0	1	2
2956	340	"res_0"	"month_interval"	32	0	0	0
2957	340	"arg_1"	"month_interval"	32	0	1	1
2958	340	"arg_2"	"decimal"	19	0	1	2
2959	341	"res_0"	"month_interval"	32	0	0	0
2960	341	"arg_1"	"month_interval"	32	0	1	1
2961	341	"arg_2"	"decimal"	19	0	1	2
2962	342	"res_0"	"month_interval"	32	0	0	0
2963	342	"arg_1"	"month_interval"	32	0	1	1
2964	342	"arg_2"	"decimal"	19	0	1	2
2965	343	"res_0"	"month_interval"	32	0	0	0
2966	343	"arg_1"	"month_interval"	32	0	1	1
2967	343	"arg_2"	"decimal"	19	0	1	2
2968	344	"res_0"	"sec_interval"	13	0	0	0
2969	344	"arg_1"	"sec_interval"	13	0	1	1
2970	344	"arg_2"	"decimal"	19	0	1	2
2971	345	"res_0"	"sec_interval"	13	0	0	0
2972	345	"arg_1"	"sec_interval"	13	0	1	1
2973	345	"arg_2"	"decimal"	19	0	1	2
2974	346	"res_0"	"sec_interval"	13	0	0	0
2975	346	"arg_1"	"sec_interval"	13	0	1	1
2976	346	"arg_2"	"decimal"	19	0	1	2
2977	347	"res_0"	"sec_interval"	13	0	0	0
2978	347	"arg_1"	"sec_interval"	13	0	1	1
2979	347	"arg_2"	"decimal"	19	0	1	2
2980	348	"res_0"	"real"	24	0	0	0
2981	348	"arg_1"	"real"	24	0	1	1
2982	348	"arg_2"	"real"	24	0	1	2
2983	349	"res_0"	"real"	24	0	0	0
2984	349	"arg_1"	"real"	24	0	1	1
2985	349	"arg_2"	"real"	24	0	1	2
2986	350	"res_0"	"real"	24	0	0	0
2987	350	"arg_1"	"real"	24	0	1	1
2988	350	"arg_2"	"real"	24	0	1	2
2989	351	"res_0"	"real"	24	0	0	0
2990	351	"arg_1"	"real"	24	0	1	1
2991	351	"arg_2"	"real"	24	0	1	2
2992	352	"res_0"	"real"	24	0	0	0
2993	352	"arg_1"	"real"	24	0	1	1
2994	353	"res_0"	"real"	24	0	0	0
2995	353	"arg_1"	"real"	24	0	1	1
2996	354	"res_0"	"tinyint"	8	0	0	0
2997	354	"arg_1"	"real"	24	0	1	1
2998	355	"res_0"	"real"	24	0	0	0
2999	355	"arg_1"	"real"	24	0	1	1
3000	355	"arg_2"	"real"	24	0	1	2
3001	356	"res_0"	"real"	24	0	0	0
3002	356	"arg_1"	"real"	24	0	1	1
3003	356	"arg_2"	"real"	24	0	1	2
3004	357	"res_0"	"month_interval"	32	0	0	0
3005	357	"arg_1"	"month_interval"	32	0	1	1
3006	357	"arg_2"	"real"	24	0	1	2
3007	358	"res_0"	"month_interval"	32	0	0	0
3008	358	"arg_1"	"month_interval"	32	0	1	1
3009	358	"arg_2"	"real"	24	0	1	2
3010	359	"res_0"	"month_interval"	32	0	0	0
3011	359	"arg_1"	"month_interval"	32	0	1	1
3012	359	"arg_2"	"real"	24	0	1	2
3013	360	"res_0"	"month_interval"	32	0	0	0
3014	360	"arg_1"	"month_interval"	32	0	1	1
3015	360	"arg_2"	"real"	24	0	1	2
3016	361	"res_0"	"sec_interval"	13	0	0	0
3017	361	"arg_1"	"sec_interval"	13	0	1	1
3018	361	"arg_2"	"real"	24	0	1	2
3019	362	"res_0"	"sec_interval"	13	0	0	0
3020	362	"arg_1"	"sec_interval"	13	0	1	1
3021	362	"arg_2"	"real"	24	0	1	2
3022	363	"res_0"	"sec_interval"	13	0	0	0
3023	363	"arg_1"	"sec_interval"	13	0	1	1
3024	363	"arg_2"	"real"	24	0	1	2
3025	364	"res_0"	"sec_interval"	13	0	0	0
3026	364	"arg_1"	"sec_interval"	13	0	1	1
3027	364	"arg_2"	"real"	24	0	1	2
3028	365	"res_0"	"double"	53	0	0	0
3029	365	"arg_1"	"double"	53	0	1	1
3030	365	"arg_2"	"double"	53	0	1	2
3031	366	"res_0"	"double"	53	0	0	0
3032	366	"arg_1"	"double"	53	0	1	1
3033	366	"arg_2"	"double"	53	0	1	2
3034	367	"res_0"	"double"	53	0	0	0
3035	367	"arg_1"	"double"	53	0	1	1
3036	367	"arg_2"	"double"	53	0	1	2
3037	368	"res_0"	"double"	53	0	0	0
3038	368	"arg_1"	"double"	53	0	1	1
3039	368	"arg_2"	"double"	53	0	1	2
3040	369	"res_0"	"double"	53	0	0	0
3041	369	"arg_1"	"double"	53	0	1	1
3042	370	"res_0"	"double"	53	0	0	0
3043	370	"arg_1"	"double"	53	0	1	1
3044	371	"res_0"	"tinyint"	8	0	0	0
3045	371	"arg_1"	"double"	53	0	1	1
3046	372	"res_0"	"double"	53	0	0	0
3047	372	"arg_1"	"double"	53	0	1	1
3048	372	"arg_2"	"double"	53	0	1	2
3049	373	"res_0"	"double"	53	0	0	0
3050	373	"arg_1"	"double"	53	0	1	1
3051	373	"arg_2"	"double"	53	0	1	2
3052	374	"res_0"	"month_interval"	32	0	0	0
3053	374	"arg_1"	"month_interval"	32	0	1	1
3054	374	"arg_2"	"double"	53	0	1	2
3055	375	"res_0"	"month_interval"	32	0	0	0
3056	375	"arg_1"	"month_interval"	32	0	1	1
3057	375	"arg_2"	"double"	53	0	1	2
3058	376	"res_0"	"month_interval"	32	0	0	0
3059	376	"arg_1"	"month_interval"	32	0	1	1
3060	376	"arg_2"	"double"	53	0	1	2
3061	377	"res_0"	"month_interval"	32	0	0	0
3062	377	"arg_1"	"month_interval"	32	0	1	1
3063	377	"arg_2"	"double"	53	0	1	2
3064	378	"res_0"	"sec_interval"	13	0	0	0
3065	378	"arg_1"	"sec_interval"	13	0	1	1
3066	378	"arg_2"	"double"	53	0	1	2
3067	379	"res_0"	"sec_interval"	13	0	0	0
3068	379	"arg_1"	"sec_interval"	13	0	1	1
3069	379	"arg_2"	"double"	53	0	1	2
3070	380	"res_0"	"sec_interval"	13	0	0	0
3071	380	"arg_1"	"sec_interval"	13	0	1	1
3072	380	"arg_2"	"double"	53	0	1	2
3073	381	"res_0"	"sec_interval"	13	0	0	0
3074	381	"arg_1"	"sec_interval"	13	0	1	1
3075	381	"arg_2"	"double"	53	0	1	2
3076	382	"res_0"	"month_interval"	32	0	0	0
3077	382	"arg_1"	"month_interval"	32	0	1	1
3078	382	"arg_2"	"month_interval"	32	0	1	2
3079	383	"res_0"	"month_interval"	32	0	0	0
3080	383	"arg_1"	"month_interval"	32	0	1	1
3081	383	"arg_2"	"month_interval"	32	0	1	2
3082	384	"res_0"	"month_interval"	32	0	0	0
3083	384	"arg_1"	"month_interval"	32	0	1	1
3084	384	"arg_2"	"month_interval"	32	0	1	2
3085	385	"res_0"	"month_interval"	32	0	0	0
3086	385	"arg_1"	"month_interval"	32	0	1	1
3087	385	"arg_2"	"month_interval"	32	0	1	2
3088	386	"res_0"	"month_interval"	32	0	0	0
3089	386	"arg_1"	"month_interval"	32	0	1	1
3090	387	"res_0"	"month_interval"	32	0	0	0
3091	387	"arg_1"	"month_interval"	32	0	1	1
3092	388	"res_0"	"tinyint"	8	0	0	0
3093	388	"arg_1"	"month_interval"	32	0	1	1
3094	389	"res_0"	"month_interval"	32	0	0	0
3095	389	"arg_1"	"month_interval"	32	0	1	1
3096	389	"arg_2"	"int"	32	0	1	2
3097	390	"res_0"	"month_interval"	32	0	0	0
3098	390	"arg_1"	"month_interval"	32	0	1	1
3099	390	"arg_2"	"int"	32	0	1	2
3100	391	"res_0"	"sec_interval"	13	0	0	0
3101	391	"arg_1"	"sec_interval"	13	0	1	1
3102	391	"arg_2"	"sec_interval"	13	0	1	2
3103	392	"res_0"	"sec_interval"	13	0	0	0
3104	392	"arg_1"	"sec_interval"	13	0	1	1
3105	392	"arg_2"	"sec_interval"	13	0	1	2
3106	393	"res_0"	"sec_interval"	13	0	0	0
3107	393	"arg_1"	"sec_interval"	13	0	1	1
3108	393	"arg_2"	"sec_interval"	13	0	1	2
3109	394	"res_0"	"sec_interval"	13	0	0	0
3110	394	"arg_1"	"sec_interval"	13	0	1	1
3111	394	"arg_2"	"sec_interval"	13	0	1	2
3112	395	"res_0"	"sec_interval"	13	0	0	0
3113	395	"arg_1"	"sec_interval"	13	0	1	1
3114	396	"res_0"	"sec_interval"	13	0	0	0
3115	396	"arg_1"	"sec_interval"	13	0	1	1
3116	397	"res_0"	"tinyint"	8	0	0	0
3117	397	"arg_1"	"sec_interval"	13	0	1	1
3118	398	"res_0"	"sec_interval"	13	0	0	0
3119	398	"arg_1"	"sec_interval"	13	0	1	1
3120	398	"arg_2"	"bigint"	64	0	1	2
3121	399	"res_0"	"sec_interval"	13	0	0	0
3122	399	"arg_1"	"sec_interval"	13	0	1	1
3123	399	"arg_2"	"bigint"	64	0	1	2
3124	400	"res_0"	"decimal"	4	0	0	0
3125	400	"arg_1"	"decimal"	4	0	1	1
3126	400	"arg_2"	"tinyint"	8	0	1	2
3127	401	"res_0"	"decimal"	4	0	0	0
3128	401	"arg_1"	"tinyint"	8	0	1	1
3129	401	"arg_2"	"decimal"	4	0	1	2
3130	402	"res_0"	"decimal"	4	0	0	0
3131	402	"arg_1"	"decimal"	4	0	1	1
3132	402	"arg_2"	"decimal"	2	0	1	2
3133	403	"res_0"	"decimal"	4	0	0	0
3134	403	"arg_1"	"decimal"	2	0	1	1
3135	403	"arg_2"	"decimal"	4	0	1	2
3136	404	"res_0"	"decimal"	9	0	0	0
3137	404	"arg_1"	"decimal"	9	0	1	1
3138	404	"arg_2"	"tinyint"	8	0	1	2
3139	405	"res_0"	"decimal"	9	0	0	0
3140	405	"arg_1"	"tinyint"	8	0	1	1
3141	405	"arg_2"	"decimal"	9	0	1	2
3142	406	"res_0"	"decimal"	9	0	0	0
3143	406	"arg_1"	"decimal"	9	0	1	1
3144	406	"arg_2"	"smallint"	16	0	1	2
3145	407	"res_0"	"decimal"	9	0	0	0
3146	407	"arg_1"	"smallint"	16	0	1	1
3147	407	"arg_2"	"decimal"	9	0	1	2
3148	408	"res_0"	"decimal"	9	0	0	0
3149	408	"arg_1"	"decimal"	9	0	1	1
3150	408	"arg_2"	"decimal"	2	0	1	2
3151	409	"res_0"	"decimal"	9	0	0	0
3152	409	"arg_1"	"decimal"	2	0	1	1
3153	409	"arg_2"	"decimal"	9	0	1	2
3154	410	"res_0"	"decimal"	9	0	0	0
3155	410	"arg_1"	"decimal"	9	0	1	1
3156	410	"arg_2"	"decimal"	4	0	1	2
3157	411	"res_0"	"decimal"	9	0	0	0
3158	411	"arg_1"	"decimal"	4	0	1	1
3159	411	"arg_2"	"decimal"	9	0	1	2
3160	412	"res_0"	"decimal"	19	0	0	0
3161	412	"arg_1"	"decimal"	19	0	1	1
3162	412	"arg_2"	"tinyint"	8	0	1	2
3163	413	"res_0"	"decimal"	19	0	0	0
3164	413	"arg_1"	"tinyint"	8	0	1	1
3165	413	"arg_2"	"decimal"	19	0	1	2
3166	414	"res_0"	"decimal"	19	0	0	0
3167	414	"arg_1"	"decimal"	19	0	1	1
3168	414	"arg_2"	"smallint"	16	0	1	2
3169	415	"res_0"	"decimal"	19	0	0	0
3170	415	"arg_1"	"smallint"	16	0	1	1
3171	415	"arg_2"	"decimal"	19	0	1	2
3172	416	"res_0"	"decimal"	19	0	0	0
3173	416	"arg_1"	"decimal"	19	0	1	1
3174	416	"arg_2"	"int"	32	0	1	2
3175	417	"res_0"	"decimal"	19	0	0	0
3176	417	"arg_1"	"int"	32	0	1	1
3177	417	"arg_2"	"decimal"	19	0	1	2
3178	418	"res_0"	"decimal"	19	0	0	0
3179	418	"arg_1"	"decimal"	19	0	1	1
3180	418	"arg_2"	"wrd"	64	0	1	2
3181	419	"res_0"	"decimal"	19	0	0	0
3182	419	"arg_1"	"wrd"	64	0	1	1
3183	419	"arg_2"	"decimal"	19	0	1	2
3184	420	"res_0"	"decimal"	19	0	0	0
3185	420	"arg_1"	"decimal"	19	0	1	1
3186	420	"arg_2"	"decimal"	2	0	1	2
3187	421	"res_0"	"decimal"	19	0	0	0
3188	421	"arg_1"	"decimal"	2	0	1	1
3189	421	"arg_2"	"decimal"	19	0	1	2
3190	422	"res_0"	"decimal"	19	0	0	0
3191	422	"arg_1"	"decimal"	19	0	1	1
3192	422	"arg_2"	"decimal"	4	0	1	2
3193	423	"res_0"	"decimal"	19	0	0	0
3194	423	"arg_1"	"decimal"	4	0	1	1
3195	423	"arg_2"	"decimal"	19	0	1	2
3196	424	"res_0"	"decimal"	19	0	0	0
3197	424	"arg_1"	"decimal"	19	0	1	1
3198	424	"arg_2"	"decimal"	9	0	1	2
3199	425	"res_0"	"decimal"	19	0	0	0
3200	425	"arg_1"	"decimal"	9	0	1	1
3201	425	"arg_2"	"decimal"	19	0	1	2
3202	426	"res_0"	"decimal"	2	0	0	0
3203	426	"arg_1"	"decimal"	2	0	1	1
3204	426	"arg_2"	"tinyint"	8	0	1	2
3205	427	"res_0"	"decimal"	4	0	0	0
3206	427	"arg_1"	"decimal"	4	0	1	1
3207	427	"arg_2"	"tinyint"	8	0	1	2
3208	428	"res_0"	"decimal"	9	0	0	0
3209	428	"arg_1"	"decimal"	9	0	1	1
3210	428	"arg_2"	"tinyint"	8	0	1	2
3211	429	"res_0"	"decimal"	19	0	0	0
3212	429	"arg_1"	"decimal"	19	0	1	1
3213	429	"arg_2"	"tinyint"	8	0	1	2
3214	430	"res_0"	"real"	24	0	0	0
3215	430	"arg_1"	"real"	24	0	1	1
3216	430	"arg_2"	"tinyint"	8	0	1	2
3217	431	"res_0"	"double"	53	0	0	0
3218	431	"arg_1"	"double"	53	0	1	1
3219	431	"arg_2"	"tinyint"	8	0	1	2
3220	432	"res_0"	"oid"	63	0	0	0
3221	432	"arg_1"	"oid"	63	0	1	1
3222	432	"arg_2"	"oid"	63	0	1	2
3223	433	"res_0"	"oid"	63	0	0	0
3224	433	"arg_1"	"tinyint"	8	0	1	1
3225	433	"arg_2"	"oid"	63	0	1	2
3226	434	"res_0"	"oid"	63	0	0	0
3227	434	"arg_1"	"smallint"	16	0	1	1
3228	434	"arg_2"	"oid"	63	0	1	2
3229	435	"res_0"	"oid"	63	0	0	0
3230	435	"arg_1"	"int"	32	0	1	1
3231	435	"arg_2"	"oid"	63	0	1	2
3232	436	"res_0"	"oid"	63	0	0	0
3233	436	"arg_1"	"bigint"	64	0	1	1
3234	436	"arg_2"	"oid"	63	0	1	2
3235	437	"res_0"	"oid"	63	0	0	0
3236	437	"arg_1"	"wrd"	64	0	1	1
3237	437	"arg_2"	"oid"	63	0	1	2
3238	438	"res_0"	"oid"	63	0	0	0
3239	438	"arg_1"	"decimal"	2	0	1	1
3240	438	"arg_2"	"oid"	63	0	1	2
3241	439	"res_0"	"oid"	63	0	0	0
3242	439	"arg_1"	"decimal"	4	0	1	1
3243	439	"arg_2"	"oid"	63	0	1	2
3244	440	"res_0"	"oid"	63	0	0	0
3245	440	"arg_1"	"decimal"	9	0	1	1
3246	440	"arg_2"	"oid"	63	0	1	2
3247	441	"res_0"	"oid"	63	0	0	0
3248	441	"arg_1"	"decimal"	19	0	1	1
3249	441	"arg_2"	"oid"	63	0	1	2
3250	442	"res_0"	"oid"	63	0	0	0
3251	442	"arg_1"	"real"	24	0	1	1
3252	442	"arg_2"	"oid"	63	0	1	2
3253	443	"res_0"	"oid"	63	0	0	0
3254	443	"arg_1"	"double"	53	0	1	1
3255	443	"arg_2"	"oid"	63	0	1	2
3256	444	"res_0"	"oid"	63	0	0	0
3257	444	"arg_1"	"month_interval"	32	0	1	1
3258	444	"arg_2"	"oid"	63	0	1	2
3259	445	"res_0"	"oid"	63	0	0	0
3260	445	"arg_1"	"sec_interval"	13	0	1	1
3261	445	"arg_2"	"oid"	63	0	1	2
3262	446	"res_0"	"oid"	63	0	0	0
3263	446	"arg_1"	"time"	7	0	1	1
3264	446	"arg_2"	"oid"	63	0	1	2
3265	447	"res_0"	"oid"	63	0	0	0
3266	447	"arg_1"	"timetz"	7	0	1	1
3267	447	"arg_2"	"oid"	63	0	1	2
3268	448	"res_0"	"oid"	63	0	0	0
3269	448	"arg_1"	"date"	0	0	1	1
3270	448	"arg_2"	"oid"	63	0	1	2
3271	449	"res_0"	"oid"	63	0	0	0
3272	449	"arg_1"	"timestamp"	7	0	1	1
3273	449	"arg_2"	"oid"	63	0	1	2
3274	450	"res_0"	"oid"	63	0	0	0
3275	450	"arg_1"	"timestamptz"	7	0	1	1
3276	450	"arg_2"	"oid"	63	0	1	2
3277	451	"res_0"	"oid"	63	0	0	0
3278	451	"arg_1"	"blob"	0	0	1	1
3279	451	"arg_2"	"oid"	63	0	1	2
3280	452	"res_0"	"tinyint"	8	0	0	0
3281	452	"arg_1"	"oid"	63	0	1	1
3282	452	"arg_2"	"tinyint"	8	0	1	2
3283	453	"res_0"	"tinyint"	8	0	0	0
3284	453	"arg_1"	"tinyint"	8	0	1	1
3285	453	"arg_2"	"tinyint"	8	0	1	2
3286	454	"res_0"	"tinyint"	8	0	0	0
3287	454	"arg_1"	"smallint"	16	0	1	1
3288	454	"arg_2"	"tinyint"	8	0	1	2
3289	455	"res_0"	"tinyint"	8	0	0	0
3290	455	"arg_1"	"int"	32	0	1	1
3291	455	"arg_2"	"tinyint"	8	0	1	2
3292	456	"res_0"	"tinyint"	8	0	0	0
3293	456	"arg_1"	"bigint"	64	0	1	1
3294	456	"arg_2"	"tinyint"	8	0	1	2
3295	457	"res_0"	"tinyint"	8	0	0	0
3296	457	"arg_1"	"wrd"	64	0	1	1
3297	457	"arg_2"	"tinyint"	8	0	1	2
3298	458	"res_0"	"tinyint"	8	0	0	0
3299	458	"arg_1"	"decimal"	2	0	1	1
3300	458	"arg_2"	"tinyint"	8	0	1	2
3301	459	"res_0"	"tinyint"	8	0	0	0
3302	459	"arg_1"	"decimal"	4	0	1	1
3303	459	"arg_2"	"tinyint"	8	0	1	2
3304	460	"res_0"	"tinyint"	8	0	0	0
3305	460	"arg_1"	"decimal"	9	0	1	1
3306	460	"arg_2"	"tinyint"	8	0	1	2
3307	461	"res_0"	"tinyint"	8	0	0	0
3308	461	"arg_1"	"decimal"	19	0	1	1
3309	461	"arg_2"	"tinyint"	8	0	1	2
3310	462	"res_0"	"tinyint"	8	0	0	0
3311	462	"arg_1"	"real"	24	0	1	1
3312	462	"arg_2"	"tinyint"	8	0	1	2
3313	463	"res_0"	"tinyint"	8	0	0	0
3314	463	"arg_1"	"double"	53	0	1	1
3315	463	"arg_2"	"tinyint"	8	0	1	2
3316	464	"res_0"	"tinyint"	8	0	0	0
3317	464	"arg_1"	"month_interval"	32	0	1	1
3318	464	"arg_2"	"tinyint"	8	0	1	2
3319	465	"res_0"	"tinyint"	8	0	0	0
3320	465	"arg_1"	"sec_interval"	13	0	1	1
3321	465	"arg_2"	"tinyint"	8	0	1	2
3322	466	"res_0"	"tinyint"	8	0	0	0
3323	466	"arg_1"	"time"	7	0	1	1
3324	466	"arg_2"	"tinyint"	8	0	1	2
3325	467	"res_0"	"tinyint"	8	0	0	0
3326	467	"arg_1"	"timetz"	7	0	1	1
3327	467	"arg_2"	"tinyint"	8	0	1	2
3328	468	"res_0"	"tinyint"	8	0	0	0
3329	468	"arg_1"	"date"	0	0	1	1
3330	468	"arg_2"	"tinyint"	8	0	1	2
3331	469	"res_0"	"tinyint"	8	0	0	0
3332	469	"arg_1"	"timestamp"	7	0	1	1
3333	469	"arg_2"	"tinyint"	8	0	1	2
3334	470	"res_0"	"tinyint"	8	0	0	0
3335	470	"arg_1"	"timestamptz"	7	0	1	1
3336	470	"arg_2"	"tinyint"	8	0	1	2
3337	471	"res_0"	"tinyint"	8	0	0	0
3338	471	"arg_1"	"blob"	0	0	1	1
3339	471	"arg_2"	"tinyint"	8	0	1	2
3340	472	"res_0"	"smallint"	16	0	0	0
3341	472	"arg_1"	"oid"	63	0	1	1
3342	472	"arg_2"	"smallint"	16	0	1	2
3343	473	"res_0"	"smallint"	16	0	0	0
3344	473	"arg_1"	"tinyint"	8	0	1	1
3345	473	"arg_2"	"smallint"	16	0	1	2
3346	474	"res_0"	"smallint"	16	0	0	0
3347	474	"arg_1"	"smallint"	16	0	1	1
3348	474	"arg_2"	"smallint"	16	0	1	2
3349	475	"res_0"	"smallint"	16	0	0	0
3350	475	"arg_1"	"int"	32	0	1	1
3351	475	"arg_2"	"smallint"	16	0	1	2
3352	476	"res_0"	"smallint"	16	0	0	0
3353	476	"arg_1"	"bigint"	64	0	1	1
3354	476	"arg_2"	"smallint"	16	0	1	2
3355	477	"res_0"	"smallint"	16	0	0	0
3356	477	"arg_1"	"wrd"	64	0	1	1
3357	477	"arg_2"	"smallint"	16	0	1	2
3358	478	"res_0"	"smallint"	16	0	0	0
3359	478	"arg_1"	"decimal"	2	0	1	1
3360	478	"arg_2"	"smallint"	16	0	1	2
3361	479	"res_0"	"smallint"	16	0	0	0
3362	479	"arg_1"	"decimal"	4	0	1	1
3363	479	"arg_2"	"smallint"	16	0	1	2
3364	480	"res_0"	"smallint"	16	0	0	0
3365	480	"arg_1"	"decimal"	9	0	1	1
3366	480	"arg_2"	"smallint"	16	0	1	2
3367	481	"res_0"	"smallint"	16	0	0	0
3368	481	"arg_1"	"decimal"	19	0	1	1
3369	481	"arg_2"	"smallint"	16	0	1	2
3370	482	"res_0"	"smallint"	16	0	0	0
3371	482	"arg_1"	"real"	24	0	1	1
3372	482	"arg_2"	"smallint"	16	0	1	2
3373	483	"res_0"	"smallint"	16	0	0	0
3374	483	"arg_1"	"double"	53	0	1	1
3375	483	"arg_2"	"smallint"	16	0	1	2
3376	484	"res_0"	"smallint"	16	0	0	0
3377	484	"arg_1"	"month_interval"	32	0	1	1
3378	484	"arg_2"	"smallint"	16	0	1	2
3379	485	"res_0"	"smallint"	16	0	0	0
3380	485	"arg_1"	"sec_interval"	13	0	1	1
3381	485	"arg_2"	"smallint"	16	0	1	2
3382	486	"res_0"	"smallint"	16	0	0	0
3383	486	"arg_1"	"time"	7	0	1	1
3384	486	"arg_2"	"smallint"	16	0	1	2
3385	487	"res_0"	"smallint"	16	0	0	0
3386	487	"arg_1"	"timetz"	7	0	1	1
3387	487	"arg_2"	"smallint"	16	0	1	2
3388	488	"res_0"	"smallint"	16	0	0	0
3389	488	"arg_1"	"date"	0	0	1	1
3390	488	"arg_2"	"smallint"	16	0	1	2
3391	489	"res_0"	"smallint"	16	0	0	0
3392	489	"arg_1"	"timestamp"	7	0	1	1
3393	489	"arg_2"	"smallint"	16	0	1	2
3394	490	"res_0"	"smallint"	16	0	0	0
3395	490	"arg_1"	"timestamptz"	7	0	1	1
3396	490	"arg_2"	"smallint"	16	0	1	2
3397	491	"res_0"	"smallint"	16	0	0	0
3398	491	"arg_1"	"blob"	0	0	1	1
3399	491	"arg_2"	"smallint"	16	0	1	2
3400	492	"res_0"	"int"	32	0	0	0
3401	492	"arg_1"	"oid"	63	0	1	1
3402	492	"arg_2"	"int"	32	0	1	2
3403	493	"res_0"	"int"	32	0	0	0
3404	493	"arg_1"	"tinyint"	8	0	1	1
3405	493	"arg_2"	"int"	32	0	1	2
3406	494	"res_0"	"int"	32	0	0	0
3407	494	"arg_1"	"smallint"	16	0	1	1
3408	494	"arg_2"	"int"	32	0	1	2
3409	495	"res_0"	"int"	32	0	0	0
3410	495	"arg_1"	"int"	32	0	1	1
3411	495	"arg_2"	"int"	32	0	1	2
3412	496	"res_0"	"int"	32	0	0	0
3413	496	"arg_1"	"bigint"	64	0	1	1
3414	496	"arg_2"	"int"	32	0	1	2
3415	497	"res_0"	"int"	32	0	0	0
3416	497	"arg_1"	"wrd"	64	0	1	1
3417	497	"arg_2"	"int"	32	0	1	2
3418	498	"res_0"	"int"	32	0	0	0
3419	498	"arg_1"	"decimal"	2	0	1	1
3420	498	"arg_2"	"int"	32	0	1	2
3421	499	"res_0"	"int"	32	0	0	0
3422	499	"arg_1"	"decimal"	4	0	1	1
3423	499	"arg_2"	"int"	32	0	1	2
3424	500	"res_0"	"int"	32	0	0	0
3425	500	"arg_1"	"decimal"	9	0	1	1
3426	500	"arg_2"	"int"	32	0	1	2
3427	501	"res_0"	"int"	32	0	0	0
3428	501	"arg_1"	"decimal"	19	0	1	1
3429	501	"arg_2"	"int"	32	0	1	2
3430	502	"res_0"	"int"	32	0	0	0
3431	502	"arg_1"	"real"	24	0	1	1
3432	502	"arg_2"	"int"	32	0	1	2
3433	503	"res_0"	"int"	32	0	0	0
3434	503	"arg_1"	"double"	53	0	1	1
3435	503	"arg_2"	"int"	32	0	1	2
3436	504	"res_0"	"int"	32	0	0	0
3437	504	"arg_1"	"month_interval"	32	0	1	1
3438	504	"arg_2"	"int"	32	0	1	2
3439	505	"res_0"	"int"	32	0	0	0
3440	505	"arg_1"	"sec_interval"	13	0	1	1
3441	505	"arg_2"	"int"	32	0	1	2
3442	506	"res_0"	"int"	32	0	0	0
3443	506	"arg_1"	"time"	7	0	1	1
3444	506	"arg_2"	"int"	32	0	1	2
3445	507	"res_0"	"int"	32	0	0	0
3446	507	"arg_1"	"timetz"	7	0	1	1
3447	507	"arg_2"	"int"	32	0	1	2
3448	508	"res_0"	"int"	32	0	0	0
3449	508	"arg_1"	"date"	0	0	1	1
3450	508	"arg_2"	"int"	32	0	1	2
3451	509	"res_0"	"int"	32	0	0	0
3452	509	"arg_1"	"timestamp"	7	0	1	1
3453	509	"arg_2"	"int"	32	0	1	2
3454	510	"res_0"	"int"	32	0	0	0
3455	510	"arg_1"	"timestamptz"	7	0	1	1
3456	510	"arg_2"	"int"	32	0	1	2
3457	511	"res_0"	"int"	32	0	0	0
3458	511	"arg_1"	"blob"	0	0	1	1
3459	511	"arg_2"	"int"	32	0	1	2
3460	512	"res_0"	"bigint"	64	0	0	0
3461	512	"arg_1"	"oid"	63	0	1	1
3462	512	"arg_2"	"bigint"	64	0	1	2
3463	513	"res_0"	"bigint"	64	0	0	0
3464	513	"arg_1"	"tinyint"	8	0	1	1
3465	513	"arg_2"	"bigint"	64	0	1	2
3466	514	"res_0"	"bigint"	64	0	0	0
3467	514	"arg_1"	"smallint"	16	0	1	1
3468	514	"arg_2"	"bigint"	64	0	1	2
3469	515	"res_0"	"bigint"	64	0	0	0
3470	515	"arg_1"	"int"	32	0	1	1
3471	515	"arg_2"	"bigint"	64	0	1	2
3472	516	"res_0"	"bigint"	64	0	0	0
3473	516	"arg_1"	"bigint"	64	0	1	1
3474	516	"arg_2"	"bigint"	64	0	1	2
3475	517	"res_0"	"bigint"	64	0	0	0
3476	517	"arg_1"	"wrd"	64	0	1	1
3477	517	"arg_2"	"bigint"	64	0	1	2
3478	518	"res_0"	"bigint"	64	0	0	0
3479	518	"arg_1"	"decimal"	2	0	1	1
3480	518	"arg_2"	"bigint"	64	0	1	2
3481	519	"res_0"	"bigint"	64	0	0	0
3482	519	"arg_1"	"decimal"	4	0	1	1
3483	519	"arg_2"	"bigint"	64	0	1	2
3484	520	"res_0"	"bigint"	64	0	0	0
3485	520	"arg_1"	"decimal"	9	0	1	1
3486	520	"arg_2"	"bigint"	64	0	1	2
3487	521	"res_0"	"bigint"	64	0	0	0
3488	521	"arg_1"	"decimal"	19	0	1	1
3489	521	"arg_2"	"bigint"	64	0	1	2
3490	522	"res_0"	"bigint"	64	0	0	0
3491	522	"arg_1"	"real"	24	0	1	1
3492	522	"arg_2"	"bigint"	64	0	1	2
3493	523	"res_0"	"bigint"	64	0	0	0
3494	523	"arg_1"	"double"	53	0	1	1
3495	523	"arg_2"	"bigint"	64	0	1	2
3496	524	"res_0"	"bigint"	64	0	0	0
3497	524	"arg_1"	"month_interval"	32	0	1	1
3498	524	"arg_2"	"bigint"	64	0	1	2
3499	525	"res_0"	"bigint"	64	0	0	0
3500	525	"arg_1"	"sec_interval"	13	0	1	1
3501	525	"arg_2"	"bigint"	64	0	1	2
3502	526	"res_0"	"bigint"	64	0	0	0
3503	526	"arg_1"	"time"	7	0	1	1
3504	526	"arg_2"	"bigint"	64	0	1	2
3505	527	"res_0"	"bigint"	64	0	0	0
3506	527	"arg_1"	"timetz"	7	0	1	1
3507	527	"arg_2"	"bigint"	64	0	1	2
3508	528	"res_0"	"bigint"	64	0	0	0
3509	528	"arg_1"	"date"	0	0	1	1
3510	528	"arg_2"	"bigint"	64	0	1	2
3511	529	"res_0"	"bigint"	64	0	0	0
3512	529	"arg_1"	"timestamp"	7	0	1	1
3513	529	"arg_2"	"bigint"	64	0	1	2
3514	530	"res_0"	"bigint"	64	0	0	0
3515	530	"arg_1"	"timestamptz"	7	0	1	1
3516	530	"arg_2"	"bigint"	64	0	1	2
3517	531	"res_0"	"bigint"	64	0	0	0
3518	531	"arg_1"	"blob"	0	0	1	1
3519	531	"arg_2"	"bigint"	64	0	1	2
3520	532	"res_0"	"wrd"	64	0	0	0
3521	532	"arg_1"	"oid"	63	0	1	1
3522	532	"arg_2"	"wrd"	64	0	1	2
3523	533	"res_0"	"wrd"	64	0	0	0
3524	533	"arg_1"	"tinyint"	8	0	1	1
3525	533	"arg_2"	"wrd"	64	0	1	2
3526	534	"res_0"	"wrd"	64	0	0	0
3527	534	"arg_1"	"smallint"	16	0	1	1
3528	534	"arg_2"	"wrd"	64	0	1	2
3529	535	"res_0"	"wrd"	64	0	0	0
3530	535	"arg_1"	"int"	32	0	1	1
3531	535	"arg_2"	"wrd"	64	0	1	2
3532	536	"res_0"	"wrd"	64	0	0	0
3533	536	"arg_1"	"bigint"	64	0	1	1
3534	536	"arg_2"	"wrd"	64	0	1	2
3535	537	"res_0"	"wrd"	64	0	0	0
3536	537	"arg_1"	"wrd"	64	0	1	1
3537	537	"arg_2"	"wrd"	64	0	1	2
3538	538	"res_0"	"wrd"	64	0	0	0
3539	538	"arg_1"	"decimal"	2	0	1	1
3540	538	"arg_2"	"wrd"	64	0	1	2
3541	539	"res_0"	"wrd"	64	0	0	0
3542	539	"arg_1"	"decimal"	4	0	1	1
3543	539	"arg_2"	"wrd"	64	0	1	2
3544	540	"res_0"	"wrd"	64	0	0	0
3545	540	"arg_1"	"decimal"	9	0	1	1
3546	540	"arg_2"	"wrd"	64	0	1	2
3547	541	"res_0"	"wrd"	64	0	0	0
3548	541	"arg_1"	"decimal"	19	0	1	1
3549	541	"arg_2"	"wrd"	64	0	1	2
3550	542	"res_0"	"wrd"	64	0	0	0
3551	542	"arg_1"	"real"	24	0	1	1
3552	542	"arg_2"	"wrd"	64	0	1	2
3553	543	"res_0"	"wrd"	64	0	0	0
3554	543	"arg_1"	"double"	53	0	1	1
3555	543	"arg_2"	"wrd"	64	0	1	2
3556	544	"res_0"	"wrd"	64	0	0	0
3557	544	"arg_1"	"month_interval"	32	0	1	1
3558	544	"arg_2"	"wrd"	64	0	1	2
3559	545	"res_0"	"wrd"	64	0	0	0
3560	545	"arg_1"	"sec_interval"	13	0	1	1
3561	545	"arg_2"	"wrd"	64	0	1	2
3562	546	"res_0"	"wrd"	64	0	0	0
3563	546	"arg_1"	"time"	7	0	1	1
3564	546	"arg_2"	"wrd"	64	0	1	2
3565	547	"res_0"	"wrd"	64	0	0	0
3566	547	"arg_1"	"timetz"	7	0	1	1
3567	547	"arg_2"	"wrd"	64	0	1	2
3568	548	"res_0"	"wrd"	64	0	0	0
3569	548	"arg_1"	"date"	0	0	1	1
3570	548	"arg_2"	"wrd"	64	0	1	2
3571	549	"res_0"	"wrd"	64	0	0	0
3572	549	"arg_1"	"timestamp"	7	0	1	1
3573	549	"arg_2"	"wrd"	64	0	1	2
3574	550	"res_0"	"wrd"	64	0	0	0
3575	550	"arg_1"	"timestamptz"	7	0	1	1
3576	550	"arg_2"	"wrd"	64	0	1	2
3577	551	"res_0"	"wrd"	64	0	0	0
3578	551	"arg_1"	"blob"	0	0	1	1
3579	551	"arg_2"	"wrd"	64	0	1	2
3580	552	"res_0"	"decimal"	2	0	0	0
3581	552	"arg_1"	"oid"	63	0	1	1
3582	552	"arg_2"	"decimal"	2	0	1	2
3583	553	"res_0"	"decimal"	2	0	0	0
3584	553	"arg_1"	"tinyint"	8	0	1	1
3585	553	"arg_2"	"decimal"	2	0	1	2
3586	554	"res_0"	"decimal"	2	0	0	0
3587	554	"arg_1"	"smallint"	16	0	1	1
3588	554	"arg_2"	"decimal"	2	0	1	2
3589	555	"res_0"	"decimal"	2	0	0	0
3590	555	"arg_1"	"int"	32	0	1	1
3591	555	"arg_2"	"decimal"	2	0	1	2
3592	556	"res_0"	"decimal"	2	0	0	0
3593	556	"arg_1"	"bigint"	64	0	1	1
3594	556	"arg_2"	"decimal"	2	0	1	2
3595	557	"res_0"	"decimal"	2	0	0	0
3596	557	"arg_1"	"wrd"	64	0	1	1
3597	557	"arg_2"	"decimal"	2	0	1	2
3598	558	"res_0"	"decimal"	2	0	0	0
3599	558	"arg_1"	"decimal"	2	0	1	1
3600	558	"arg_2"	"decimal"	2	0	1	2
3601	559	"res_0"	"decimal"	2	0	0	0
3602	559	"arg_1"	"decimal"	4	0	1	1
3603	559	"arg_2"	"decimal"	2	0	1	2
3604	560	"res_0"	"decimal"	2	0	0	0
3605	560	"arg_1"	"decimal"	9	0	1	1
3606	560	"arg_2"	"decimal"	2	0	1	2
3607	561	"res_0"	"decimal"	2	0	0	0
3608	561	"arg_1"	"decimal"	19	0	1	1
3609	561	"arg_2"	"decimal"	2	0	1	2
3610	562	"res_0"	"decimal"	2	0	0	0
3611	562	"arg_1"	"real"	24	0	1	1
3612	562	"arg_2"	"decimal"	2	0	1	2
3613	563	"res_0"	"decimal"	2	0	0	0
3614	563	"arg_1"	"double"	53	0	1	1
3615	563	"arg_2"	"decimal"	2	0	1	2
3616	564	"res_0"	"decimal"	2	0	0	0
3617	564	"arg_1"	"month_interval"	32	0	1	1
3618	564	"arg_2"	"decimal"	2	0	1	2
3619	565	"res_0"	"decimal"	2	0	0	0
3620	565	"arg_1"	"sec_interval"	13	0	1	1
3621	565	"arg_2"	"decimal"	2	0	1	2
3622	566	"res_0"	"decimal"	2	0	0	0
3623	566	"arg_1"	"time"	7	0	1	1
3624	566	"arg_2"	"decimal"	2	0	1	2
3625	567	"res_0"	"decimal"	2	0	0	0
3626	567	"arg_1"	"timetz"	7	0	1	1
3627	567	"arg_2"	"decimal"	2	0	1	2
3628	568	"res_0"	"decimal"	2	0	0	0
3629	568	"arg_1"	"date"	0	0	1	1
3630	568	"arg_2"	"decimal"	2	0	1	2
3631	569	"res_0"	"decimal"	2	0	0	0
3632	569	"arg_1"	"timestamp"	7	0	1	1
3633	569	"arg_2"	"decimal"	2	0	1	2
3634	570	"res_0"	"decimal"	2	0	0	0
3635	570	"arg_1"	"timestamptz"	7	0	1	1
3636	570	"arg_2"	"decimal"	2	0	1	2
3637	571	"res_0"	"decimal"	2	0	0	0
3638	571	"arg_1"	"blob"	0	0	1	1
3639	571	"arg_2"	"decimal"	2	0	1	2
3640	572	"res_0"	"decimal"	4	0	0	0
3641	572	"arg_1"	"oid"	63	0	1	1
3642	572	"arg_2"	"decimal"	4	0	1	2
3643	573	"res_0"	"decimal"	4	0	0	0
3644	573	"arg_1"	"tinyint"	8	0	1	1
3645	573	"arg_2"	"decimal"	4	0	1	2
3646	574	"res_0"	"decimal"	4	0	0	0
3647	574	"arg_1"	"smallint"	16	0	1	1
3648	574	"arg_2"	"decimal"	4	0	1	2
3649	575	"res_0"	"decimal"	4	0	0	0
3650	575	"arg_1"	"int"	32	0	1	1
3651	575	"arg_2"	"decimal"	4	0	1	2
3652	576	"res_0"	"decimal"	4	0	0	0
3653	576	"arg_1"	"bigint"	64	0	1	1
3654	576	"arg_2"	"decimal"	4	0	1	2
3655	577	"res_0"	"decimal"	4	0	0	0
3656	577	"arg_1"	"wrd"	64	0	1	1
3657	577	"arg_2"	"decimal"	4	0	1	2
3658	578	"res_0"	"decimal"	4	0	0	0
3659	578	"arg_1"	"decimal"	2	0	1	1
3660	578	"arg_2"	"decimal"	4	0	1	2
3661	579	"res_0"	"decimal"	4	0	0	0
3662	579	"arg_1"	"decimal"	4	0	1	1
3663	579	"arg_2"	"decimal"	4	0	1	2
3664	580	"res_0"	"decimal"	4	0	0	0
3665	580	"arg_1"	"decimal"	9	0	1	1
3666	580	"arg_2"	"decimal"	4	0	1	2
3667	581	"res_0"	"decimal"	4	0	0	0
3668	581	"arg_1"	"decimal"	19	0	1	1
3669	581	"arg_2"	"decimal"	4	0	1	2
3670	582	"res_0"	"decimal"	4	0	0	0
3671	582	"arg_1"	"real"	24	0	1	1
3672	582	"arg_2"	"decimal"	4	0	1	2
3673	583	"res_0"	"decimal"	4	0	0	0
3674	583	"arg_1"	"double"	53	0	1	1
3675	583	"arg_2"	"decimal"	4	0	1	2
3676	584	"res_0"	"decimal"	4	0	0	0
3677	584	"arg_1"	"month_interval"	32	0	1	1
3678	584	"arg_2"	"decimal"	4	0	1	2
3679	585	"res_0"	"decimal"	4	0	0	0
3680	585	"arg_1"	"sec_interval"	13	0	1	1
3681	585	"arg_2"	"decimal"	4	0	1	2
3682	586	"res_0"	"decimal"	4	0	0	0
3683	586	"arg_1"	"time"	7	0	1	1
3684	586	"arg_2"	"decimal"	4	0	1	2
3685	587	"res_0"	"decimal"	4	0	0	0
3686	587	"arg_1"	"timetz"	7	0	1	1
3687	587	"arg_2"	"decimal"	4	0	1	2
3688	588	"res_0"	"decimal"	4	0	0	0
3689	588	"arg_1"	"date"	0	0	1	1
3690	588	"arg_2"	"decimal"	4	0	1	2
3691	589	"res_0"	"decimal"	4	0	0	0
3692	589	"arg_1"	"timestamp"	7	0	1	1
3693	589	"arg_2"	"decimal"	4	0	1	2
3694	590	"res_0"	"decimal"	4	0	0	0
3695	590	"arg_1"	"timestamptz"	7	0	1	1
3696	590	"arg_2"	"decimal"	4	0	1	2
3697	591	"res_0"	"decimal"	4	0	0	0
3698	591	"arg_1"	"blob"	0	0	1	1
3699	591	"arg_2"	"decimal"	4	0	1	2
3700	592	"res_0"	"decimal"	9	0	0	0
3701	592	"arg_1"	"oid"	63	0	1	1
3702	592	"arg_2"	"decimal"	9	0	1	2
3703	593	"res_0"	"decimal"	9	0	0	0
3704	593	"arg_1"	"tinyint"	8	0	1	1
3705	593	"arg_2"	"decimal"	9	0	1	2
3706	594	"res_0"	"decimal"	9	0	0	0
3707	594	"arg_1"	"smallint"	16	0	1	1
3708	594	"arg_2"	"decimal"	9	0	1	2
3709	595	"res_0"	"decimal"	9	0	0	0
3710	595	"arg_1"	"int"	32	0	1	1
3711	595	"arg_2"	"decimal"	9	0	1	2
3712	596	"res_0"	"decimal"	9	0	0	0
3713	596	"arg_1"	"bigint"	64	0	1	1
3714	596	"arg_2"	"decimal"	9	0	1	2
3715	597	"res_0"	"decimal"	9	0	0	0
3716	597	"arg_1"	"wrd"	64	0	1	1
3717	597	"arg_2"	"decimal"	9	0	1	2
3718	598	"res_0"	"decimal"	9	0	0	0
3719	598	"arg_1"	"decimal"	2	0	1	1
3720	598	"arg_2"	"decimal"	9	0	1	2
3721	599	"res_0"	"decimal"	9	0	0	0
3722	599	"arg_1"	"decimal"	4	0	1	1
3723	599	"arg_2"	"decimal"	9	0	1	2
3724	600	"res_0"	"decimal"	9	0	0	0
3725	600	"arg_1"	"decimal"	9	0	1	1
3726	600	"arg_2"	"decimal"	9	0	1	2
3727	601	"res_0"	"decimal"	9	0	0	0
3728	601	"arg_1"	"decimal"	19	0	1	1
3729	601	"arg_2"	"decimal"	9	0	1	2
3730	602	"res_0"	"decimal"	9	0	0	0
3731	602	"arg_1"	"real"	24	0	1	1
3732	602	"arg_2"	"decimal"	9	0	1	2
3733	603	"res_0"	"decimal"	9	0	0	0
3734	603	"arg_1"	"double"	53	0	1	1
3735	603	"arg_2"	"decimal"	9	0	1	2
3736	604	"res_0"	"decimal"	9	0	0	0
3737	604	"arg_1"	"month_interval"	32	0	1	1
3738	604	"arg_2"	"decimal"	9	0	1	2
3739	605	"res_0"	"decimal"	9	0	0	0
3740	605	"arg_1"	"sec_interval"	13	0	1	1
3741	605	"arg_2"	"decimal"	9	0	1	2
3742	606	"res_0"	"decimal"	9	0	0	0
3743	606	"arg_1"	"time"	7	0	1	1
3744	606	"arg_2"	"decimal"	9	0	1	2
3745	607	"res_0"	"decimal"	9	0	0	0
3746	607	"arg_1"	"timetz"	7	0	1	1
3747	607	"arg_2"	"decimal"	9	0	1	2
3748	608	"res_0"	"decimal"	9	0	0	0
3749	608	"arg_1"	"date"	0	0	1	1
3750	608	"arg_2"	"decimal"	9	0	1	2
3751	609	"res_0"	"decimal"	9	0	0	0
3752	609	"arg_1"	"timestamp"	7	0	1	1
3753	609	"arg_2"	"decimal"	9	0	1	2
3754	610	"res_0"	"decimal"	9	0	0	0
3755	610	"arg_1"	"timestamptz"	7	0	1	1
3756	610	"arg_2"	"decimal"	9	0	1	2
3757	611	"res_0"	"decimal"	9	0	0	0
3758	611	"arg_1"	"blob"	0	0	1	1
3759	611	"arg_2"	"decimal"	9	0	1	2
3760	612	"res_0"	"decimal"	19	0	0	0
3761	612	"arg_1"	"oid"	63	0	1	1
3762	612	"arg_2"	"decimal"	19	0	1	2
3763	613	"res_0"	"decimal"	19	0	0	0
3764	613	"arg_1"	"tinyint"	8	0	1	1
3765	613	"arg_2"	"decimal"	19	0	1	2
3766	614	"res_0"	"decimal"	19	0	0	0
3767	614	"arg_1"	"smallint"	16	0	1	1
3768	614	"arg_2"	"decimal"	19	0	1	2
3769	615	"res_0"	"decimal"	19	0	0	0
3770	615	"arg_1"	"int"	32	0	1	1
3771	615	"arg_2"	"decimal"	19	0	1	2
3772	616	"res_0"	"decimal"	19	0	0	0
3773	616	"arg_1"	"bigint"	64	0	1	1
3774	616	"arg_2"	"decimal"	19	0	1	2
3775	617	"res_0"	"decimal"	19	0	0	0
3776	617	"arg_1"	"wrd"	64	0	1	1
3777	617	"arg_2"	"decimal"	19	0	1	2
3778	618	"res_0"	"decimal"	19	0	0	0
3779	618	"arg_1"	"decimal"	2	0	1	1
3780	618	"arg_2"	"decimal"	19	0	1	2
3781	619	"res_0"	"decimal"	19	0	0	0
3782	619	"arg_1"	"decimal"	4	0	1	1
3783	619	"arg_2"	"decimal"	19	0	1	2
3784	620	"res_0"	"decimal"	19	0	0	0
3785	620	"arg_1"	"decimal"	9	0	1	1
3786	620	"arg_2"	"decimal"	19	0	1	2
3787	621	"res_0"	"decimal"	19	0	0	0
3788	621	"arg_1"	"decimal"	19	0	1	1
3789	621	"arg_2"	"decimal"	19	0	1	2
3790	622	"res_0"	"decimal"	19	0	0	0
3791	622	"arg_1"	"real"	24	0	1	1
3792	622	"arg_2"	"decimal"	19	0	1	2
3793	623	"res_0"	"decimal"	19	0	0	0
3794	623	"arg_1"	"double"	53	0	1	1
3795	623	"arg_2"	"decimal"	19	0	1	2
3796	624	"res_0"	"decimal"	19	0	0	0
3797	624	"arg_1"	"month_interval"	32	0	1	1
3798	624	"arg_2"	"decimal"	19	0	1	2
3799	625	"res_0"	"decimal"	19	0	0	0
3800	625	"arg_1"	"sec_interval"	13	0	1	1
3801	625	"arg_2"	"decimal"	19	0	1	2
3802	626	"res_0"	"decimal"	19	0	0	0
3803	626	"arg_1"	"time"	7	0	1	1
3804	626	"arg_2"	"decimal"	19	0	1	2
3805	627	"res_0"	"decimal"	19	0	0	0
3806	627	"arg_1"	"timetz"	7	0	1	1
3807	627	"arg_2"	"decimal"	19	0	1	2
3808	628	"res_0"	"decimal"	19	0	0	0
3809	628	"arg_1"	"date"	0	0	1	1
3810	628	"arg_2"	"decimal"	19	0	1	2
3811	629	"res_0"	"decimal"	19	0	0	0
3812	629	"arg_1"	"timestamp"	7	0	1	1
3813	629	"arg_2"	"decimal"	19	0	1	2
3814	630	"res_0"	"decimal"	19	0	0	0
3815	630	"arg_1"	"timestamptz"	7	0	1	1
3816	630	"arg_2"	"decimal"	19	0	1	2
3817	631	"res_0"	"decimal"	19	0	0	0
3818	631	"arg_1"	"blob"	0	0	1	1
3819	631	"arg_2"	"decimal"	19	0	1	2
3820	632	"res_0"	"real"	24	0	0	0
3821	632	"arg_1"	"oid"	63	0	1	1
3822	632	"arg_2"	"real"	24	0	1	2
3823	633	"res_0"	"real"	24	0	0	0
3824	633	"arg_1"	"tinyint"	8	0	1	1
3825	633	"arg_2"	"real"	24	0	1	2
3826	634	"res_0"	"real"	24	0	0	0
3827	634	"arg_1"	"smallint"	16	0	1	1
3828	634	"arg_2"	"real"	24	0	1	2
3829	635	"res_0"	"real"	24	0	0	0
3830	635	"arg_1"	"int"	32	0	1	1
3831	635	"arg_2"	"real"	24	0	1	2
3832	636	"res_0"	"real"	24	0	0	0
3833	636	"arg_1"	"bigint"	64	0	1	1
3834	636	"arg_2"	"real"	24	0	1	2
3835	637	"res_0"	"real"	24	0	0	0
3836	637	"arg_1"	"wrd"	64	0	1	1
3837	637	"arg_2"	"real"	24	0	1	2
3838	638	"res_0"	"real"	24	0	0	0
3839	638	"arg_1"	"decimal"	2	0	1	1
3840	638	"arg_2"	"real"	24	0	1	2
3841	639	"res_0"	"real"	24	0	0	0
3842	639	"arg_1"	"decimal"	4	0	1	1
3843	639	"arg_2"	"real"	24	0	1	2
3844	640	"res_0"	"real"	24	0	0	0
3845	640	"arg_1"	"decimal"	9	0	1	1
3846	640	"arg_2"	"real"	24	0	1	2
3847	641	"res_0"	"real"	24	0	0	0
3848	641	"arg_1"	"decimal"	19	0	1	1
3849	641	"arg_2"	"real"	24	0	1	2
3850	642	"res_0"	"real"	24	0	0	0
3851	642	"arg_1"	"real"	24	0	1	1
3852	642	"arg_2"	"real"	24	0	1	2
3853	643	"res_0"	"real"	24	0	0	0
3854	643	"arg_1"	"double"	53	0	1	1
3855	643	"arg_2"	"real"	24	0	1	2
3856	644	"res_0"	"real"	24	0	0	0
3857	644	"arg_1"	"month_interval"	32	0	1	1
3858	644	"arg_2"	"real"	24	0	1	2
3859	645	"res_0"	"real"	24	0	0	0
3860	645	"arg_1"	"sec_interval"	13	0	1	1
3861	645	"arg_2"	"real"	24	0	1	2
3862	646	"res_0"	"real"	24	0	0	0
3863	646	"arg_1"	"time"	7	0	1	1
3864	646	"arg_2"	"real"	24	0	1	2
3865	647	"res_0"	"real"	24	0	0	0
3866	647	"arg_1"	"timetz"	7	0	1	1
3867	647	"arg_2"	"real"	24	0	1	2
3868	648	"res_0"	"real"	24	0	0	0
3869	648	"arg_1"	"date"	0	0	1	1
3870	648	"arg_2"	"real"	24	0	1	2
3871	649	"res_0"	"real"	24	0	0	0
3872	649	"arg_1"	"timestamp"	7	0	1	1
3873	649	"arg_2"	"real"	24	0	1	2
3874	650	"res_0"	"real"	24	0	0	0
3875	650	"arg_1"	"timestamptz"	7	0	1	1
3876	650	"arg_2"	"real"	24	0	1	2
3877	651	"res_0"	"real"	24	0	0	0
3878	651	"arg_1"	"blob"	0	0	1	1
3879	651	"arg_2"	"real"	24	0	1	2
3880	652	"res_0"	"double"	53	0	0	0
3881	652	"arg_1"	"oid"	63	0	1	1
3882	652	"arg_2"	"double"	53	0	1	2
3883	653	"res_0"	"double"	53	0	0	0
3884	653	"arg_1"	"tinyint"	8	0	1	1
3885	653	"arg_2"	"double"	53	0	1	2
3886	654	"res_0"	"double"	53	0	0	0
3887	654	"arg_1"	"smallint"	16	0	1	1
3888	654	"arg_2"	"double"	53	0	1	2
3889	655	"res_0"	"double"	53	0	0	0
3890	655	"arg_1"	"int"	32	0	1	1
3891	655	"arg_2"	"double"	53	0	1	2
3892	656	"res_0"	"double"	53	0	0	0
3893	656	"arg_1"	"bigint"	64	0	1	1
3894	656	"arg_2"	"double"	53	0	1	2
3895	657	"res_0"	"double"	53	0	0	0
3896	657	"arg_1"	"wrd"	64	0	1	1
3897	657	"arg_2"	"double"	53	0	1	2
3898	658	"res_0"	"double"	53	0	0	0
3899	658	"arg_1"	"decimal"	2	0	1	1
3900	658	"arg_2"	"double"	53	0	1	2
3901	659	"res_0"	"double"	53	0	0	0
3902	659	"arg_1"	"decimal"	4	0	1	1
3903	659	"arg_2"	"double"	53	0	1	2
3904	660	"res_0"	"double"	53	0	0	0
3905	660	"arg_1"	"decimal"	9	0	1	1
3906	660	"arg_2"	"double"	53	0	1	2
3907	661	"res_0"	"double"	53	0	0	0
3908	661	"arg_1"	"decimal"	19	0	1	1
3909	661	"arg_2"	"double"	53	0	1	2
3910	662	"res_0"	"double"	53	0	0	0
3911	662	"arg_1"	"real"	24	0	1	1
3912	662	"arg_2"	"double"	53	0	1	2
3913	663	"res_0"	"double"	53	0	0	0
3914	663	"arg_1"	"double"	53	0	1	1
3915	663	"arg_2"	"double"	53	0	1	2
3916	664	"res_0"	"double"	53	0	0	0
3917	664	"arg_1"	"month_interval"	32	0	1	1
3918	664	"arg_2"	"double"	53	0	1	2
3919	665	"res_0"	"double"	53	0	0	0
3920	665	"arg_1"	"sec_interval"	13	0	1	1
3921	665	"arg_2"	"double"	53	0	1	2
3922	666	"res_0"	"double"	53	0	0	0
3923	666	"arg_1"	"time"	7	0	1	1
3924	666	"arg_2"	"double"	53	0	1	2
3925	667	"res_0"	"double"	53	0	0	0
3926	667	"arg_1"	"timetz"	7	0	1	1
3927	667	"arg_2"	"double"	53	0	1	2
3928	668	"res_0"	"double"	53	0	0	0
3929	668	"arg_1"	"date"	0	0	1	1
3930	668	"arg_2"	"double"	53	0	1	2
3931	669	"res_0"	"double"	53	0	0	0
3932	669	"arg_1"	"timestamp"	7	0	1	1
3933	669	"arg_2"	"double"	53	0	1	2
3934	670	"res_0"	"double"	53	0	0	0
3935	670	"arg_1"	"timestamptz"	7	0	1	1
3936	670	"arg_2"	"double"	53	0	1	2
3937	671	"res_0"	"double"	53	0	0	0
3938	671	"arg_1"	"blob"	0	0	1	1
3939	671	"arg_2"	"double"	53	0	1	2
3940	672	"res_0"	"month_interval"	32	0	0	0
3941	672	"arg_1"	"oid"	63	0	1	1
3942	672	"arg_2"	"month_interval"	32	0	1	2
3943	673	"res_0"	"month_interval"	32	0	0	0
3944	673	"arg_1"	"tinyint"	8	0	1	1
3945	673	"arg_2"	"month_interval"	32	0	1	2
3946	674	"res_0"	"month_interval"	32	0	0	0
3947	674	"arg_1"	"smallint"	16	0	1	1
3948	674	"arg_2"	"month_interval"	32	0	1	2
3949	675	"res_0"	"month_interval"	32	0	0	0
3950	675	"arg_1"	"int"	32	0	1	1
3951	675	"arg_2"	"month_interval"	32	0	1	2
3952	676	"res_0"	"month_interval"	32	0	0	0
3953	676	"arg_1"	"bigint"	64	0	1	1
3954	676	"arg_2"	"month_interval"	32	0	1	2
3955	677	"res_0"	"month_interval"	32	0	0	0
3956	677	"arg_1"	"wrd"	64	0	1	1
3957	677	"arg_2"	"month_interval"	32	0	1	2
3958	678	"res_0"	"month_interval"	32	0	0	0
3959	678	"arg_1"	"decimal"	2	0	1	1
3960	678	"arg_2"	"month_interval"	32	0	1	2
3961	679	"res_0"	"month_interval"	32	0	0	0
3962	679	"arg_1"	"decimal"	4	0	1	1
3963	679	"arg_2"	"month_interval"	32	0	1	2
3964	680	"res_0"	"month_interval"	32	0	0	0
3965	680	"arg_1"	"decimal"	9	0	1	1
3966	680	"arg_2"	"month_interval"	32	0	1	2
3967	681	"res_0"	"month_interval"	32	0	0	0
3968	681	"arg_1"	"decimal"	19	0	1	1
3969	681	"arg_2"	"month_interval"	32	0	1	2
3970	682	"res_0"	"month_interval"	32	0	0	0
3971	682	"arg_1"	"real"	24	0	1	1
3972	682	"arg_2"	"month_interval"	32	0	1	2
3973	683	"res_0"	"month_interval"	32	0	0	0
3974	683	"arg_1"	"double"	53	0	1	1
3975	683	"arg_2"	"month_interval"	32	0	1	2
3976	684	"res_0"	"month_interval"	32	0	0	0
3977	684	"arg_1"	"month_interval"	32	0	1	1
3978	684	"arg_2"	"month_interval"	32	0	1	2
3979	685	"res_0"	"month_interval"	32	0	0	0
3980	685	"arg_1"	"sec_interval"	13	0	1	1
3981	685	"arg_2"	"month_interval"	32	0	1	2
3982	686	"res_0"	"month_interval"	32	0	0	0
3983	686	"arg_1"	"time"	7	0	1	1
3984	686	"arg_2"	"month_interval"	32	0	1	2
3985	687	"res_0"	"month_interval"	32	0	0	0
3986	687	"arg_1"	"timetz"	7	0	1	1
3987	687	"arg_2"	"month_interval"	32	0	1	2
3988	688	"res_0"	"month_interval"	32	0	0	0
3989	688	"arg_1"	"date"	0	0	1	1
3990	688	"arg_2"	"month_interval"	32	0	1	2
3991	689	"res_0"	"month_interval"	32	0	0	0
3992	689	"arg_1"	"timestamp"	7	0	1	1
3993	689	"arg_2"	"month_interval"	32	0	1	2
3994	690	"res_0"	"month_interval"	32	0	0	0
3995	690	"arg_1"	"timestamptz"	7	0	1	1
3996	690	"arg_2"	"month_interval"	32	0	1	2
3997	691	"res_0"	"month_interval"	32	0	0	0
3998	691	"arg_1"	"blob"	0	0	1	1
3999	691	"arg_2"	"month_interval"	32	0	1	2
4000	692	"res_0"	"sec_interval"	13	0	0	0
4001	692	"arg_1"	"oid"	63	0	1	1
4002	692	"arg_2"	"sec_interval"	13	0	1	2
4003	693	"res_0"	"sec_interval"	13	0	0	0
4004	693	"arg_1"	"tinyint"	8	0	1	1
4005	693	"arg_2"	"sec_interval"	13	0	1	2
4006	694	"res_0"	"sec_interval"	13	0	0	0
4007	694	"arg_1"	"smallint"	16	0	1	1
4008	694	"arg_2"	"sec_interval"	13	0	1	2
4009	695	"res_0"	"sec_interval"	13	0	0	0
4010	695	"arg_1"	"int"	32	0	1	1
4011	695	"arg_2"	"sec_interval"	13	0	1	2
4012	696	"res_0"	"sec_interval"	13	0	0	0
4013	696	"arg_1"	"bigint"	64	0	1	1
4014	696	"arg_2"	"sec_interval"	13	0	1	2
4015	697	"res_0"	"sec_interval"	13	0	0	0
4016	697	"arg_1"	"wrd"	64	0	1	1
4017	697	"arg_2"	"sec_interval"	13	0	1	2
4018	698	"res_0"	"sec_interval"	13	0	0	0
4019	698	"arg_1"	"decimal"	2	0	1	1
4020	698	"arg_2"	"sec_interval"	13	0	1	2
4021	699	"res_0"	"sec_interval"	13	0	0	0
4022	699	"arg_1"	"decimal"	4	0	1	1
4023	699	"arg_2"	"sec_interval"	13	0	1	2
4024	700	"res_0"	"sec_interval"	13	0	0	0
4025	700	"arg_1"	"decimal"	9	0	1	1
4026	700	"arg_2"	"sec_interval"	13	0	1	2
4027	701	"res_0"	"sec_interval"	13	0	0	0
4028	701	"arg_1"	"decimal"	19	0	1	1
4029	701	"arg_2"	"sec_interval"	13	0	1	2
4030	702	"res_0"	"sec_interval"	13	0	0	0
4031	702	"arg_1"	"real"	24	0	1	1
4032	702	"arg_2"	"sec_interval"	13	0	1	2
4033	703	"res_0"	"sec_interval"	13	0	0	0
4034	703	"arg_1"	"double"	53	0	1	1
4035	703	"arg_2"	"sec_interval"	13	0	1	2
4036	704	"res_0"	"sec_interval"	13	0	0	0
4037	704	"arg_1"	"month_interval"	32	0	1	1
4038	704	"arg_2"	"sec_interval"	13	0	1	2
4039	705	"res_0"	"sec_interval"	13	0	0	0
4040	705	"arg_1"	"sec_interval"	13	0	1	1
4041	705	"arg_2"	"sec_interval"	13	0	1	2
4042	706	"res_0"	"sec_interval"	13	0	0	0
4043	706	"arg_1"	"time"	7	0	1	1
4044	706	"arg_2"	"sec_interval"	13	0	1	2
4045	707	"res_0"	"sec_interval"	13	0	0	0
4046	707	"arg_1"	"timetz"	7	0	1	1
4047	707	"arg_2"	"sec_interval"	13	0	1	2
4048	708	"res_0"	"sec_interval"	13	0	0	0
4049	708	"arg_1"	"date"	0	0	1	1
4050	708	"arg_2"	"sec_interval"	13	0	1	2
4051	709	"res_0"	"sec_interval"	13	0	0	0
4052	709	"arg_1"	"timestamp"	7	0	1	1
4053	709	"arg_2"	"sec_interval"	13	0	1	2
4054	710	"res_0"	"sec_interval"	13	0	0	0
4055	710	"arg_1"	"timestamptz"	7	0	1	1
4056	710	"arg_2"	"sec_interval"	13	0	1	2
4057	711	"res_0"	"sec_interval"	13	0	0	0
4058	711	"arg_1"	"blob"	0	0	1	1
4059	711	"arg_2"	"sec_interval"	13	0	1	2
4060	712	"res_0"	"time"	7	0	0	0
4061	712	"arg_1"	"oid"	63	0	1	1
4062	712	"arg_2"	"time"	7	0	1	2
4063	713	"res_0"	"time"	7	0	0	0
4064	713	"arg_1"	"tinyint"	8	0	1	1
4065	713	"arg_2"	"time"	7	0	1	2
4066	714	"res_0"	"time"	7	0	0	0
4067	714	"arg_1"	"smallint"	16	0	1	1
4068	714	"arg_2"	"time"	7	0	1	2
4069	715	"res_0"	"time"	7	0	0	0
4070	715	"arg_1"	"int"	32	0	1	1
4071	715	"arg_2"	"time"	7	0	1	2
4072	716	"res_0"	"time"	7	0	0	0
4073	716	"arg_1"	"bigint"	64	0	1	1
4074	716	"arg_2"	"time"	7	0	1	2
4075	717	"res_0"	"time"	7	0	0	0
4076	717	"arg_1"	"wrd"	64	0	1	1
4077	717	"arg_2"	"time"	7	0	1	2
4078	718	"res_0"	"time"	7	0	0	0
4079	718	"arg_1"	"decimal"	2	0	1	1
4080	718	"arg_2"	"time"	7	0	1	2
4081	719	"res_0"	"time"	7	0	0	0
4082	719	"arg_1"	"decimal"	4	0	1	1
4083	719	"arg_2"	"time"	7	0	1	2
4084	720	"res_0"	"time"	7	0	0	0
4085	720	"arg_1"	"decimal"	9	0	1	1
4086	720	"arg_2"	"time"	7	0	1	2
4087	721	"res_0"	"time"	7	0	0	0
4088	721	"arg_1"	"decimal"	19	0	1	1
4089	721	"arg_2"	"time"	7	0	1	2
4090	722	"res_0"	"time"	7	0	0	0
4091	722	"arg_1"	"real"	24	0	1	1
4092	722	"arg_2"	"time"	7	0	1	2
4093	723	"res_0"	"time"	7	0	0	0
4094	723	"arg_1"	"double"	53	0	1	1
4095	723	"arg_2"	"time"	7	0	1	2
4096	724	"res_0"	"time"	7	0	0	0
4097	724	"arg_1"	"month_interval"	32	0	1	1
4098	724	"arg_2"	"time"	7	0	1	2
4099	725	"res_0"	"time"	7	0	0	0
4100	725	"arg_1"	"sec_interval"	13	0	1	1
4101	725	"arg_2"	"time"	7	0	1	2
4102	726	"res_0"	"time"	7	0	0	0
4103	726	"arg_1"	"time"	7	0	1	1
4104	726	"arg_2"	"time"	7	0	1	2
4105	727	"res_0"	"time"	7	0	0	0
4106	727	"arg_1"	"timetz"	7	0	1	1
4107	727	"arg_2"	"time"	7	0	1	2
4108	728	"res_0"	"time"	7	0	0	0
4109	728	"arg_1"	"date"	0	0	1	1
4110	728	"arg_2"	"time"	7	0	1	2
4111	729	"res_0"	"time"	7	0	0	0
4112	729	"arg_1"	"timestamp"	7	0	1	1
4113	729	"arg_2"	"time"	7	0	1	2
4114	730	"res_0"	"time"	7	0	0	0
4115	730	"arg_1"	"timestamptz"	7	0	1	1
4116	730	"arg_2"	"time"	7	0	1	2
4117	731	"res_0"	"time"	7	0	0	0
4118	731	"arg_1"	"blob"	0	0	1	1
4119	731	"arg_2"	"time"	7	0	1	2
4120	732	"res_0"	"timetz"	7	0	0	0
4121	732	"arg_1"	"oid"	63	0	1	1
4122	732	"arg_2"	"timetz"	7	0	1	2
4123	733	"res_0"	"timetz"	7	0	0	0
4124	733	"arg_1"	"tinyint"	8	0	1	1
4125	733	"arg_2"	"timetz"	7	0	1	2
4126	734	"res_0"	"timetz"	7	0	0	0
4127	734	"arg_1"	"smallint"	16	0	1	1
4128	734	"arg_2"	"timetz"	7	0	1	2
4129	735	"res_0"	"timetz"	7	0	0	0
4130	735	"arg_1"	"int"	32	0	1	1
4131	735	"arg_2"	"timetz"	7	0	1	2
4132	736	"res_0"	"timetz"	7	0	0	0
4133	736	"arg_1"	"bigint"	64	0	1	1
4134	736	"arg_2"	"timetz"	7	0	1	2
4135	737	"res_0"	"timetz"	7	0	0	0
4136	737	"arg_1"	"wrd"	64	0	1	1
4137	737	"arg_2"	"timetz"	7	0	1	2
4138	738	"res_0"	"timetz"	7	0	0	0
4139	738	"arg_1"	"decimal"	2	0	1	1
4140	738	"arg_2"	"timetz"	7	0	1	2
4141	739	"res_0"	"timetz"	7	0	0	0
4142	739	"arg_1"	"decimal"	4	0	1	1
4143	739	"arg_2"	"timetz"	7	0	1	2
4144	740	"res_0"	"timetz"	7	0	0	0
4145	740	"arg_1"	"decimal"	9	0	1	1
4146	740	"arg_2"	"timetz"	7	0	1	2
4147	741	"res_0"	"timetz"	7	0	0	0
4148	741	"arg_1"	"decimal"	19	0	1	1
4149	741	"arg_2"	"timetz"	7	0	1	2
4150	742	"res_0"	"timetz"	7	0	0	0
4151	742	"arg_1"	"real"	24	0	1	1
4152	742	"arg_2"	"timetz"	7	0	1	2
4153	743	"res_0"	"timetz"	7	0	0	0
4154	743	"arg_1"	"double"	53	0	1	1
4155	743	"arg_2"	"timetz"	7	0	1	2
4156	744	"res_0"	"timetz"	7	0	0	0
4157	744	"arg_1"	"month_interval"	32	0	1	1
4158	744	"arg_2"	"timetz"	7	0	1	2
4159	745	"res_0"	"timetz"	7	0	0	0
4160	745	"arg_1"	"sec_interval"	13	0	1	1
4161	745	"arg_2"	"timetz"	7	0	1	2
4162	746	"res_0"	"timetz"	7	0	0	0
4163	746	"arg_1"	"time"	7	0	1	1
4164	746	"arg_2"	"timetz"	7	0	1	2
4165	747	"res_0"	"timetz"	7	0	0	0
4166	747	"arg_1"	"timetz"	7	0	1	1
4167	747	"arg_2"	"timetz"	7	0	1	2
4168	748	"res_0"	"timetz"	7	0	0	0
4169	748	"arg_1"	"date"	0	0	1	1
4170	748	"arg_2"	"timetz"	7	0	1	2
4171	749	"res_0"	"timetz"	7	0	0	0
4172	749	"arg_1"	"timestamp"	7	0	1	1
4173	749	"arg_2"	"timetz"	7	0	1	2
4174	750	"res_0"	"timetz"	7	0	0	0
4175	750	"arg_1"	"timestamptz"	7	0	1	1
4176	750	"arg_2"	"timetz"	7	0	1	2
4177	751	"res_0"	"timetz"	7	0	0	0
4178	751	"arg_1"	"blob"	0	0	1	1
4179	751	"arg_2"	"timetz"	7	0	1	2
4180	752	"res_0"	"date"	0	0	0	0
4181	752	"arg_1"	"oid"	63	0	1	1
4182	752	"arg_2"	"date"	0	0	1	2
4183	753	"res_0"	"date"	0	0	0	0
4184	753	"arg_1"	"tinyint"	8	0	1	1
4185	753	"arg_2"	"date"	0	0	1	2
4186	754	"res_0"	"date"	0	0	0	0
4187	754	"arg_1"	"smallint"	16	0	1	1
4188	754	"arg_2"	"date"	0	0	1	2
4189	755	"res_0"	"date"	0	0	0	0
4190	755	"arg_1"	"int"	32	0	1	1
4191	755	"arg_2"	"date"	0	0	1	2
4192	756	"res_0"	"date"	0	0	0	0
4193	756	"arg_1"	"bigint"	64	0	1	1
4194	756	"arg_2"	"date"	0	0	1	2
4195	757	"res_0"	"date"	0	0	0	0
4196	757	"arg_1"	"wrd"	64	0	1	1
4197	757	"arg_2"	"date"	0	0	1	2
4198	758	"res_0"	"date"	0	0	0	0
4199	758	"arg_1"	"decimal"	2	0	1	1
4200	758	"arg_2"	"date"	0	0	1	2
4201	759	"res_0"	"date"	0	0	0	0
4202	759	"arg_1"	"decimal"	4	0	1	1
4203	759	"arg_2"	"date"	0	0	1	2
4204	760	"res_0"	"date"	0	0	0	0
4205	760	"arg_1"	"decimal"	9	0	1	1
4206	760	"arg_2"	"date"	0	0	1	2
4207	761	"res_0"	"date"	0	0	0	0
4208	761	"arg_1"	"decimal"	19	0	1	1
4209	761	"arg_2"	"date"	0	0	1	2
4210	762	"res_0"	"date"	0	0	0	0
4211	762	"arg_1"	"real"	24	0	1	1
4212	762	"arg_2"	"date"	0	0	1	2
4213	763	"res_0"	"date"	0	0	0	0
4214	763	"arg_1"	"double"	53	0	1	1
4215	763	"arg_2"	"date"	0	0	1	2
4216	764	"res_0"	"date"	0	0	0	0
4217	764	"arg_1"	"month_interval"	32	0	1	1
4218	764	"arg_2"	"date"	0	0	1	2
4219	765	"res_0"	"date"	0	0	0	0
4220	765	"arg_1"	"sec_interval"	13	0	1	1
4221	765	"arg_2"	"date"	0	0	1	2
4222	766	"res_0"	"date"	0	0	0	0
4223	766	"arg_1"	"time"	7	0	1	1
4224	766	"arg_2"	"date"	0	0	1	2
4225	767	"res_0"	"date"	0	0	0	0
4226	767	"arg_1"	"timetz"	7	0	1	1
4227	767	"arg_2"	"date"	0	0	1	2
4228	768	"res_0"	"date"	0	0	0	0
4229	768	"arg_1"	"date"	0	0	1	1
4230	768	"arg_2"	"date"	0	0	1	2
4231	769	"res_0"	"date"	0	0	0	0
4232	769	"arg_1"	"timestamp"	7	0	1	1
4233	769	"arg_2"	"date"	0	0	1	2
4234	770	"res_0"	"date"	0	0	0	0
4235	770	"arg_1"	"timestamptz"	7	0	1	1
4236	770	"arg_2"	"date"	0	0	1	2
4237	771	"res_0"	"date"	0	0	0	0
4238	771	"arg_1"	"blob"	0	0	1	1
4239	771	"arg_2"	"date"	0	0	1	2
4240	772	"res_0"	"timestamp"	7	0	0	0
4241	772	"arg_1"	"oid"	63	0	1	1
4242	772	"arg_2"	"timestamp"	7	0	1	2
4243	773	"res_0"	"timestamp"	7	0	0	0
4244	773	"arg_1"	"tinyint"	8	0	1	1
4245	773	"arg_2"	"timestamp"	7	0	1	2
4246	774	"res_0"	"timestamp"	7	0	0	0
4247	774	"arg_1"	"smallint"	16	0	1	1
4248	774	"arg_2"	"timestamp"	7	0	1	2
4249	775	"res_0"	"timestamp"	7	0	0	0
4250	775	"arg_1"	"int"	32	0	1	1
4251	775	"arg_2"	"timestamp"	7	0	1	2
4252	776	"res_0"	"timestamp"	7	0	0	0
4253	776	"arg_1"	"bigint"	64	0	1	1
4254	776	"arg_2"	"timestamp"	7	0	1	2
4255	777	"res_0"	"timestamp"	7	0	0	0
4256	777	"arg_1"	"wrd"	64	0	1	1
4257	777	"arg_2"	"timestamp"	7	0	1	2
4258	778	"res_0"	"timestamp"	7	0	0	0
4259	778	"arg_1"	"decimal"	2	0	1	1
4260	778	"arg_2"	"timestamp"	7	0	1	2
4261	779	"res_0"	"timestamp"	7	0	0	0
4262	779	"arg_1"	"decimal"	4	0	1	1
4263	779	"arg_2"	"timestamp"	7	0	1	2
4264	780	"res_0"	"timestamp"	7	0	0	0
4265	780	"arg_1"	"decimal"	9	0	1	1
4266	780	"arg_2"	"timestamp"	7	0	1	2
4267	781	"res_0"	"timestamp"	7	0	0	0
4268	781	"arg_1"	"decimal"	19	0	1	1
4269	781	"arg_2"	"timestamp"	7	0	1	2
4270	782	"res_0"	"timestamp"	7	0	0	0
4271	782	"arg_1"	"real"	24	0	1	1
4272	782	"arg_2"	"timestamp"	7	0	1	2
4273	783	"res_0"	"timestamp"	7	0	0	0
4274	783	"arg_1"	"double"	53	0	1	1
4275	783	"arg_2"	"timestamp"	7	0	1	2
4276	784	"res_0"	"timestamp"	7	0	0	0
4277	784	"arg_1"	"month_interval"	32	0	1	1
4278	784	"arg_2"	"timestamp"	7	0	1	2
4279	785	"res_0"	"timestamp"	7	0	0	0
4280	785	"arg_1"	"sec_interval"	13	0	1	1
4281	785	"arg_2"	"timestamp"	7	0	1	2
4282	786	"res_0"	"timestamp"	7	0	0	0
4283	786	"arg_1"	"time"	7	0	1	1
4284	786	"arg_2"	"timestamp"	7	0	1	2
4285	787	"res_0"	"timestamp"	7	0	0	0
4286	787	"arg_1"	"timetz"	7	0	1	1
4287	787	"arg_2"	"timestamp"	7	0	1	2
4288	788	"res_0"	"timestamp"	7	0	0	0
4289	788	"arg_1"	"date"	0	0	1	1
4290	788	"arg_2"	"timestamp"	7	0	1	2
4291	789	"res_0"	"timestamp"	7	0	0	0
4292	789	"arg_1"	"timestamp"	7	0	1	1
4293	789	"arg_2"	"timestamp"	7	0	1	2
4294	790	"res_0"	"timestamp"	7	0	0	0
4295	790	"arg_1"	"timestamptz"	7	0	1	1
4296	790	"arg_2"	"timestamp"	7	0	1	2
4297	791	"res_0"	"timestamp"	7	0	0	0
4298	791	"arg_1"	"blob"	0	0	1	1
4299	791	"arg_2"	"timestamp"	7	0	1	2
4300	792	"res_0"	"timestamptz"	7	0	0	0
4301	792	"arg_1"	"oid"	63	0	1	1
4302	792	"arg_2"	"timestamptz"	7	0	1	2
4303	793	"res_0"	"timestamptz"	7	0	0	0
4304	793	"arg_1"	"tinyint"	8	0	1	1
4305	793	"arg_2"	"timestamptz"	7	0	1	2
4306	794	"res_0"	"timestamptz"	7	0	0	0
4307	794	"arg_1"	"smallint"	16	0	1	1
4308	794	"arg_2"	"timestamptz"	7	0	1	2
4309	795	"res_0"	"timestamptz"	7	0	0	0
4310	795	"arg_1"	"int"	32	0	1	1
4311	795	"arg_2"	"timestamptz"	7	0	1	2
4312	796	"res_0"	"timestamptz"	7	0	0	0
4313	796	"arg_1"	"bigint"	64	0	1	1
4314	796	"arg_2"	"timestamptz"	7	0	1	2
4315	797	"res_0"	"timestamptz"	7	0	0	0
4316	797	"arg_1"	"wrd"	64	0	1	1
4317	797	"arg_2"	"timestamptz"	7	0	1	2
4318	798	"res_0"	"timestamptz"	7	0	0	0
4319	798	"arg_1"	"decimal"	2	0	1	1
4320	798	"arg_2"	"timestamptz"	7	0	1	2
4321	799	"res_0"	"timestamptz"	7	0	0	0
4322	799	"arg_1"	"decimal"	4	0	1	1
4323	799	"arg_2"	"timestamptz"	7	0	1	2
4324	800	"res_0"	"timestamptz"	7	0	0	0
4325	800	"arg_1"	"decimal"	9	0	1	1
4326	800	"arg_2"	"timestamptz"	7	0	1	2
4327	801	"res_0"	"timestamptz"	7	0	0	0
4328	801	"arg_1"	"decimal"	19	0	1	1
4329	801	"arg_2"	"timestamptz"	7	0	1	2
4330	802	"res_0"	"timestamptz"	7	0	0	0
4331	802	"arg_1"	"real"	24	0	1	1
4332	802	"arg_2"	"timestamptz"	7	0	1	2
4333	803	"res_0"	"timestamptz"	7	0	0	0
4334	803	"arg_1"	"double"	53	0	1	1
4335	803	"arg_2"	"timestamptz"	7	0	1	2
4336	804	"res_0"	"timestamptz"	7	0	0	0
4337	804	"arg_1"	"month_interval"	32	0	1	1
4338	804	"arg_2"	"timestamptz"	7	0	1	2
4339	805	"res_0"	"timestamptz"	7	0	0	0
4340	805	"arg_1"	"sec_interval"	13	0	1	1
4341	805	"arg_2"	"timestamptz"	7	0	1	2
4342	806	"res_0"	"timestamptz"	7	0	0	0
4343	806	"arg_1"	"time"	7	0	1	1
4344	806	"arg_2"	"timestamptz"	7	0	1	2
4345	807	"res_0"	"timestamptz"	7	0	0	0
4346	807	"arg_1"	"timetz"	7	0	1	1
4347	807	"arg_2"	"timestamptz"	7	0	1	2
4348	808	"res_0"	"timestamptz"	7	0	0	0
4349	808	"arg_1"	"date"	0	0	1	1
4350	808	"arg_2"	"timestamptz"	7	0	1	2
4351	809	"res_0"	"timestamptz"	7	0	0	0
4352	809	"arg_1"	"timestamp"	7	0	1	1
4353	809	"arg_2"	"timestamptz"	7	0	1	2
4354	810	"res_0"	"timestamptz"	7	0	0	0
4355	810	"arg_1"	"timestamptz"	7	0	1	1
4356	810	"arg_2"	"timestamptz"	7	0	1	2
4357	811	"res_0"	"timestamptz"	7	0	0	0
4358	811	"arg_1"	"blob"	0	0	1	1
4359	811	"arg_2"	"timestamptz"	7	0	1	2
4360	812	"res_0"	"blob"	0	0	0	0
4361	812	"arg_1"	"oid"	63	0	1	1
4362	812	"arg_2"	"blob"	0	0	1	2
4363	813	"res_0"	"blob"	0	0	0	0
4364	813	"arg_1"	"tinyint"	8	0	1	1
4365	813	"arg_2"	"blob"	0	0	1	2
4366	814	"res_0"	"blob"	0	0	0	0
4367	814	"arg_1"	"smallint"	16	0	1	1
4368	814	"arg_2"	"blob"	0	0	1	2
4369	815	"res_0"	"blob"	0	0	0	0
4370	815	"arg_1"	"int"	32	0	1	1
4371	815	"arg_2"	"blob"	0	0	1	2
4372	816	"res_0"	"blob"	0	0	0	0
4373	816	"arg_1"	"bigint"	64	0	1	1
4374	816	"arg_2"	"blob"	0	0	1	2
4375	817	"res_0"	"blob"	0	0	0	0
4376	817	"arg_1"	"wrd"	64	0	1	1
4377	817	"arg_2"	"blob"	0	0	1	2
4378	818	"res_0"	"blob"	0	0	0	0
4379	818	"arg_1"	"decimal"	2	0	1	1
4380	818	"arg_2"	"blob"	0	0	1	2
4381	819	"res_0"	"blob"	0	0	0	0
4382	819	"arg_1"	"decimal"	4	0	1	1
4383	819	"arg_2"	"blob"	0	0	1	2
4384	820	"res_0"	"blob"	0	0	0	0
4385	820	"arg_1"	"decimal"	9	0	1	1
4386	820	"arg_2"	"blob"	0	0	1	2
4387	821	"res_0"	"blob"	0	0	0	0
4388	821	"arg_1"	"decimal"	19	0	1	1
4389	821	"arg_2"	"blob"	0	0	1	2
4390	822	"res_0"	"blob"	0	0	0	0
4391	822	"arg_1"	"real"	24	0	1	1
4392	822	"arg_2"	"blob"	0	0	1	2
4393	823	"res_0"	"blob"	0	0	0	0
4394	823	"arg_1"	"double"	53	0	1	1
4395	823	"arg_2"	"blob"	0	0	1	2
4396	824	"res_0"	"blob"	0	0	0	0
4397	824	"arg_1"	"month_interval"	32	0	1	1
4398	824	"arg_2"	"blob"	0	0	1	2
4399	825	"res_0"	"blob"	0	0	0	0
4400	825	"arg_1"	"sec_interval"	13	0	1	1
4401	825	"arg_2"	"blob"	0	0	1	2
4402	826	"res_0"	"blob"	0	0	0	0
4403	826	"arg_1"	"time"	7	0	1	1
4404	826	"arg_2"	"blob"	0	0	1	2
4405	827	"res_0"	"blob"	0	0	0	0
4406	827	"arg_1"	"timetz"	7	0	1	1
4407	827	"arg_2"	"blob"	0	0	1	2
4408	828	"res_0"	"blob"	0	0	0	0
4409	828	"arg_1"	"date"	0	0	1	1
4410	828	"arg_2"	"blob"	0	0	1	2
4411	829	"res_0"	"blob"	0	0	0	0
4412	829	"arg_1"	"timestamp"	7	0	1	1
4413	829	"arg_2"	"blob"	0	0	1	2
4414	830	"res_0"	"blob"	0	0	0	0
4415	830	"arg_1"	"timestamptz"	7	0	1	1
4416	830	"arg_2"	"blob"	0	0	1	2
4417	831	"res_0"	"blob"	0	0	0	0
4418	831	"arg_1"	"blob"	0	0	1	1
4419	831	"arg_2"	"blob"	0	0	1	2
4420	832	"res_0"	"real"	24	0	0	0
4421	832	"arg_1"	"real"	24	0	1	1
4422	832	"arg_2"	"real"	24	0	1	2
4423	833	"res_0"	"real"	24	0	0	0
4424	833	"arg_1"	"real"	24	0	1	1
4425	834	"res_0"	"real"	24	0	0	0
4426	834	"arg_1"	"real"	24	0	1	1
4427	835	"res_0"	"real"	24	0	0	0
4428	835	"arg_1"	"real"	24	0	1	1
4429	836	"res_0"	"real"	24	0	0	0
4430	836	"arg_1"	"real"	24	0	1	1
4431	837	"res_0"	"real"	24	0	0	0
4432	837	"arg_1"	"real"	24	0	1	1
4433	838	"res_0"	"real"	24	0	0	0
4434	838	"arg_1"	"real"	24	0	1	1
4435	839	"res_0"	"real"	24	0	0	0
4436	839	"arg_1"	"real"	24	0	1	1
4437	840	"res_0"	"real"	24	0	0	0
4438	840	"arg_1"	"real"	24	0	1	1
4439	841	"res_0"	"real"	24	0	0	0
4440	841	"arg_1"	"real"	24	0	1	1
4441	842	"res_0"	"real"	24	0	0	0
4442	842	"arg_1"	"real"	24	0	1	1
4443	842	"arg_2"	"real"	24	0	1	2
4444	843	"res_0"	"real"	24	0	0	0
4445	843	"arg_1"	"real"	24	0	1	1
4446	844	"res_0"	"real"	24	0	0	0
4447	844	"arg_1"	"real"	24	0	1	1
4448	845	"res_0"	"real"	24	0	0	0
4449	845	"arg_1"	"real"	24	0	1	1
4450	846	"res_0"	"real"	24	0	0	0
4451	846	"arg_1"	"real"	24	0	1	1
4452	847	"res_0"	"real"	24	0	0	0
4453	847	"arg_1"	"real"	24	0	1	1
4454	848	"res_0"	"real"	24	0	0	0
4455	848	"arg_1"	"real"	24	0	1	1
4456	849	"res_0"	"real"	24	0	0	0
4457	849	"arg_1"	"real"	24	0	1	1
4458	850	"res_0"	"real"	24	0	0	0
4459	850	"arg_1"	"real"	24	0	1	1
4460	851	"res_0"	"double"	53	0	0	0
4461	851	"arg_1"	"double"	53	0	1	1
4462	851	"arg_2"	"double"	53	0	1	2
4463	852	"res_0"	"double"	53	0	0	0
4464	852	"arg_1"	"double"	53	0	1	1
4465	853	"res_0"	"double"	53	0	0	0
4466	853	"arg_1"	"double"	53	0	1	1
4467	854	"res_0"	"double"	53	0	0	0
4468	854	"arg_1"	"double"	53	0	1	1
4469	855	"res_0"	"double"	53	0	0	0
4470	855	"arg_1"	"double"	53	0	1	1
4471	856	"res_0"	"double"	53	0	0	0
4472	856	"arg_1"	"double"	53	0	1	1
4473	857	"res_0"	"double"	53	0	0	0
4474	857	"arg_1"	"double"	53	0	1	1
4475	858	"res_0"	"double"	53	0	0	0
4476	858	"arg_1"	"double"	53	0	1	1
4477	859	"res_0"	"double"	53	0	0	0
4478	859	"arg_1"	"double"	53	0	1	1
4479	860	"res_0"	"double"	53	0	0	0
4480	860	"arg_1"	"double"	53	0	1	1
4481	861	"res_0"	"double"	53	0	0	0
4482	861	"arg_1"	"double"	53	0	1	1
4483	861	"arg_2"	"double"	53	0	1	2
4484	862	"res_0"	"double"	53	0	0	0
4485	862	"arg_1"	"double"	53	0	1	1
4486	863	"res_0"	"double"	53	0	0	0
4487	863	"arg_1"	"double"	53	0	1	1
4488	864	"res_0"	"double"	53	0	0	0
4489	864	"arg_1"	"double"	53	0	1	1
4490	865	"res_0"	"double"	53	0	0	0
4491	865	"arg_1"	"double"	53	0	1	1
4492	866	"res_0"	"double"	53	0	0	0
4493	866	"arg_1"	"double"	53	0	1	1
4494	867	"res_0"	"double"	53	0	0	0
4495	867	"arg_1"	"double"	53	0	1	1
4496	868	"res_0"	"double"	53	0	0	0
4497	868	"arg_1"	"double"	53	0	1	1
4498	869	"res_0"	"double"	53	0	0	0
4499	869	"arg_1"	"double"	53	0	1	1
4500	870	"res_0"	"double"	53	0	0	0
4501	871	"res_0"	"int"	32	0	0	0
4502	872	"res_0"	"int"	32	0	0	0
4503	872	"arg_1"	"int"	32	0	1	1
4504	873	"res_0"	"date"	0	0	0	0
4505	874	"res_0"	"date"	0	0	0	0
4506	875	"res_0"	"timetz"	7	0	0	0
4507	876	"res_0"	"timetz"	7	0	0	0
4508	877	"res_0"	"timestamptz"	7	0	0	0
4509	878	"res_0"	"time"	7	0	0	0
4510	879	"res_0"	"timestamp"	7	0	0	0
4511	880	"res_0"	"month_interval"	32	0	0	0
4512	880	"arg_1"	"date"	0	0	1	1
4513	880	"arg_2"	"date"	0	0	1	2
4514	881	"res_0"	"sec_interval"	13	0	0	0
4515	881	"arg_1"	"timetz"	7	0	1	1
4516	881	"arg_2"	"timetz"	7	0	1	2
4517	882	"res_0"	"sec_interval"	13	0	0	0
4518	882	"arg_1"	"time"	7	0	1	1
4519	882	"arg_2"	"time"	7	0	1	2
4520	883	"res_0"	"sec_interval"	13	0	0	0
4521	883	"arg_1"	"timestamptz"	7	0	1	1
4522	883	"arg_2"	"timestamptz"	7	0	1	2
4523	884	"res_0"	"sec_interval"	13	0	0	0
4524	884	"arg_1"	"timestamp"	7	0	1	1
4525	884	"arg_2"	"timestamp"	7	0	1	2
4526	885	"res_0"	"date"	0	0	0	0
4527	885	"arg_1"	"date"	0	0	1	1
4528	885	"arg_2"	"sec_interval"	13	0	1	2
4529	886	"res_0"	"date"	0	0	0	0
4530	886	"arg_1"	"date"	0	0	1	1
4531	886	"arg_2"	"month_interval"	32	0	1	2
4532	887	"res_0"	"time"	7	0	0	0
4533	887	"arg_1"	"time"	7	0	1	1
4534	887	"arg_2"	"sec_interval"	13	0	1	2
4535	888	"res_0"	"timetz"	7	0	0	0
4536	888	"arg_1"	"timetz"	7	0	1	1
4537	888	"arg_2"	"sec_interval"	13	0	1	2
4538	889	"res_0"	"timestamp"	7	0	0	0
4539	889	"arg_1"	"timestamp"	7	0	1	1
4540	889	"arg_2"	"sec_interval"	13	0	1	2
4541	890	"res_0"	"timestamp"	7	0	0	0
4542	890	"arg_1"	"timestamp"	7	0	1	1
4543	890	"arg_2"	"month_interval"	32	0	1	2
4544	891	"res_0"	"timestamptz"	7	0	0	0
4545	891	"arg_1"	"timestamptz"	7	0	1	1
4546	891	"arg_2"	"sec_interval"	13	0	1	2
4547	892	"res_0"	"timestamptz"	7	0	0	0
4548	892	"arg_1"	"timestamptz"	7	0	1	1
4549	892	"arg_2"	"month_interval"	32	0	1	2
4550	893	"res_0"	"date"	0	0	0	0
4551	893	"arg_1"	"date"	0	0	1	1
4552	893	"arg_2"	"sec_interval"	13	0	1	2
4553	894	"res_0"	"date"	0	0	0	0
4554	894	"arg_1"	"date"	0	0	1	1
4555	894	"arg_2"	"month_interval"	32	0	1	2
4556	895	"res_0"	"timestamp"	7	0	0	0
4557	895	"arg_1"	"timestamp"	7	0	1	1
4558	895	"arg_2"	"sec_interval"	13	0	1	2
4559	896	"res_0"	"timestamp"	7	0	0	0
4560	896	"arg_1"	"timestamp"	7	0	1	1
4561	896	"arg_2"	"month_interval"	32	0	1	2
4562	897	"res_0"	"timestamptz"	7	0	0	0
4563	897	"arg_1"	"timestamptz"	7	0	1	1
4564	897	"arg_2"	"sec_interval"	13	0	1	2
4565	898	"res_0"	"timestamptz"	7	0	0	0
4566	898	"arg_1"	"timestamptz"	7	0	1	1
4567	898	"arg_2"	"month_interval"	32	0	1	2
4568	899	"res_0"	"time"	7	0	0	0
4569	899	"arg_1"	"time"	7	0	1	1
4570	899	"arg_2"	"sec_interval"	13	0	1	2
4571	900	"res_0"	"timetz"	7	0	0	0
4572	900	"arg_1"	"timetz"	7	0	1	1
4573	900	"arg_2"	"sec_interval"	13	0	1	2
4574	901	"res_0"	"sec_interval"	13	0	0	0
4575	902	"res_0"	"int"	32	0	0	0
4576	902	"arg_1"	"date"	0	0	1	1
4577	903	"res_0"	"int"	32	0	0	0
4578	903	"arg_1"	"date"	0	0	1	1
4579	904	"res_0"	"int"	32	0	0	0
4580	904	"arg_1"	"date"	0	0	1	1
4581	905	"res_0"	"int"	32	0	0	0
4582	905	"arg_1"	"time"	7	0	1	1
4583	906	"res_0"	"int"	32	0	0	0
4584	906	"arg_1"	"time"	7	0	1	1
4585	907	"res_0"	"decimal"	9	3	0	0
4586	907	"arg_1"	"time"	7	0	1	1
4587	908	"res_0"	"int"	32	0	0	0
4588	908	"arg_1"	"timetz"	7	0	1	1
4589	909	"res_0"	"int"	32	0	0	0
4590	909	"arg_1"	"timetz"	7	0	1	1
4591	910	"res_0"	"decimal"	9	3	0	0
4592	910	"arg_1"	"timetz"	7	0	1	1
4593	911	"res_0"	"int"	32	0	0	0
4594	911	"arg_1"	"timestamp"	7	0	1	1
4595	912	"res_0"	"int"	32	0	0	0
4596	912	"arg_1"	"timestamp"	7	0	1	1
4597	913	"res_0"	"int"	32	0	0	0
4598	913	"arg_1"	"timestamp"	7	0	1	1
4599	914	"res_0"	"int"	32	0	0	0
4600	914	"arg_1"	"timestamp"	7	0	1	1
4601	915	"res_0"	"int"	32	0	0	0
4602	915	"arg_1"	"timestamp"	7	0	1	1
4603	916	"res_0"	"decimal"	9	3	0	0
4604	916	"arg_1"	"timestamp"	7	0	1	1
4605	917	"res_0"	"int"	32	0	0	0
4606	917	"arg_1"	"timestamptz"	7	0	1	1
4607	918	"res_0"	"int"	32	0	0	0
4608	918	"arg_1"	"timestamptz"	7	0	1	1
4609	919	"res_0"	"int"	32	0	0	0
4610	919	"arg_1"	"timestamptz"	7	0	1	1
4611	920	"res_0"	"int"	32	0	0	0
4612	920	"arg_1"	"timestamptz"	7	0	1	1
4613	921	"res_0"	"int"	32	0	0	0
4614	921	"arg_1"	"timestamptz"	7	0	1	1
4615	922	"res_0"	"decimal"	9	3	0	0
4616	922	"arg_1"	"timestamptz"	7	0	1	1
4617	923	"res_0"	"int"	32	0	0	0
4618	923	"arg_1"	"month_interval"	32	0	1	1
4619	924	"res_0"	"int"	32	0	0	0
4620	924	"arg_1"	"month_interval"	32	0	1	1
4621	925	"res_0"	"bigint"	64	0	0	0
4622	925	"arg_1"	"sec_interval"	13	0	1	1
4623	926	"res_0"	"int"	32	0	0	0
4624	926	"arg_1"	"sec_interval"	13	0	1	1
4625	927	"res_0"	"int"	32	0	0	0
4626	927	"arg_1"	"sec_interval"	13	0	1	1
4627	928	"res_0"	"int"	32	0	0	0
4628	928	"arg_1"	"sec_interval"	13	0	1	1
4629	929	"res_0"	"int"	32	0	0	0
4630	929	"arg_1"	"date"	0	0	1	1
4631	930	"res_0"	"int"	32	0	0	0
4632	930	"arg_1"	"date"	0	0	1	1
4633	931	"res_0"	"int"	32	0	0	0
4634	931	"arg_1"	"date"	0	0	1	1
4635	932	"res_0"	"int"	32	0	0	0
4636	932	"arg_1"	"date"	0	0	1	1
4637	933	"res_0"	"int"	32	0	0	0
4638	933	"arg_1"	"date"	0	0	1	1
4639	934	"res_0"	"bigint"	64	0	0	0
4640	934	"arg_1"	"varchar"	0	0	1	1
4641	934	"arg_2"	"varchar"	0	0	1	2
4642	935	"res_0"	"bigint"	64	0	0	0
4643	935	"arg_1"	"varchar"	0	0	1	1
4644	935	"arg_2"	"varchar"	0	0	1	2
4645	936	"res_0"	"bigint"	64	0	0	0
4646	936	"arg_1"	"varchar"	0	0	1	1
4647	936	"arg_2"	"varchar"	0	0	1	2
4648	936	"arg_3"	"bigint"	64	0	1	3
4649	937	"res_0"	"tinyint"	8	0	0	0
4650	937	"arg_1"	"char"	0	0	1	1
4651	937	"arg_2"	"boolean"	1	0	1	2
4652	938	"res_0"	"smallint"	16	0	0	0
4653	938	"arg_1"	"char"	0	0	1	1
4654	938	"arg_2"	"boolean"	1	0	1	2
4655	939	"res_0"	"int"	32	0	0	0
4656	939	"arg_1"	"char"	0	0	1	1
4657	939	"arg_2"	"boolean"	1	0	1	2
4658	940	"res_0"	"char"	0	0	0	0
4659	940	"arg_1"	"char"	0	0	1	1
4660	941	"res_0"	"int"	32	0	0	0
4661	941	"arg_1"	"char"	0	0	1	1
4662	941	"arg_2"	"char"	0	0	1	2
4663	942	"res_0"	"int"	32	0	0	0
4664	942	"arg_1"	"char"	0	0	1	1
4665	942	"arg_2"	"char"	0	0	1	2
4666	942	"arg_3"	"int"	32	0	1	3
4667	943	"res_0"	"char"	0	0	0	0
4668	943	"arg_1"	"char"	0	0	1	1
4669	943	"arg_2"	"char"	0	0	1	2
4670	943	"arg_3"	"int"	32	0	1	3
4671	944	"res_0"	"char"	0	0	0	0
4672	944	"arg_1"	"char"	0	0	1	1
4673	944	"arg_2"	"int"	32	0	1	2
4674	945	"res_0"	"char"	0	0	0	0
4675	945	"arg_1"	"char"	0	0	1	1
4676	945	"arg_2"	"int"	32	0	1	2
4677	945	"arg_3"	"int"	32	0	1	3
4678	946	"res_0"	"boolean"	1	0	0	0
4679	946	"arg_1"	"char"	0	0	1	1
4680	946	"arg_2"	"char"	0	0	1	2
4681	947	"res_0"	"boolean"	1	0	0	0
4682	947	"arg_1"	"char"	0	0	1	1
4683	947	"arg_2"	"char"	0	0	1	2
4684	947	"arg_3"	"char"	0	0	1	3
4685	948	"res_0"	"boolean"	1	0	0	0
4686	948	"arg_1"	"char"	0	0	1	1
4687	948	"arg_2"	"char"	0	0	1	2
4688	949	"res_0"	"boolean"	1	0	0	0
4689	949	"arg_1"	"char"	0	0	1	1
4690	949	"arg_2"	"char"	0	0	1	2
4691	949	"arg_3"	"char"	0	0	1	3
4692	950	"res_0"	"boolean"	1	0	0	0
4693	950	"arg_1"	"char"	0	0	1	1
4694	950	"arg_2"	"char"	0	0	1	2
4695	951	"res_0"	"boolean"	1	0	0	0
4696	951	"arg_1"	"char"	0	0	1	1
4697	951	"arg_2"	"char"	0	0	1	2
4698	951	"arg_3"	"char"	0	0	1	3
4699	952	"res_0"	"boolean"	1	0	0	0
4700	952	"arg_1"	"char"	0	0	1	1
4701	952	"arg_2"	"char"	0	0	1	2
4702	953	"res_0"	"boolean"	1	0	0	0
4703	953	"arg_1"	"char"	0	0	1	1
4704	953	"arg_2"	"char"	0	0	1	2
4705	953	"arg_3"	"char"	0	0	1	3
4706	954	"res_0"	"int"	32	0	0	0
4707	954	"arg_1"	"char"	0	0	1	1
4708	954	"arg_2"	"char"	0	0	1	2
4709	955	"res_0"	"char"	0	0	0	0
4710	955	"arg_1"	"char"	0	0	1	1
4711	955	"arg_2"	"int"	32	0	1	2
4712	956	"res_0"	"char"	0	0	0	0
4713	956	"arg_1"	"char"	0	0	1	1
4714	956	"arg_2"	"char"	0	0	1	2
4715	957	"res_0"	"int"	32	0	0	0
4716	957	"arg_1"	"char"	0	0	1	1
4717	958	"res_0"	"char"	0	0	0	0
4718	958	"arg_1"	"int"	32	0	1	1
4719	959	"res_0"	"int"	32	0	0	0
4720	959	"arg_1"	"char"	0	0	1	1
4721	960	"res_0"	"char"	0	0	0	0
4722	960	"arg_1"	"char"	0	0	1	1
4723	960	"arg_2"	"int"	32	0	1	2
4724	961	"res_0"	"char"	0	0	0	0
4725	961	"arg_1"	"char"	0	0	1	1
4726	961	"arg_2"	"int"	32	0	1	2
4727	962	"res_0"	"char"	0	0	0	0
4728	962	"arg_1"	"char"	0	0	1	1
4729	963	"res_0"	"char"	0	0	0	0
4730	963	"arg_1"	"char"	0	0	1	1
4731	964	"res_0"	"char"	0	0	0	0
4732	964	"arg_1"	"char"	0	0	1	1
4733	965	"res_0"	"char"	0	0	0	0
4734	965	"arg_1"	"char"	0	0	1	1
4735	966	"res_0"	"char"	0	0	0	0
4736	966	"arg_1"	"char"	0	0	1	1
4737	967	"res_0"	"char"	0	0	0	0
4738	967	"arg_1"	"char"	0	0	1	1
4739	967	"arg_2"	"char"	0	0	1	2
4740	968	"res_0"	"char"	0	0	0	0
4741	968	"arg_1"	"char"	0	0	1	1
4742	969	"res_0"	"char"	0	0	0	0
4743	969	"arg_1"	"char"	0	0	1	1
4744	969	"arg_2"	"char"	0	0	1	2
4745	970	"res_0"	"char"	0	0	0	0
4746	970	"arg_1"	"char"	0	0	1	1
4747	971	"res_0"	"char"	0	0	0	0
4748	971	"arg_1"	"char"	0	0	1	1
4749	971	"arg_2"	"char"	0	0	1	2
4750	972	"res_0"	"char"	0	0	0	0
4751	972	"arg_1"	"char"	0	0	1	1
4752	972	"arg_2"	"int"	32	0	1	2
4753	973	"res_0"	"char"	0	0	0	0
4754	973	"arg_1"	"char"	0	0	1	1
4755	973	"arg_2"	"int"	32	0	1	2
4756	973	"arg_3"	"char"	0	0	1	3
4757	974	"res_0"	"char"	0	0	0	0
4758	974	"arg_1"	"char"	0	0	1	1
4759	974	"arg_2"	"int"	32	0	1	2
4760	975	"res_0"	"char"	0	0	0	0
4761	975	"arg_1"	"char"	0	0	1	1
4762	975	"arg_2"	"int"	32	0	1	2
4763	975	"arg_3"	"char"	0	0	1	3
4764	976	"res_0"	"char"	0	0	0	0
4765	976	"arg_1"	"char"	0	0	1	1
4766	976	"arg_2"	"int"	32	0	1	2
4767	976	"arg_3"	"int"	32	0	1	3
4768	976	"arg_4"	"char"	0	0	1	4
4769	977	"res_0"	"char"	0	0	0	0
4770	977	"arg_1"	"char"	0	0	1	1
4771	977	"arg_2"	"char"	0	0	1	2
4772	977	"arg_3"	"char"	0	0	1	3
4773	978	"res_0"	"char"	0	0	0	0
4774	978	"arg_1"	"char"	0	0	1	1
4775	978	"arg_2"	"int"	32	0	1	2
4776	979	"res_0"	"char"	0	0	0	0
4777	979	"arg_1"	"int"	32	0	1	1
4778	980	"res_0"	"int"	32	0	0	0
4779	980	"arg_1"	"char"	0	0	1	1
4780	981	"res_0"	"int"	32	0	0	0
4781	981	"arg_1"	"char"	0	0	1	1
4782	982	"res_0"	"int"	32	0	0	0
4783	982	"arg_1"	"char"	0	0	1	1
4784	983	"res_0"	"char"	0	0	0	0
4785	983	"arg_1"	"char"	0	0	1	1
4786	984	"res_0"	"int"	32	0	0	0
4787	984	"arg_1"	"char"	0	0	1	1
4788	984	"arg_2"	"char"	0	0	1	2
4789	985	"res_0"	"int"	32	0	0	0
4790	985	"arg_1"	"char"	0	0	1	1
4791	985	"arg_2"	"char"	0	0	1	2
4792	986	"res_0"	"int"	32	0	0	0
4793	986	"arg_1"	"char"	0	0	1	1
4794	986	"arg_2"	"char"	0	0	1	2
4795	987	"res_0"	"double"	53	0	0	0
4796	987	"arg_1"	"char"	0	0	1	1
4797	987	"arg_2"	"char"	0	0	1	2
4798	988	"res_0"	"char"	0	0	0	0
4799	988	"arg_1"	"char"	0	0	1	1
4800	989	"res_0"	"int"	32	0	0	0
4801	989	"arg_1"	"char"	0	0	1	1
4802	989	"arg_2"	"char"	0	0	1	2
4803	990	"res_0"	"int"	32	0	0	0
4804	990	"arg_1"	"char"	0	0	1	1
4805	990	"arg_2"	"char"	0	0	1	2
4806	990	"arg_3"	"int"	32	0	1	3
4807	990	"arg_4"	"int"	32	0	1	4
4808	990	"arg_5"	"int"	32	0	1	5
4809	991	"res_0"	"tinyint"	8	0	0	0
4810	991	"arg_1"	"varchar"	0	0	1	1
4811	991	"arg_2"	"boolean"	1	0	1	2
4812	992	"res_0"	"smallint"	16	0	0	0
4813	992	"arg_1"	"varchar"	0	0	1	1
4814	992	"arg_2"	"boolean"	1	0	1	2
4815	993	"res_0"	"int"	32	0	0	0
4816	993	"arg_1"	"varchar"	0	0	1	1
4817	993	"arg_2"	"boolean"	1	0	1	2
4818	994	"res_0"	"varchar"	0	0	0	0
4819	994	"arg_1"	"varchar"	0	0	1	1
4820	995	"res_0"	"int"	32	0	0	0
4821	995	"arg_1"	"varchar"	0	0	1	1
4822	995	"arg_2"	"varchar"	0	0	1	2
4823	996	"res_0"	"int"	32	0	0	0
4824	996	"arg_1"	"varchar"	0	0	1	1
4825	996	"arg_2"	"varchar"	0	0	1	2
4826	996	"arg_3"	"int"	32	0	1	3
4827	997	"res_0"	"varchar"	0	0	0	0
4828	997	"arg_1"	"varchar"	0	0	1	1
4829	997	"arg_2"	"varchar"	0	0	1	2
4830	997	"arg_3"	"int"	32	0	1	3
4831	998	"res_0"	"varchar"	0	0	0	0
4832	998	"arg_1"	"varchar"	0	0	1	1
4833	998	"arg_2"	"int"	32	0	1	2
4834	999	"res_0"	"varchar"	0	0	0	0
4835	999	"arg_1"	"varchar"	0	0	1	1
4836	999	"arg_2"	"int"	32	0	1	2
4837	999	"arg_3"	"int"	32	0	1	3
4838	1000	"res_0"	"boolean"	1	0	0	0
4839	1000	"arg_1"	"varchar"	0	0	1	1
4840	1000	"arg_2"	"varchar"	0	0	1	2
4841	1001	"res_0"	"boolean"	1	0	0	0
4842	1001	"arg_1"	"varchar"	0	0	1	1
4843	1001	"arg_2"	"varchar"	0	0	1	2
4844	1001	"arg_3"	"varchar"	0	0	1	3
4845	1002	"res_0"	"boolean"	1	0	0	0
4846	1002	"arg_1"	"varchar"	0	0	1	1
4847	1002	"arg_2"	"varchar"	0	0	1	2
4848	1003	"res_0"	"boolean"	1	0	0	0
4849	1003	"arg_1"	"varchar"	0	0	1	1
4850	1003	"arg_2"	"varchar"	0	0	1	2
4851	1003	"arg_3"	"varchar"	0	0	1	3
4852	1004	"res_0"	"boolean"	1	0	0	0
4853	1004	"arg_1"	"varchar"	0	0	1	1
4854	1004	"arg_2"	"varchar"	0	0	1	2
4855	1005	"res_0"	"boolean"	1	0	0	0
4856	1005	"arg_1"	"varchar"	0	0	1	1
4857	1005	"arg_2"	"varchar"	0	0	1	2
4858	1005	"arg_3"	"varchar"	0	0	1	3
4859	1006	"res_0"	"boolean"	1	0	0	0
4860	1006	"arg_1"	"varchar"	0	0	1	1
4861	1006	"arg_2"	"varchar"	0	0	1	2
4862	1007	"res_0"	"boolean"	1	0	0	0
4863	1007	"arg_1"	"varchar"	0	0	1	1
4864	1007	"arg_2"	"varchar"	0	0	1	2
4865	1007	"arg_3"	"varchar"	0	0	1	3
4866	1008	"res_0"	"int"	32	0	0	0
4867	1008	"arg_1"	"varchar"	0	0	1	1
4868	1008	"arg_2"	"varchar"	0	0	1	2
4869	1009	"res_0"	"varchar"	0	0	0	0
4870	1009	"arg_1"	"varchar"	0	0	1	1
4871	1009	"arg_2"	"int"	32	0	1	2
4872	1010	"res_0"	"varchar"	0	0	0	0
4873	1010	"arg_1"	"varchar"	0	0	1	1
4874	1010	"arg_2"	"varchar"	0	0	1	2
4875	1011	"res_0"	"int"	32	0	0	0
4876	1011	"arg_1"	"varchar"	0	0	1	1
4877	1012	"res_0"	"varchar"	0	0	0	0
4878	1012	"arg_1"	"int"	32	0	1	1
4879	1013	"res_0"	"int"	32	0	0	0
4880	1013	"arg_1"	"varchar"	0	0	1	1
4881	1014	"res_0"	"varchar"	0	0	0	0
4882	1014	"arg_1"	"varchar"	0	0	1	1
4883	1014	"arg_2"	"int"	32	0	1	2
4884	1015	"res_0"	"varchar"	0	0	0	0
4885	1015	"arg_1"	"varchar"	0	0	1	1
4886	1015	"arg_2"	"int"	32	0	1	2
4887	1016	"res_0"	"varchar"	0	0	0	0
4888	1016	"arg_1"	"varchar"	0	0	1	1
4889	1017	"res_0"	"varchar"	0	0	0	0
4890	1017	"arg_1"	"varchar"	0	0	1	1
4891	1018	"res_0"	"varchar"	0	0	0	0
4892	1018	"arg_1"	"varchar"	0	0	1	1
4893	1019	"res_0"	"varchar"	0	0	0	0
4894	1019	"arg_1"	"varchar"	0	0	1	1
4895	1020	"res_0"	"varchar"	0	0	0	0
4896	1020	"arg_1"	"varchar"	0	0	1	1
4897	1021	"res_0"	"varchar"	0	0	0	0
4898	1021	"arg_1"	"varchar"	0	0	1	1
4899	1021	"arg_2"	"varchar"	0	0	1	2
4900	1022	"res_0"	"varchar"	0	0	0	0
4901	1022	"arg_1"	"varchar"	0	0	1	1
4902	1023	"res_0"	"varchar"	0	0	0	0
4903	1023	"arg_1"	"varchar"	0	0	1	1
4904	1023	"arg_2"	"varchar"	0	0	1	2
4905	1024	"res_0"	"varchar"	0	0	0	0
4906	1024	"arg_1"	"varchar"	0	0	1	1
4907	1025	"res_0"	"varchar"	0	0	0	0
4908	1025	"arg_1"	"varchar"	0	0	1	1
4909	1025	"arg_2"	"varchar"	0	0	1	2
4910	1026	"res_0"	"varchar"	0	0	0	0
4911	1026	"arg_1"	"varchar"	0	0	1	1
4912	1026	"arg_2"	"int"	32	0	1	2
4913	1027	"res_0"	"varchar"	0	0	0	0
4914	1027	"arg_1"	"varchar"	0	0	1	1
4915	1027	"arg_2"	"int"	32	0	1	2
4916	1027	"arg_3"	"varchar"	0	0	1	3
4917	1028	"res_0"	"varchar"	0	0	0	0
4918	1028	"arg_1"	"varchar"	0	0	1	1
4919	1028	"arg_2"	"int"	32	0	1	2
4920	1029	"res_0"	"varchar"	0	0	0	0
4921	1029	"arg_1"	"varchar"	0	0	1	1
4922	1029	"arg_2"	"int"	32	0	1	2
4923	1029	"arg_3"	"varchar"	0	0	1	3
4924	1030	"res_0"	"varchar"	0	0	0	0
4925	1030	"arg_1"	"varchar"	0	0	1	1
4926	1030	"arg_2"	"int"	32	0	1	2
4927	1030	"arg_3"	"int"	32	0	1	3
4928	1030	"arg_4"	"varchar"	0	0	1	4
4929	1031	"res_0"	"varchar"	0	0	0	0
4930	1031	"arg_1"	"varchar"	0	0	1	1
4931	1031	"arg_2"	"varchar"	0	0	1	2
4932	1031	"arg_3"	"varchar"	0	0	1	3
4933	1032	"res_0"	"varchar"	0	0	0	0
4934	1032	"arg_1"	"varchar"	0	0	1	1
4935	1032	"arg_2"	"int"	32	0	1	2
4936	1033	"res_0"	"varchar"	0	0	0	0
4937	1033	"arg_1"	"int"	32	0	1	1
4938	1034	"res_0"	"int"	32	0	0	0
4939	1034	"arg_1"	"varchar"	0	0	1	1
4940	1035	"res_0"	"int"	32	0	0	0
4941	1035	"arg_1"	"varchar"	0	0	1	1
4942	1036	"res_0"	"int"	32	0	0	0
4943	1036	"arg_1"	"varchar"	0	0	1	1
4944	1037	"res_0"	"varchar"	0	0	0	0
4945	1037	"arg_1"	"varchar"	0	0	1	1
4946	1038	"res_0"	"int"	32	0	0	0
4947	1038	"arg_1"	"varchar"	0	0	1	1
4948	1038	"arg_2"	"varchar"	0	0	1	2
4949	1039	"res_0"	"int"	32	0	0	0
4950	1039	"arg_1"	"varchar"	0	0	1	1
4951	1039	"arg_2"	"varchar"	0	0	1	2
4952	1040	"res_0"	"int"	32	0	0	0
4953	1040	"arg_1"	"varchar"	0	0	1	1
4954	1040	"arg_2"	"varchar"	0	0	1	2
4955	1041	"res_0"	"double"	53	0	0	0
4956	1041	"arg_1"	"varchar"	0	0	1	1
4957	1041	"arg_2"	"varchar"	0	0	1	2
4958	1042	"res_0"	"varchar"	0	0	0	0
4959	1042	"arg_1"	"varchar"	0	0	1	1
4960	1043	"res_0"	"int"	32	0	0	0
4961	1043	"arg_1"	"varchar"	0	0	1	1
4962	1043	"arg_2"	"varchar"	0	0	1	2
4963	1044	"res_0"	"int"	32	0	0	0
4964	1044	"arg_1"	"varchar"	0	0	1	1
4965	1044	"arg_2"	"varchar"	0	0	1	2
4966	1044	"arg_3"	"int"	32	0	1	3
4967	1044	"arg_4"	"int"	32	0	1	4
4968	1044	"arg_5"	"int"	32	0	1	5
4969	1045	"res_0"	"tinyint"	8	0	0	0
4970	1045	"arg_1"	"clob"	0	0	1	1
4971	1045	"arg_2"	"boolean"	1	0	1	2
4972	1046	"res_0"	"smallint"	16	0	0	0
4973	1046	"arg_1"	"clob"	0	0	1	1
4974	1046	"arg_2"	"boolean"	1	0	1	2
4975	1047	"res_0"	"int"	32	0	0	0
4976	1047	"arg_1"	"clob"	0	0	1	1
4977	1047	"arg_2"	"boolean"	1	0	1	2
4978	1048	"res_0"	"clob"	0	0	0	0
4979	1048	"arg_1"	"clob"	0	0	1	1
4980	1049	"res_0"	"int"	32	0	0	0
4981	1049	"arg_1"	"clob"	0	0	1	1
4982	1049	"arg_2"	"clob"	0	0	1	2
4983	1050	"res_0"	"int"	32	0	0	0
4984	1050	"arg_1"	"clob"	0	0	1	1
4985	1050	"arg_2"	"clob"	0	0	1	2
4986	1050	"arg_3"	"int"	32	0	1	3
4987	1051	"res_0"	"clob"	0	0	0	0
4988	1051	"arg_1"	"clob"	0	0	1	1
4989	1051	"arg_2"	"clob"	0	0	1	2
4990	1051	"arg_3"	"int"	32	0	1	3
4991	1052	"res_0"	"clob"	0	0	0	0
4992	1052	"arg_1"	"clob"	0	0	1	1
4993	1052	"arg_2"	"int"	32	0	1	2
4994	1053	"res_0"	"clob"	0	0	0	0
4995	1053	"arg_1"	"clob"	0	0	1	1
4996	1053	"arg_2"	"int"	32	0	1	2
4997	1053	"arg_3"	"int"	32	0	1	3
4998	1054	"res_0"	"boolean"	1	0	0	0
4999	1054	"arg_1"	"clob"	0	0	1	1
5000	1054	"arg_2"	"clob"	0	0	1	2
5001	1055	"res_0"	"boolean"	1	0	0	0
5002	1055	"arg_1"	"clob"	0	0	1	1
5003	1055	"arg_2"	"clob"	0	0	1	2
5004	1055	"arg_3"	"clob"	0	0	1	3
5005	1056	"res_0"	"boolean"	1	0	0	0
5006	1056	"arg_1"	"clob"	0	0	1	1
5007	1056	"arg_2"	"clob"	0	0	1	2
5008	1057	"res_0"	"boolean"	1	0	0	0
5009	1057	"arg_1"	"clob"	0	0	1	1
5010	1057	"arg_2"	"clob"	0	0	1	2
5011	1057	"arg_3"	"clob"	0	0	1	3
5012	1058	"res_0"	"boolean"	1	0	0	0
5013	1058	"arg_1"	"clob"	0	0	1	1
5014	1058	"arg_2"	"clob"	0	0	1	2
5015	1059	"res_0"	"boolean"	1	0	0	0
5016	1059	"arg_1"	"clob"	0	0	1	1
5017	1059	"arg_2"	"clob"	0	0	1	2
5018	1059	"arg_3"	"clob"	0	0	1	3
5019	1060	"res_0"	"boolean"	1	0	0	0
5020	1060	"arg_1"	"clob"	0	0	1	1
5021	1060	"arg_2"	"clob"	0	0	1	2
5022	1061	"res_0"	"boolean"	1	0	0	0
5023	1061	"arg_1"	"clob"	0	0	1	1
5024	1061	"arg_2"	"clob"	0	0	1	2
5025	1061	"arg_3"	"clob"	0	0	1	3
5026	1062	"res_0"	"int"	32	0	0	0
5027	1062	"arg_1"	"clob"	0	0	1	1
5028	1062	"arg_2"	"clob"	0	0	1	2
5029	1063	"res_0"	"clob"	0	0	0	0
5030	1063	"arg_1"	"clob"	0	0	1	1
5031	1063	"arg_2"	"int"	32	0	1	2
5032	1064	"res_0"	"clob"	0	0	0	0
5033	1064	"arg_1"	"clob"	0	0	1	1
5034	1064	"arg_2"	"clob"	0	0	1	2
5035	1065	"res_0"	"int"	32	0	0	0
5036	1065	"arg_1"	"clob"	0	0	1	1
5037	1066	"res_0"	"clob"	0	0	0	0
5038	1066	"arg_1"	"int"	32	0	1	1
5039	1067	"res_0"	"int"	32	0	0	0
5040	1067	"arg_1"	"clob"	0	0	1	1
5041	1068	"res_0"	"clob"	0	0	0	0
5042	1068	"arg_1"	"clob"	0	0	1	1
5043	1068	"arg_2"	"int"	32	0	1	2
5044	1069	"res_0"	"clob"	0	0	0	0
5045	1069	"arg_1"	"clob"	0	0	1	1
5046	1069	"arg_2"	"int"	32	0	1	2
5047	1070	"res_0"	"clob"	0	0	0	0
5048	1070	"arg_1"	"clob"	0	0	1	1
5049	1071	"res_0"	"clob"	0	0	0	0
5050	1071	"arg_1"	"clob"	0	0	1	1
5051	1072	"res_0"	"clob"	0	0	0	0
5052	1072	"arg_1"	"clob"	0	0	1	1
5053	1073	"res_0"	"clob"	0	0	0	0
5054	1073	"arg_1"	"clob"	0	0	1	1
5055	1074	"res_0"	"clob"	0	0	0	0
5056	1074	"arg_1"	"clob"	0	0	1	1
5057	1075	"res_0"	"clob"	0	0	0	0
5058	1075	"arg_1"	"clob"	0	0	1	1
5059	1075	"arg_2"	"clob"	0	0	1	2
5060	1076	"res_0"	"clob"	0	0	0	0
5061	1076	"arg_1"	"clob"	0	0	1	1
5062	1077	"res_0"	"clob"	0	0	0	0
5063	1077	"arg_1"	"clob"	0	0	1	1
5064	1077	"arg_2"	"clob"	0	0	1	2
5065	1078	"res_0"	"clob"	0	0	0	0
5066	1078	"arg_1"	"clob"	0	0	1	1
5067	1079	"res_0"	"clob"	0	0	0	0
5068	1079	"arg_1"	"clob"	0	0	1	1
5069	1079	"arg_2"	"clob"	0	0	1	2
5070	1080	"res_0"	"clob"	0	0	0	0
5071	1080	"arg_1"	"clob"	0	0	1	1
5072	1080	"arg_2"	"int"	32	0	1	2
5073	1081	"res_0"	"clob"	0	0	0	0
5074	1081	"arg_1"	"clob"	0	0	1	1
5075	1081	"arg_2"	"int"	32	0	1	2
5076	1081	"arg_3"	"clob"	0	0	1	3
5077	1082	"res_0"	"clob"	0	0	0	0
5078	1082	"arg_1"	"clob"	0	0	1	1
5079	1082	"arg_2"	"int"	32	0	1	2
5080	1083	"res_0"	"clob"	0	0	0	0
5081	1083	"arg_1"	"clob"	0	0	1	1
5082	1083	"arg_2"	"int"	32	0	1	2
5083	1083	"arg_3"	"clob"	0	0	1	3
5084	1084	"res_0"	"clob"	0	0	0	0
5085	1084	"arg_1"	"clob"	0	0	1	1
5086	1084	"arg_2"	"int"	32	0	1	2
5087	1084	"arg_3"	"int"	32	0	1	3
5088	1084	"arg_4"	"clob"	0	0	1	4
5089	1085	"res_0"	"clob"	0	0	0	0
5090	1085	"arg_1"	"clob"	0	0	1	1
5091	1085	"arg_2"	"clob"	0	0	1	2
5092	1085	"arg_3"	"clob"	0	0	1	3
5093	1086	"res_0"	"clob"	0	0	0	0
5094	1086	"arg_1"	"clob"	0	0	1	1
5095	1086	"arg_2"	"int"	32	0	1	2
5096	1087	"res_0"	"clob"	0	0	0	0
5097	1087	"arg_1"	"int"	32	0	1	1
5098	1088	"res_0"	"int"	32	0	0	0
5099	1088	"arg_1"	"clob"	0	0	1	1
5100	1089	"res_0"	"int"	32	0	0	0
5101	1089	"arg_1"	"clob"	0	0	1	1
5102	1090	"res_0"	"int"	32	0	0	0
5103	1090	"arg_1"	"clob"	0	0	1	1
5104	1091	"res_0"	"clob"	0	0	0	0
5105	1091	"arg_1"	"clob"	0	0	1	1
5106	1092	"res_0"	"int"	32	0	0	0
5107	1092	"arg_1"	"clob"	0	0	1	1
5108	1092	"arg_2"	"clob"	0	0	1	2
5109	1093	"res_0"	"int"	32	0	0	0
5110	1093	"arg_1"	"clob"	0	0	1	1
5111	1093	"arg_2"	"clob"	0	0	1	2
5112	1094	"res_0"	"int"	32	0	0	0
5113	1094	"arg_1"	"clob"	0	0	1	1
5114	1094	"arg_2"	"clob"	0	0	1	2
5115	1095	"res_0"	"double"	53	0	0	0
5116	1095	"arg_1"	"clob"	0	0	1	1
5117	1095	"arg_2"	"clob"	0	0	1	2
5118	1096	"res_0"	"clob"	0	0	0	0
5119	1096	"arg_1"	"clob"	0	0	1	1
5120	1097	"res_0"	"int"	32	0	0	0
5121	1097	"arg_1"	"clob"	0	0	1	1
5122	1097	"arg_2"	"clob"	0	0	1	2
5123	1098	"res_0"	"int"	32	0	0	0
5124	1098	"arg_1"	"clob"	0	0	1	1
5125	1098	"arg_2"	"clob"	0	0	1	2
5126	1098	"arg_3"	"int"	32	0	1	3
5127	1098	"arg_4"	"int"	32	0	1	4
5128	1098	"arg_5"	"int"	32	0	1	5
5129	1099	"res_0"	"table"	0	0	0	0
5130	1099	"arg_1"	"varchar"	0	0	1	1
5131	1099	"arg_2"	"varchar"	0	0	1	2
5132	1099	"arg_3"	"varchar"	0	0	1	3
5133	1099	"arg_4"	"varchar"	0	0	1	4
5134	1099	"arg_5"	"varchar"	0	0	1	5
5135	1099	"arg_6"	"varchar"	0	0	1	6
5136	1099	"arg_7"	"bigint"	64	0	1	7
5137	1099	"arg_8"	"bigint"	64	0	1	8
5138	1099	"arg_9"	"int"	32	0	1	9
5139	1100	"res_0"	"table"	0	0	0	0
5140	1100	"arg_1"	"varchar"	0	0	1	1
5141	1100	"arg_2"	"varchar"	0	0	1	2
5142	27	"res"	"boolean"	1	0	0	0
5143	27	"arg"	"oid"	63	0	1	1
5144	39	"res"	"any"	0	0	0	0
5145	39	"arg"	"any"	0	0	1	1
5146	40	"res"	"boolean"	1	0	0	0
5147	40	"arg"	"any"	0	0	1	1
5148	41	"res"	"boolean"	1	0	0	0
5149	41	"arg"	"any"	0	0	1	1
5150	46	"res"	"any"	0	0	0	0
5151	46	"arg"	"any"	0	0	1	1
5152	47	"res"	"any"	0	0	0	0
5153	47	"arg"	"any"	0	0	1	1
5154	51	"res"	"bigint"	64	0	0	0
5155	51	"arg"	"tinyint"	8	0	1	1
5156	52	"res"	"bigint"	64	0	0	0
5157	52	"arg"	"smallint"	16	0	1	1
5158	53	"res"	"bigint"	64	0	0	0
5159	53	"arg"	"int"	32	0	1	1
5160	54	"res"	"bigint"	64	0	0	0
5161	54	"arg"	"bigint"	64	0	1	1
5162	55	"res"	"wrd"	64	0	0	0
5163	55	"arg"	"wrd"	64	0	1	1
5164	56	"res"	"decimal"	19	0	0	0
5165	56	"arg"	"decimal"	2	0	1	1
5166	57	"res"	"decimal"	19	0	0	0
5167	57	"arg"	"decimal"	4	0	1	1
5168	58	"res"	"decimal"	19	0	0	0
5169	58	"arg"	"decimal"	9	0	1	1
5170	59	"res"	"decimal"	19	0	0	0
5171	59	"arg"	"decimal"	19	0	1	1
5172	60	"res"	"bigint"	64	0	0	0
5173	60	"arg"	"tinyint"	8	0	1	1
5174	61	"res"	"bigint"	64	0	0	0
5175	61	"arg"	"smallint"	16	0	1	1
5176	62	"res"	"bigint"	64	0	0	0
5177	62	"arg"	"int"	32	0	1	1
5178	63	"res"	"bigint"	64	0	0	0
5179	63	"arg"	"bigint"	64	0	1	1
5180	64	"res"	"decimal"	19	0	0	0
5181	64	"arg"	"decimal"	2	0	1	1
5182	65	"res"	"decimal"	19	0	0	0
5183	65	"arg"	"decimal"	4	0	1	1
5184	66	"res"	"decimal"	19	0	0	0
5185	66	"arg"	"decimal"	9	0	1	1
5186	67	"res"	"decimal"	19	0	0	0
5187	67	"arg"	"decimal"	19	0	1	1
5188	80	"res"	"real"	24	0	0	0
5189	80	"arg"	"real"	24	0	1	1
5190	81	"res"	"real"	24	0	0	0
5191	81	"arg"	"real"	24	0	1	1
5192	82	"res"	"double"	53	0	0	0
5193	82	"arg"	"double"	53	0	1	1
5194	83	"res"	"double"	53	0	0	0
5195	83	"arg"	"double"	53	0	1	1
5196	84	"res"	"month_interval"	32	0	0	0
5197	84	"arg"	"month_interval"	32	0	1	1
5198	85	"res"	"sec_interval"	13	0	0	0
5199	85	"arg"	"sec_interval"	13	0	1	1
5200	86	"res"	"double"	53	0	0	0
5201	86	"arg"	"double"	53	0	1	1
5202	87	"res"	"wrd"	64	0	0	0
5203	88	"res"	"wrd"	64	0	0	0
5226	5225	"name"	"varchar"	1024	0	0	0
5227	5225	"value"	"varchar"	2048	0	0	1
5229	5228	"name"	"varchar"	1024	0	0	0
5235	5234	"name"	"varchar"	2048	0	0	0
5255	5254	"val"	"clob"	0	0	1	0
5256	5254	"pat"	"clob"	0	0	1	1
5257	5254	"esc"	"clob"	0	0	1	2
5260	5259	"val"	"clob"	0	0	1	0
5261	5259	"pat"	"clob"	0	0	1	1
5262	5259	"esc"	"clob"	0	0	1	2
5265	5264	"val"	"clob"	0	0	1	0
5266	5264	"pat"	"clob"	0	0	1	1
5269	5268	"val"	"clob"	0	0	1	0
5270	5268	"pat"	"clob"	0	0	1	1
5273	5272	"result"	"double"	53	0	0	0
5274	5272	"r"	"double"	53	0	1	1
5277	5276	"result"	"double"	53	0	0	0
5278	5276	"d"	"double"	53	0	1	1
5284	5283	"result"	"clob"	0	0	0	0
5285	5283	"theurl"	"url"	0	0	1	1
5288	5287	"result"	"clob"	0	0	0	0
5289	5287	"theurl"	"url"	0	0	1	1
5292	5291	"result"	"clob"	0	0	0	0
5293	5291	"theurl"	"url"	0	0	1	1
5296	5295	"result"	"clob"	0	0	0	0
5297	5295	"theurl"	"url"	0	0	1	1
5300	5299	"result"	"clob"	0	0	0	0
5301	5299	"theurl"	"url"	0	0	1	1
5304	5303	"result"	"clob"	0	0	0	0
5305	5303	"theurl"	"url"	0	0	1	1
5308	5307	"result"	"clob"	0	0	0	0
5309	5307	"theurl"	"url"	0	0	1	1
5312	5311	"result"	"clob"	0	0	0	0
5313	5311	"theurl"	"url"	0	0	1	1
5316	5315	"result"	"clob"	0	0	0	0
5317	5315	"theurl"	"url"	0	0	1	1
5320	5319	"result"	"clob"	0	0	0	0
5321	5319	"theurl"	"url"	0	0	1	1
5324	5323	"result"	"clob"	0	0	0	0
5325	5323	"theurl"	"url"	0	0	1	1
5328	5327	"result"	"clob"	0	0	0	0
5329	5327	"theurl"	"url"	0	0	1	1
5332	5331	"result"	"clob"	0	0	0	0
5333	5331	"theurl"	"url"	0	0	1	1
5336	5335	"result"	"boolean"	1	0	0	0
5337	5335	"theurl"	"url"	0	0	1	1
5340	5339	"result"	"url"	0	0	0	0
5341	5339	"protocol"	"clob"	0	0	1	1
5342	5339	"hostname"	"clob"	0	0	1	2
5343	5339	"port"	"int"	32	0	1	3
5344	5339	"file"	"clob"	0	0	1	4
5347	5346	"result"	"url"	0	0	0	0
5348	5346	"protocol"	"clob"	0	0	1	1
5349	5346	"hostname"	"clob"	0	0	1	2
5350	5346	"file"	"clob"	0	0	1	3
5353	5352	"result"	"date"	0	0	0	0
5354	5352	"s"	"clob"	0	0	1	1
5355	5352	"format"	"clob"	0	0	1	2
5358	5357	"result"	"clob"	0	0	0	0
5359	5357	"d"	"date"	0	0	1	1
5360	5357	"format"	"clob"	0	0	1	2
5363	5362	"result"	"time"	1	0	0	0
5364	5362	"s"	"clob"	0	0	1	1
5365	5362	"format"	"clob"	0	0	1	2
5368	5367	"result"	"clob"	0	0	0	0
5369	5367	"d"	"time"	1	0	1	1
5370	5367	"format"	"clob"	0	0	1	2
5373	5372	"result"	"timestamp"	7	0	0	0
5374	5372	"s"	"clob"	0	0	1	1
5375	5372	"format"	"clob"	0	0	1	2
5378	5377	"result"	"clob"	0	0	0	0
5379	5377	"d"	"timestamp"	7	0	1	1
5380	5377	"format"	"clob"	0	0	1	2
5384	5383	"result"	"inet"	0	0	0	0
5385	5383	"p"	"inet"	0	0	1	1
5388	5387	"result"	"clob"	0	0	0	0
5389	5387	"p"	"inet"	0	0	1	1
5392	5391	"result"	"int"	32	0	0	0
5393	5391	"p"	"inet"	0	0	1	1
5396	5395	"result"	"inet"	0	0	0	0
5397	5395	"p"	"inet"	0	0	1	1
5398	5395	"mask"	"int"	32	0	1	2
5401	5400	"result"	"inet"	0	0	0	0
5402	5400	"p"	"inet"	0	0	1	1
5405	5404	"result"	"inet"	0	0	0	0
5406	5404	"p"	"inet"	0	0	1	1
5409	5408	"result"	"inet"	0	0	0	0
5410	5408	"p"	"inet"	0	0	1	1
5413	5412	"result"	"clob"	0	0	0	0
5414	5412	"p"	"inet"	0	0	1	1
5417	5416	"result"	"clob"	0	0	0	0
5418	5416	"p"	"inet"	0	0	1	1
5421	5420	"result"	"boolean"	1	0	0	0
5422	5420	"i1"	"inet"	0	0	1	1
5423	5420	"i2"	"inet"	0	0	1	2
5426	5425	"result"	"boolean"	1	0	0	0
5427	5425	"i1"	"inet"	0	0	1	1
5428	5425	"i2"	"inet"	0	0	1	2
5431	5430	"result"	"boolean"	1	0	0	0
5432	5430	"i1"	"inet"	0	0	1	1
5433	5430	"i2"	"inet"	0	0	1	2
5436	5435	"result"	"boolean"	1	0	0	0
5437	5435	"i1"	"inet"	0	0	1	1
5438	5435	"i2"	"inet"	0	0	1	2
5441	5440	"id"	"oid"	63	0	0	0
5442	5440	"owner"	"clob"	0	0	0	1
5443	5440	"defined"	"timestamp"	7	0	0	2
5444	5440	"query"	"clob"	0	0	0	3
5445	5440	"pipe"	"clob"	0	0	0	4
5446	5440	"plan"	"clob"	0	0	0	5
5447	5440	"mal"	"int"	32	0	0	6
5448	5440	"optimize"	"bigint"	64	0	0	7
5451	5450	"id"	"oid"	63	0	0	0
5452	5450	"start"	"timestamp"	7	0	0	1
5453	5450	"stop"	"timestamp"	7	0	0	2
5454	5450	"arguments"	"clob"	0	0	0	3
5455	5450	"tuples"	"wrd"	64	0	0	4
5456	5450	"run"	"bigint"	64	0	0	5
5457	5450	"ship"	"bigint"	64	0	0	6
5458	5450	"cpu"	"int"	32	0	0	7
5459	5450	"io"	"int"	32	0	0	8
5505	5504	"threshold"	"smallint"	16	0	1	0
5510	5509	"event"	"int"	32	0	0	0
5511	5509	"clk"	"varchar"	20	0	0	1
5512	5509	"pc"	"varchar"	50	0	0	2
5513	5509	"thread"	"int"	32	0	0	3
5514	5509	"ticks"	"bigint"	64	0	0	4
5515	5509	"rrsmb"	"bigint"	64	0	0	5
5516	5509	"vmmb"	"bigint"	64	0	0	6
5517	5509	"reads"	"bigint"	64	0	0	7
5518	5509	"writes"	"bigint"	64	0	0	8
5519	5509	"minflt"	"bigint"	64	0	0	9
5520	5509	"majflt"	"bigint"	64	0	0	10
5521	5509	"nvcsw"	"bigint"	64	0	0	11
5522	5509	"stmt"	"clob"	0	0	0	12
5540	5539	"result"	"timestamp"	7	0	0	0
5541	5539	"sec"	"bigint"	64	0	1	1
5544	5543	"result"	"timestamp"	7	0	0	0
5545	5543	"sec"	"int"	32	0	1	1
5548	5547	"result"	"int"	32	0	0	0
5549	5547	"ts"	"timestamp"	7	0	1	1
5552	5551	"result"	"int"	32	0	0	0
5553	5551	"ts"	"timestamptz"	7	0	1	1
5556	5555	"sys"	"clob"	0	0	1	0
5557	5555	"tab"	"clob"	0	0	1	1
5560	5559	"sys"	"clob"	0	0	1	0
5561	5559	"tab"	"clob"	0	0	1	1
5564	5563	"sys"	"clob"	0	0	1	0
5565	5563	"tab"	"clob"	0	0	1	1
5568	5567	"sch"	"varchar"	100	0	0	0
5569	5567	"usr"	"varchar"	100	0	0	1
5570	5567	"dep_type"	"varchar"	32	0	0	2
5573	5572	"sch"	"varchar"	100	0	0	0
5574	5572	"usr"	"varchar"	100	0	0	1
5575	5572	"dep_type"	"varchar"	32	0	0	2
5578	5577	"sch"	"varchar"	100	0	0	0
5579	5577	"usr"	"varchar"	100	0	0	1
5580	5577	"dep_type"	"varchar"	32	0	0	2
5583	5582	"sch"	"varchar"	100	0	0	0
5584	5582	"usr"	"varchar"	100	0	0	1
5585	5582	"dep_type"	"varchar"	32	0	0	2
5588	5587	"sch"	"varchar"	100	0	0	0
5589	5587	"usr"	"varchar"	100	0	0	1
5590	5587	"dep_type"	"varchar"	32	0	0	2
5593	5592	"sch"	"varchar"	100	0	0	0
5594	5592	"usr"	"varchar"	100	0	0	1
5595	5592	"dep_type"	"varchar"	32	0	0	2
5598	5597	"sch"	"varchar"	100	0	0	0
5599	5597	"usr"	"varchar"	100	0	0	1
5600	5597	"dep_type"	"varchar"	32	0	0	2
5603	5602	"sch"	"varchar"	100	0	0	0
5604	5602	"usr"	"varchar"	100	0	0	1
5605	5602	"dep_type"	"varchar"	32	0	0	2
5608	5607	"sch"	"varchar"	100	0	0	0
5609	5607	"usr"	"varchar"	100	0	0	1
5610	5607	"dep_type"	"varchar"	32	0	0	2
5613	5612	"sch"	"varchar"	100	0	0	0
5614	5612	"usr"	"varchar"	100	0	0	1
5615	5612	"dep_type"	"varchar"	32	0	0	2
5618	5617	"sch"	"varchar"	100	0	0	0
5619	5617	"usr"	"varchar"	100	0	0	1
5620	5617	"dep_type"	"varchar"	32	0	0	2
5623	5622	"sch"	"varchar"	100	0	0	0
5624	5622	"usr"	"varchar"	100	0	0	1
5625	5622	"dep_type"	"varchar"	32	0	0	2
5628	5627	"sch"	"varchar"	100	0	0	0
5629	5627	"usr"	"varchar"	100	0	0	1
5630	5627	"dep_type"	"varchar"	32	0	0	2
5633	5632	"sch"	"varchar"	100	0	0	0
5634	5632	"usr"	"varchar"	100	0	0	1
5635	5632	"dep_type"	"varchar"	32	0	0	2
5638	5637	"sch"	"varchar"	100	0	0	0
5639	5637	"usr"	"varchar"	100	0	0	1
5640	5637	"dep_type"	"varchar"	32	0	0	2
5643	5642	"sch"	"varchar"	100	0	0	0
5644	5642	"usr"	"varchar"	100	0	0	1
5645	5642	"dep_type"	"varchar"	32	0	0	2
5648	5647	"sch"	"varchar"	100	0	0	0
5649	5647	"usr"	"varchar"	100	0	0	1
5650	5647	"dep_type"	"varchar"	32	0	0	2
5653	5652	"result"	"clob"	0	0	0	0
5654	5652	"username"	"clob"	0	0	1	1
5657	5656	"user"	"clob"	0	0	0	0
5658	5656	"login"	"timestamp"	7	0	0	1
5659	5656	"sessiontimeout"	"bigint"	64	0	0	2
5660	5656	"lastcommand"	"timestamp"	7	0	0	3
5661	5656	"querytimeout"	"bigint"	64	0	0	4
5662	5656	"active"	"boolean"	1	0	0	5
5673	5672	"delay"	"tinyint"	8	0	1	0
5676	5675	"delay"	"tinyint"	8	0	1	0
5677	5675	"force"	"boolean"	1	0	1	1
5680	5679	"query"	"bigint"	64	0	1	0
5683	5682	"query"	"bigint"	64	0	1	0
5684	5682	"session"	"bigint"	64	0	1	1
5687	5686	"timeout"	"bigint"	64	0	1	0
5690	5689	"result"	"varchar"	32	0	0	0
5691	5689	"s1"	"varchar"	32	0	1	1
5692	5689	"st"	"int"	32	0	1	2
5693	5689	"len"	"int"	32	0	1	3
5694	5689	"s3"	"varchar"	32	0	1	4
5697	5696	"result"	"double"	53	0	0	0
5698	5696	"num"	"double"	53	0	1	1
5699	5696	"prc"	"int"	32	0	1	2
5702	5701	"result"	"double"	53	0	0	0
5703	5701	"num"	"double"	53	0	1	1
5704	5701	"prc"	"int"	32	0	1	2
5705	5701	"truncat"	"int"	32	0	1	3
5708	5707	"result"	"clob"	0	0	0	0
5709	5707	"num"	"double"	53	0	1	1
5710	5707	"prc"	"int"	32	0	1	2
5711	5707	"truncat"	"int"	32	0	1	3
5714	5713	"result"	"double"	53	0	0	0
5715	5713	"pdec"	"double"	53	0	1	1
5716	5713	"pradius"	"double"	53	0	1	2
5719	5718	"result"	"oid"	63	0	0	0
5720	5718	"x"	"int"	32	0	1	1
5721	5718	"y"	"int"	32	0	1	2
5724	5723	"result"	"int"	32	0	0	0
5725	5723	"z"	"oid"	63	0	1	1
5728	5727	"result"	"int"	32	0	0	0
5729	5727	"z"	"oid"	63	0	1	1
5732	5731	"rewrite"	"clob"	0	0	0	0
5733	5731	"count"	"int"	32	0	0	1
5736	5735	"query"	"clob"	0	0	0	0
5737	5735	"count"	"int"	32	0	0	1
5740	5739	"filename"	"clob"	0	0	1	0
5743	5742	"name"	"clob"	0	0	0	0
5744	5742	"def"	"clob"	0	0	0	1
5745	5742	"status"	"clob"	0	0	0	2
5753	5752	"name"	"clob"	0	0	0	0
5754	5752	"value"	"clob"	0	0	0	1
5761	5760	"id"	"int"	32	0	0	0
5762	5760	"name"	"clob"	0	0	0	1
5763	5760	"ttype"	"clob"	0	0	0	2
5764	5760	"count"	"bigint"	64	0	0	3
5765	5760	"refcnt"	"int"	32	0	0	4
5766	5760	"lrefcnt"	"int"	32	0	0	5
5767	5760	"location"	"clob"	0	0	0	6
5768	5760	"heat"	"int"	32	0	0	7
5769	5760	"dirty"	"clob"	0	0	0	8
5770	5760	"status"	"clob"	0	0	0	9
5771	5760	"kind"	"clob"	0	0	0	10
5774	5773	"signature"	"clob"	0	0	0	0
5775	5773	"address"	"clob"	0	0	0	1
5776	5773	"comment"	"clob"	0	0	0	2
5779	5778	"ra_stmt"	"clob"	0	0	1	0
5780	5778	"opt"	"boolean"	1	0	1	1
<<<<<<< HEAD
5785	5784	"qtag"	"bigint"	64	0	0	0
5786	5784	"user"	"clob"	0	0	0	1
5787	5784	"started"	"timestamp"	7	0	0	2
5788	5784	"estimate"	"timestamp"	7	0	0	3
5789	5784	"progress"	"int"	32	0	0	4
5790	5784	"status"	"clob"	0	0	0	5
5791	5784	"tag"	"oid"	63	0	0	6
5792	5784	"query"	"clob"	0	0	0	7
5805	5804	"tag"	"int"	32	0	1	0
5808	5807	"tag"	"int"	32	0	1	0
5811	5810	"tag"	"int"	32	0	1	0
5814	5813	"tag"	"bigint"	64	0	1	0
5817	5816	"tag"	"bigint"	64	0	1	0
5820	5819	"tag"	"bigint"	64	0	1	0
5823	5822	"rowid"	"bigint"	64	0	0	0
5824	5822	"fldid"	"int"	32	0	0	1
5825	5822	"message"	"clob"	0	0	0	2
5826	5822	"input"	"clob"	0	0	0	3
5837	5836	"result"	"double"	53	0	0	0
5838	5836	"val"	"tinyint"	8	0	1	1
5841	5840	"result"	"double"	53	0	0	0
5842	5840	"val"	"smallint"	16	0	1	1
5845	5844	"result"	"double"	53	0	0	0
5846	5844	"val"	"int"	32	0	1	1
5849	5848	"result"	"double"	53	0	0	0
5850	5848	"val"	"wrd"	64	0	1	1
5853	5852	"result"	"double"	53	0	0	0
5854	5852	"val"	"bigint"	64	0	1	1
5857	5856	"result"	"double"	53	0	0	0
5858	5856	"val"	"real"	24	0	1	1
5861	5860	"result"	"double"	53	0	0	0
5862	5860	"val"	"double"	53	0	1	1
5865	5864	"result"	"double"	53	0	0	0
5866	5864	"val"	"date"	0	0	1	1
5869	5868	"result"	"double"	53	0	0	0
5870	5868	"val"	"time"	1	0	1	1
5873	5872	"result"	"double"	53	0	0	0
5874	5872	"val"	"timestamp"	7	0	1	1
5877	5876	"result"	"double"	53	0	0	0
5878	5876	"val"	"tinyint"	8	0	1	1
5881	5880	"result"	"double"	53	0	0	0
5882	5880	"val"	"smallint"	16	0	1	1
5885	5884	"result"	"double"	53	0	0	0
5886	5884	"val"	"int"	32	0	1	1
5889	5888	"result"	"double"	53	0	0	0
5890	5888	"val"	"wrd"	64	0	1	1
5893	5892	"result"	"double"	53	0	0	0
5894	5892	"val"	"bigint"	64	0	1	1
5897	5896	"result"	"double"	53	0	0	0
5898	5896	"val"	"real"	24	0	1	1
5901	5900	"result"	"double"	53	0	0	0
5902	5900	"val"	"double"	53	0	1	1
5905	5904	"result"	"double"	53	0	0	0
5906	5904	"val"	"date"	0	0	1	1
5909	5908	"result"	"double"	53	0	0	0
5910	5908	"val"	"time"	1	0	1	1
5913	5912	"result"	"double"	53	0	0	0
5914	5912	"val"	"timestamp"	7	0	1	1
5917	5916	"result"	"double"	53	0	0	0
5918	5916	"val"	"tinyint"	8	0	1	1
5921	5920	"result"	"double"	53	0	0	0
5922	5920	"val"	"smallint"	16	0	1	1
5925	5924	"result"	"double"	53	0	0	0
5926	5924	"val"	"int"	32	0	1	1
5929	5928	"result"	"double"	53	0	0	0
5930	5928	"val"	"wrd"	64	0	1	1
5933	5932	"result"	"double"	53	0	0	0
5934	5932	"val"	"bigint"	64	0	1	1
5937	5936	"result"	"double"	53	0	0	0
5938	5936	"val"	"real"	24	0	1	1
5941	5940	"result"	"double"	53	0	0	0
5942	5940	"val"	"double"	53	0	1	1
5945	5944	"result"	"double"	53	0	0	0
5946	5944	"val"	"date"	0	0	1	1
5949	5948	"result"	"double"	53	0	0	0
5950	5948	"val"	"time"	1	0	1	1
5953	5952	"result"	"double"	53	0	0	0
5954	5952	"val"	"timestamp"	7	0	1	1
5957	5956	"result"	"double"	53	0	0	0
5958	5956	"val"	"tinyint"	8	0	1	1
5961	5960	"result"	"double"	53	0	0	0
5962	5960	"val"	"smallint"	16	0	1	1
5965	5964	"result"	"double"	53	0	0	0
5966	5964	"val"	"int"	32	0	1	1
5969	5968	"result"	"double"	53	0	0	0
5970	5968	"val"	"wrd"	64	0	1	1
5973	5972	"result"	"double"	53	0	0	0
5974	5972	"val"	"bigint"	64	0	1	1
5977	5976	"result"	"double"	53	0	0	0
5978	5976	"val"	"real"	24	0	1	1
5981	5980	"result"	"double"	53	0	0	0
5982	5980	"val"	"double"	53	0	1	1
5985	5984	"result"	"double"	53	0	0	0
5986	5984	"val"	"date"	0	0	1	1
5989	5988	"result"	"double"	53	0	0	0
5990	5988	"val"	"time"	1	0	1	1
5993	5992	"result"	"double"	53	0	0	0
5994	5992	"val"	"timestamp"	7	0	1	1
5997	5996	"result"	"tinyint"	8	0	0	0
5998	5996	"val"	"tinyint"	8	0	1	1
6001	6000	"result"	"smallint"	16	0	0	0
6002	6000	"val"	"smallint"	16	0	1	1
6005	6004	"result"	"int"	32	0	0	0
6006	6004	"val"	"int"	32	0	1	1
6009	6008	"result"	"wrd"	64	0	0	0
6010	6008	"val"	"wrd"	64	0	1	1
6013	6012	"result"	"bigint"	64	0	0	0
6014	6012	"val"	"bigint"	64	0	1	1
6017	6016	"result"	"decimal"	18	3	0	0
6018	6016	"val"	"decimal"	18	3	1	1
6021	6020	"result"	"real"	24	0	0	0
6022	6020	"val"	"real"	24	0	1	1
6025	6024	"result"	"double"	53	0	0	0
6026	6024	"val"	"double"	53	0	1	1
6029	6028	"result"	"date"	0	0	0	0
6030	6028	"val"	"date"	0	0	1	1
6033	6032	"result"	"time"	1	0	0	0
6034	6032	"val"	"time"	1	0	1	1
6037	6036	"result"	"timestamp"	7	0	0	0
6038	6036	"val"	"timestamp"	7	0	1	1
6041	6040	"result"	"tinyint"	8	0	0	0
6042	6040	"val"	"tinyint"	8	0	1	1
6043	6040	"q"	"double"	53	0	1	2
6046	6045	"result"	"smallint"	16	0	0	0
6047	6045	"val"	"smallint"	16	0	1	1
6048	6045	"q"	"double"	53	0	1	2
6051	6050	"result"	"int"	32	0	0	0
6052	6050	"val"	"int"	32	0	1	1
6053	6050	"q"	"double"	53	0	1	2
6056	6055	"result"	"wrd"	64	0	0	0
6057	6055	"val"	"wrd"	64	0	1	1
6058	6055	"q"	"double"	53	0	1	2
6061	6060	"result"	"bigint"	64	0	0	0
6062	6060	"val"	"bigint"	64	0	1	1
6063	6060	"q"	"double"	53	0	1	2
6066	6065	"result"	"decimal"	18	3	0	0
6067	6065	"val"	"decimal"	18	3	1	1
6068	6065	"q"	"double"	53	0	1	2
6071	6070	"result"	"real"	24	0	0	0
6072	6070	"val"	"real"	24	0	1	1
6073	6070	"q"	"double"	53	0	1	2
6076	6075	"result"	"double"	53	0	0	0
6077	6075	"val"	"double"	53	0	1	1
6078	6075	"q"	"double"	53	0	1	2
6081	6080	"result"	"date"	0	0	0	0
6082	6080	"val"	"date"	0	0	1	1
6083	6080	"q"	"double"	53	0	1	2
6086	6085	"result"	"time"	1	0	0	0
6087	6085	"val"	"time"	1	0	1	1
6088	6085	"q"	"double"	53	0	1	2
6091	6090	"result"	"timestamp"	7	0	0	0
6092	6090	"val"	"timestamp"	7	0	1	1
6093	6090	"q"	"double"	53	0	1	2
6096	6095	"result"	"tinyint"	8	0	0	0
6097	6095	"e1"	"tinyint"	8	0	1	1
6098	6095	"e2"	"tinyint"	8	0	1	2
6101	6100	"result"	"smallint"	16	0	0	0
6102	6100	"e1"	"smallint"	16	0	1	1
6103	6100	"e2"	"smallint"	16	0	1	2
6106	6105	"result"	"int"	32	0	0	0
6107	6105	"e1"	"int"	32	0	1	1
6108	6105	"e2"	"int"	32	0	1	2
6111	6110	"result"	"wrd"	64	0	0	0
6112	6110	"e1"	"wrd"	64	0	1	1
6113	6110	"e2"	"wrd"	64	0	1	2
6116	6115	"result"	"bigint"	64	0	0	0
6117	6115	"e1"	"bigint"	64	0	1	1
6118	6115	"e2"	"bigint"	64	0	1	2
6121	6120	"result"	"real"	24	0	0	0
6122	6120	"e1"	"real"	24	0	1	1
6123	6120	"e2"	"real"	24	0	1	2
6126	6125	"result"	"double"	53	0	0	0
6127	6125	"e1"	"double"	53	0	1	1
6128	6125	"e2"	"double"	53	0	1	2
6144	6143	"result"	"mbr"	0	0	0	0
6145	6143	"g"	"geometry"	0	0	1	1
6148	6147	"result"	"boolean"	1	0	0	0
6149	6147	"a"	"mbr"	0	0	1	1
6150	6147	"b"	"mbr"	0	0	1	2
6153	6152	"result"	"geometry"	0	0	0	0
6154	6152	"wkt"	"clob"	0	0	1	1
6155	6152	"srid"	"smallint"	16	0	1	2
6158	6157	"result"	"point"	0	0	0	0
6159	6157	"wkt"	"clob"	0	0	1	1
6160	6157	"srid"	"smallint"	16	0	1	2
6163	6162	"result"	"linestring"	0	0	0	0
6164	6162	"wkt"	"clob"	0	0	1	1
6165	6162	"srid"	"smallint"	16	0	1	2
6168	6167	"result"	"polygon"	0	0	0	0
6169	6167	"wkt"	"clob"	0	0	1	1
6170	6167	"srid"	"smallint"	16	0	1	2
6173	6172	"result"	"multipoint"	0	0	0	0
6174	6172	"wkt"	"clob"	0	0	1	1
6175	6172	"srid"	"smallint"	16	0	1	2
6178	6177	"result"	"multilinestring"	0	0	0	0
6179	6177	"wkt"	"clob"	0	0	1	1
6180	6177	"srid"	"smallint"	16	0	1	2
6183	6182	"result"	"multipolygon"	0	0	0	0
6184	6182	"wkt"	"clob"	0	0	1	1
6185	6182	"srid"	"smallint"	16	0	1	2
6188	6187	"result"	"multipolygon"	0	0	0	0
6189	6187	"wkt"	"clob"	0	0	1	1
6190	6187	"srid"	"smallint"	16	0	1	2
6193	6192	"result"	"polygon"	0	0	0	0
6194	6192	"wkt"	"clob"	0	0	1	1
6195	6192	"srid"	"smallint"	16	0	1	2
6198	6197	"result"	"clob"	0	0	0	0
6199	6197	"g"	"geometry"	0	0	1	1
6202	6201	"result"	"double"	53	0	0	0
6203	6201	"g"	"geometry"	0	0	1	1
6206	6205	"result"	"double"	53	0	0	0
6207	6205	"g"	"geometry"	0	0	1	1
6210	6209	"result"	"point"	0	0	0	0
6211	6209	"x"	"double"	53	0	1	1
6212	6209	"y"	"double"	53	0	1	2
6215	6214	"result"	"int"	32	0	0	0
6216	6214	"g"	"geometry"	0	0	1	1
=======
5785	5784	"result"	"int"	32	0	0	0
5786	5784	"debug"	"int"	32	0	1	1
5789	5788	"qtag"	"bigint"	64	0	0	0
5790	5788	"user"	"clob"	0	0	0	1
5791	5788	"started"	"timestamp"	7	0	0	2
5792	5788	"estimate"	"timestamp"	7	0	0	3
5793	5788	"progress"	"int"	32	0	0	4
5794	5788	"status"	"clob"	0	0	0	5
5795	5788	"tag"	"oid"	63	0	0	6
5796	5788	"query"	"clob"	0	0	0	7
5809	5808	"tag"	"int"	32	0	1	0
5812	5811	"tag"	"int"	32	0	1	0
5815	5814	"tag"	"int"	32	0	1	0
5818	5817	"tag"	"bigint"	64	0	1	0
5821	5820	"tag"	"bigint"	64	0	1	0
5824	5823	"tag"	"bigint"	64	0	1	0
5827	5826	"rowid"	"bigint"	64	0	0	0
5828	5826	"fldid"	"int"	32	0	0	1
5829	5826	"message"	"clob"	0	0	0	2
5830	5826	"input"	"clob"	0	0	0	3
5841	5840	"result"	"double"	53	0	0	0
5842	5840	"val"	"tinyint"	8	0	1	1
5845	5844	"result"	"double"	53	0	0	0
5846	5844	"val"	"smallint"	16	0	1	1
5849	5848	"result"	"double"	53	0	0	0
5850	5848	"val"	"int"	32	0	1	1
5853	5852	"result"	"double"	53	0	0	0
5854	5852	"val"	"wrd"	64	0	1	1
5857	5856	"result"	"double"	53	0	0	0
5858	5856	"val"	"bigint"	64	0	1	1
5861	5860	"result"	"double"	53	0	0	0
5862	5860	"val"	"real"	24	0	1	1
5865	5864	"result"	"double"	53	0	0	0
5866	5864	"val"	"double"	53	0	1	1
5869	5868	"result"	"double"	53	0	0	0
5870	5868	"val"	"date"	0	0	1	1
5873	5872	"result"	"double"	53	0	0	0
5874	5872	"val"	"time"	1	0	1	1
5877	5876	"result"	"double"	53	0	0	0
5878	5876	"val"	"timestamp"	7	0	1	1
5881	5880	"result"	"double"	53	0	0	0
5882	5880	"val"	"tinyint"	8	0	1	1
5885	5884	"result"	"double"	53	0	0	0
5886	5884	"val"	"smallint"	16	0	1	1
5889	5888	"result"	"double"	53	0	0	0
5890	5888	"val"	"int"	32	0	1	1
5893	5892	"result"	"double"	53	0	0	0
5894	5892	"val"	"wrd"	64	0	1	1
5897	5896	"result"	"double"	53	0	0	0
5898	5896	"val"	"bigint"	64	0	1	1
5901	5900	"result"	"double"	53	0	0	0
5902	5900	"val"	"real"	24	0	1	1
5905	5904	"result"	"double"	53	0	0	0
5906	5904	"val"	"double"	53	0	1	1
5909	5908	"result"	"double"	53	0	0	0
5910	5908	"val"	"date"	0	0	1	1
5913	5912	"result"	"double"	53	0	0	0
5914	5912	"val"	"time"	1	0	1	1
5917	5916	"result"	"double"	53	0	0	0
5918	5916	"val"	"timestamp"	7	0	1	1
5921	5920	"result"	"double"	53	0	0	0
5922	5920	"val"	"tinyint"	8	0	1	1
5925	5924	"result"	"double"	53	0	0	0
5926	5924	"val"	"smallint"	16	0	1	1
5929	5928	"result"	"double"	53	0	0	0
5930	5928	"val"	"int"	32	0	1	1
5933	5932	"result"	"double"	53	0	0	0
5934	5932	"val"	"wrd"	64	0	1	1
5937	5936	"result"	"double"	53	0	0	0
5938	5936	"val"	"bigint"	64	0	1	1
5941	5940	"result"	"double"	53	0	0	0
5942	5940	"val"	"real"	24	0	1	1
5945	5944	"result"	"double"	53	0	0	0
5946	5944	"val"	"double"	53	0	1	1
5949	5948	"result"	"double"	53	0	0	0
5950	5948	"val"	"date"	0	0	1	1
5953	5952	"result"	"double"	53	0	0	0
5954	5952	"val"	"time"	1	0	1	1
5957	5956	"result"	"double"	53	0	0	0
5958	5956	"val"	"timestamp"	7	0	1	1
5961	5960	"result"	"double"	53	0	0	0
5962	5960	"val"	"tinyint"	8	0	1	1
5965	5964	"result"	"double"	53	0	0	0
5966	5964	"val"	"smallint"	16	0	1	1
5969	5968	"result"	"double"	53	0	0	0
5970	5968	"val"	"int"	32	0	1	1
5973	5972	"result"	"double"	53	0	0	0
5974	5972	"val"	"wrd"	64	0	1	1
5977	5976	"result"	"double"	53	0	0	0
5978	5976	"val"	"bigint"	64	0	1	1
5981	5980	"result"	"double"	53	0	0	0
5982	5980	"val"	"real"	24	0	1	1
5985	5984	"result"	"double"	53	0	0	0
5986	5984	"val"	"double"	53	0	1	1
5989	5988	"result"	"double"	53	0	0	0
5990	5988	"val"	"date"	0	0	1	1
5993	5992	"result"	"double"	53	0	0	0
5994	5992	"val"	"time"	1	0	1	1
5997	5996	"result"	"double"	53	0	0	0
5998	5996	"val"	"timestamp"	7	0	1	1
6001	6000	"result"	"tinyint"	8	0	0	0
6002	6000	"val"	"tinyint"	8	0	1	1
6005	6004	"result"	"smallint"	16	0	0	0
6006	6004	"val"	"smallint"	16	0	1	1
6009	6008	"result"	"int"	32	0	0	0
6010	6008	"val"	"int"	32	0	1	1
6013	6012	"result"	"wrd"	64	0	0	0
6014	6012	"val"	"wrd"	64	0	1	1
6017	6016	"result"	"bigint"	64	0	0	0
6018	6016	"val"	"bigint"	64	0	1	1
6021	6020	"result"	"decimal"	18	3	0	0
6022	6020	"val"	"decimal"	18	3	1	1
6025	6024	"result"	"real"	24	0	0	0
6026	6024	"val"	"real"	24	0	1	1
6029	6028	"result"	"double"	53	0	0	0
6030	6028	"val"	"double"	53	0	1	1
6033	6032	"result"	"date"	0	0	0	0
6034	6032	"val"	"date"	0	0	1	1
6037	6036	"result"	"time"	1	0	0	0
6038	6036	"val"	"time"	1	0	1	1
6041	6040	"result"	"timestamp"	7	0	0	0
6042	6040	"val"	"timestamp"	7	0	1	1
6045	6044	"result"	"tinyint"	8	0	0	0
6046	6044	"val"	"tinyint"	8	0	1	1
6047	6044	"q"	"double"	53	0	1	2
6050	6049	"result"	"smallint"	16	0	0	0
6051	6049	"val"	"smallint"	16	0	1	1
6052	6049	"q"	"double"	53	0	1	2
6055	6054	"result"	"int"	32	0	0	0
6056	6054	"val"	"int"	32	0	1	1
6057	6054	"q"	"double"	53	0	1	2
6060	6059	"result"	"wrd"	64	0	0	0
6061	6059	"val"	"wrd"	64	0	1	1
6062	6059	"q"	"double"	53	0	1	2
6065	6064	"result"	"bigint"	64	0	0	0
6066	6064	"val"	"bigint"	64	0	1	1
6067	6064	"q"	"double"	53	0	1	2
6070	6069	"result"	"decimal"	18	3	0	0
6071	6069	"val"	"decimal"	18	3	1	1
6072	6069	"q"	"double"	53	0	1	2
6075	6074	"result"	"real"	24	0	0	0
6076	6074	"val"	"real"	24	0	1	1
6077	6074	"q"	"double"	53	0	1	2
6080	6079	"result"	"double"	53	0	0	0
6081	6079	"val"	"double"	53	0	1	1
6082	6079	"q"	"double"	53	0	1	2
6085	6084	"result"	"date"	0	0	0	0
6086	6084	"val"	"date"	0	0	1	1
6087	6084	"q"	"double"	53	0	1	2
6090	6089	"result"	"time"	1	0	0	0
6091	6089	"val"	"time"	1	0	1	1
6092	6089	"q"	"double"	53	0	1	2
6095	6094	"result"	"timestamp"	7	0	0	0
6096	6094	"val"	"timestamp"	7	0	1	1
6097	6094	"q"	"double"	53	0	1	2
6100	6099	"result"	"tinyint"	8	0	0	0
6101	6099	"e1"	"tinyint"	8	0	1	1
6102	6099	"e2"	"tinyint"	8	0	1	2
6105	6104	"result"	"smallint"	16	0	0	0
6106	6104	"e1"	"smallint"	16	0	1	1
6107	6104	"e2"	"smallint"	16	0	1	2
6110	6109	"result"	"int"	32	0	0	0
6111	6109	"e1"	"int"	32	0	1	1
6112	6109	"e2"	"int"	32	0	1	2
6115	6114	"result"	"wrd"	64	0	0	0
6116	6114	"e1"	"wrd"	64	0	1	1
6117	6114	"e2"	"wrd"	64	0	1	2
6120	6119	"result"	"bigint"	64	0	0	0
6121	6119	"e1"	"bigint"	64	0	1	1
6122	6119	"e2"	"bigint"	64	0	1	2
6125	6124	"result"	"real"	24	0	0	0
6126	6124	"e1"	"real"	24	0	1	1
6127	6124	"e2"	"real"	24	0	1	2
6130	6129	"result"	"double"	53	0	0	0
6131	6129	"e1"	"double"	53	0	1	1
6132	6129	"e2"	"double"	53	0	1	2
6148	6147	"result"	"mbr"	0	0	0	0
6149	6147	"g"	"geometry"	0	0	1	1
6152	6151	"result"	"boolean"	1	0	0	0
6153	6151	"a"	"mbr"	0	0	1	1
6154	6151	"b"	"mbr"	0	0	1	2
6157	6156	"result"	"geometry"	0	0	0	0
6158	6156	"wkt"	"clob"	0	0	1	1
6159	6156	"srid"	"smallint"	16	0	1	2
6162	6161	"result"	"point"	0	0	0	0
6163	6161	"wkt"	"clob"	0	0	1	1
6164	6161	"srid"	"smallint"	16	0	1	2
6167	6166	"result"	"linestring"	0	0	0	0
6168	6166	"wkt"	"clob"	0	0	1	1
6169	6166	"srid"	"smallint"	16	0	1	2
6172	6171	"result"	"polygon"	0	0	0	0
6173	6171	"wkt"	"clob"	0	0	1	1
6174	6171	"srid"	"smallint"	16	0	1	2
6177	6176	"result"	"multipoint"	0	0	0	0
6178	6176	"wkt"	"clob"	0	0	1	1
6179	6176	"srid"	"smallint"	16	0	1	2
6182	6181	"result"	"multilinestring"	0	0	0	0
6183	6181	"wkt"	"clob"	0	0	1	1
6184	6181	"srid"	"smallint"	16	0	1	2
6187	6186	"result"	"multipolygon"	0	0	0	0
6188	6186	"wkt"	"clob"	0	0	1	1
6189	6186	"srid"	"smallint"	16	0	1	2
6192	6191	"result"	"multipolygon"	0	0	0	0
6193	6191	"wkt"	"clob"	0	0	1	1
6194	6191	"srid"	"smallint"	16	0	1	2
6197	6196	"result"	"polygon"	0	0	0	0
6198	6196	"wkt"	"clob"	0	0	1	1
6199	6196	"srid"	"smallint"	16	0	1	2
6202	6201	"result"	"clob"	0	0	0	0
6203	6201	"g"	"geometry"	0	0	1	1
6206	6205	"result"	"double"	53	0	0	0
6207	6205	"g"	"geometry"	0	0	1	1
6210	6209	"result"	"double"	53	0	0	0
6211	6209	"g"	"geometry"	0	0	1	1
6214	6213	"result"	"point"	0	0	0	0
6215	6213	"x"	"double"	53	0	1	1
6216	6213	"y"	"double"	53	0	1	2
>>>>>>> 242cceaf
6219	6218	"result"	"int"	32	0	0	0
6220	6218	"g"	"geometry"	0	0	1	1
6223	6222	"result"	"int"	32	0	0	0
6224	6222	"g"	"geometry"	0	0	1	1
<<<<<<< HEAD
6227	6226	"result"	"geometry"	0	0	0	0
6228	6226	"g"	"geometry"	0	0	1	1
6231	6230	"result"	"boolean"	1	0	0	0
6232	6230	"g"	"geometry"	0	0	1	1
6235	6234	"result"	"boolean"	1	0	0	0
6236	6234	"g"	"geometry"	0	0	1	1
6239	6238	"result"	"geometry"	0	0	0	0
6240	6238	"g"	"geometry"	0	0	1	1
6243	6242	"result"	"boolean"	1	0	0	0
6244	6242	"a"	"geometry"	0	0	1	1
6245	6242	"b"	"geometry"	0	0	1	2
6248	6247	"result"	"boolean"	1	0	0	0
6249	6247	"a"	"geometry"	0	0	1	1
6250	6247	"b"	"geometry"	0	0	1	2
6253	6252	"result"	"boolean"	1	0	0	0
6254	6252	"a"	"geometry"	0	0	1	1
6255	6252	"b"	"geometry"	0	0	1	2
6258	6257	"result"	"boolean"	1	0	0	0
6259	6257	"a"	"geometry"	0	0	1	1
6260	6257	"b"	"geometry"	0	0	1	2
6263	6262	"result"	"boolean"	1	0	0	0
6264	6262	"a"	"geometry"	0	0	1	1
6265	6262	"b"	"geometry"	0	0	1	2
6268	6267	"result"	"boolean"	1	0	0	0
6269	6267	"a"	"geometry"	0	0	1	1
6270	6267	"b"	"geometry"	0	0	1	2
6273	6272	"result"	"boolean"	1	0	0	0
6274	6272	"a"	"geometry"	0	0	1	1
6275	6272	"b"	"geometry"	0	0	1	2
6278	6277	"result"	"boolean"	1	0	0	0
6279	6277	"a"	"geometry"	0	0	1	1
6280	6277	"x"	"double"	53	0	1	2
6281	6277	"y"	"double"	53	0	1	3
6284	6283	"result"	"boolean"	1	0	0	0
6285	6283	"a"	"geometry"	0	0	1	1
6286	6283	"b"	"geometry"	0	0	1	2
6289	6288	"result"	"boolean"	1	0	0	0
6290	6288	"a"	"geometry"	0	0	1	1
6291	6288	"b"	"geometry"	0	0	1	2
6292	6288	"pattern"	"clob"	0	0	1	3
6295	6294	"result"	"double"	53	0	0	0
6296	6294	"g"	"geometry"	0	0	1	1
6299	6298	"result"	"double"	53	0	0	0
6300	6298	"g"	"geometry"	0	0	1	1
6303	6302	"result"	"double"	53	0	0	0
6304	6302	"a"	"geometry"	0	0	1	1
6305	6302	"b"	"geometry"	0	0	1	2
6308	6307	"result"	"geometry"	0	0	0	0
6309	6307	"a"	"geometry"	0	0	1	1
6310	6307	"distance"	"double"	53	0	1	2
6313	6312	"result"	"geometry"	0	0	0	0
6314	6312	"a"	"geometry"	0	0	1	1
6317	6316	"result"	"geometry"	0	0	0	0
6318	6316	"a"	"geometry"	0	0	1	1
6319	6316	"b"	"geometry"	0	0	1	2
6322	6321	"result"	"geometry"	0	0	0	0
6323	6321	"a"	"geometry"	0	0	1	1
6324	6321	"b"	"geometry"	0	0	1	2
6327	6326	"result"	"geometry"	0	0	0	0
6328	6326	"a"	"geometry"	0	0	1	1
6329	6326	"b"	"geometry"	0	0	1	2
6332	6331	"result"	"geometry"	0	0	0	0
6333	6331	"a"	"geometry"	0	0	1	1
6334	6331	"b"	"geometry"	0	0	1	2
6339	6338	"result"	"json"	0	0	0	0
6340	6338	"js"	"json"	0	0	1	1
6341	6338	"pathexpr"	"clob"	0	0	1	2
6344	6343	"result"	"json"	0	0	0	0
6345	6343	"js"	"json"	0	0	1	1
6346	6343	"name"	"tinyint"	8	0	1	2
6349	6348	"result"	"json"	0	0	0	0
6350	6348	"js"	"json"	0	0	1	1
6351	6348	"name"	"int"	32	0	1	2
6354	6353	"result"	"json"	0	0	0	0
6355	6353	"js"	"json"	0	0	1	1
6356	6353	"name"	"bigint"	64	0	1	2
6359	6358	"result"	"clob"	0	0	0	0
6360	6358	"js"	"json"	0	0	1	1
6361	6358	"e"	"clob"	0	0	1	2
6364	6363	"result"	"double"	53	0	0	0
6365	6363	"js"	"json"	0	0	1	1
6368	6367	"result"	"bigint"	64	0	0	0
6369	6367	"js"	"json"	0	0	1	1
6372	6371	"result"	"boolean"	1	0	0	0
6373	6371	"js"	"clob"	0	0	1	1
=======
6227	6226	"result"	"int"	32	0	0	0
6228	6226	"g"	"geometry"	0	0	1	1
6231	6230	"result"	"geometry"	0	0	0	0
6232	6230	"g"	"geometry"	0	0	1	1
6235	6234	"result"	"boolean"	1	0	0	0
6236	6234	"g"	"geometry"	0	0	1	1
6239	6238	"result"	"boolean"	1	0	0	0
6240	6238	"g"	"geometry"	0	0	1	1
6243	6242	"result"	"geometry"	0	0	0	0
6244	6242	"g"	"geometry"	0	0	1	1
6247	6246	"result"	"boolean"	1	0	0	0
6248	6246	"a"	"geometry"	0	0	1	1
6249	6246	"b"	"geometry"	0	0	1	2
6252	6251	"result"	"boolean"	1	0	0	0
6253	6251	"a"	"geometry"	0	0	1	1
6254	6251	"b"	"geometry"	0	0	1	2
6257	6256	"result"	"boolean"	1	0	0	0
6258	6256	"a"	"geometry"	0	0	1	1
6259	6256	"b"	"geometry"	0	0	1	2
6262	6261	"result"	"boolean"	1	0	0	0
6263	6261	"a"	"geometry"	0	0	1	1
6264	6261	"b"	"geometry"	0	0	1	2
6267	6266	"result"	"boolean"	1	0	0	0
6268	6266	"a"	"geometry"	0	0	1	1
6269	6266	"b"	"geometry"	0	0	1	2
6272	6271	"result"	"boolean"	1	0	0	0
6273	6271	"a"	"geometry"	0	0	1	1
6274	6271	"b"	"geometry"	0	0	1	2
6277	6276	"result"	"boolean"	1	0	0	0
6278	6276	"a"	"geometry"	0	0	1	1
6279	6276	"b"	"geometry"	0	0	1	2
6282	6281	"result"	"boolean"	1	0	0	0
6283	6281	"a"	"geometry"	0	0	1	1
6284	6281	"x"	"double"	53	0	1	2
6285	6281	"y"	"double"	53	0	1	3
6288	6287	"result"	"boolean"	1	0	0	0
6289	6287	"a"	"geometry"	0	0	1	1
6290	6287	"b"	"geometry"	0	0	1	2
6293	6292	"result"	"boolean"	1	0	0	0
6294	6292	"a"	"geometry"	0	0	1	1
6295	6292	"b"	"geometry"	0	0	1	2
6296	6292	"pattern"	"clob"	0	0	1	3
6299	6298	"result"	"double"	53	0	0	0
6300	6298	"g"	"geometry"	0	0	1	1
6303	6302	"result"	"double"	53	0	0	0
6304	6302	"g"	"geometry"	0	0	1	1
6307	6306	"result"	"double"	53	0	0	0
6308	6306	"a"	"geometry"	0	0	1	1
6309	6306	"b"	"geometry"	0	0	1	2
6312	6311	"result"	"geometry"	0	0	0	0
6313	6311	"a"	"geometry"	0	0	1	1
6314	6311	"distance"	"double"	53	0	1	2
6317	6316	"result"	"geometry"	0	0	0	0
6318	6316	"a"	"geometry"	0	0	1	1
6321	6320	"result"	"geometry"	0	0	0	0
6322	6320	"a"	"geometry"	0	0	1	1
6323	6320	"b"	"geometry"	0	0	1	2
6326	6325	"result"	"geometry"	0	0	0	0
6327	6325	"a"	"geometry"	0	0	1	1
6328	6325	"b"	"geometry"	0	0	1	2
6331	6330	"result"	"geometry"	0	0	0	0
6332	6330	"a"	"geometry"	0	0	1	1
6333	6330	"b"	"geometry"	0	0	1	2
6336	6335	"result"	"geometry"	0	0	0	0
6337	6335	"a"	"geometry"	0	0	1	1
6338	6335	"b"	"geometry"	0	0	1	2
6343	6342	"result"	"json"	0	0	0	0
6344	6342	"js"	"json"	0	0	1	1
6345	6342	"pathexpr"	"clob"	0	0	1	2
6348	6347	"result"	"json"	0	0	0	0
6349	6347	"js"	"json"	0	0	1	1
6350	6347	"name"	"tinyint"	8	0	1	2
6353	6352	"result"	"json"	0	0	0	0
6354	6352	"js"	"json"	0	0	1	1
6355	6352	"name"	"int"	32	0	1	2
6358	6357	"result"	"json"	0	0	0	0
6359	6357	"js"	"json"	0	0	1	1
6360	6357	"name"	"bigint"	64	0	1	2
6363	6362	"result"	"clob"	0	0	0	0
6364	6362	"js"	"json"	0	0	1	1
6365	6362	"e"	"clob"	0	0	1	2
6368	6367	"result"	"double"	53	0	0	0
6369	6367	"js"	"json"	0	0	1	1
6372	6371	"result"	"bigint"	64	0	0	0
6373	6371	"js"	"json"	0	0	1	1
>>>>>>> 242cceaf
6376	6375	"result"	"boolean"	1	0	0	0
6377	6375	"js"	"clob"	0	0	1	1
6380	6379	"result"	"boolean"	1	0	0	0
6381	6379	"js"	"clob"	0	0	1	1
6384	6383	"result"	"boolean"	1	0	0	0
<<<<<<< HEAD
6385	6383	"js"	"json"	0	0	1	1
=======
6385	6383	"js"	"clob"	0	0	1	1
>>>>>>> 242cceaf
6388	6387	"result"	"boolean"	1	0	0	0
6389	6387	"js"	"json"	0	0	1	1
6392	6391	"result"	"boolean"	1	0	0	0
6393	6391	"js"	"json"	0	0	1	1
<<<<<<< HEAD
6396	6395	"result"	"int"	32	0	0	0
6397	6395	"js"	"json"	0	0	1	1
6400	6399	"result"	"json"	0	0	0	0
6401	6399	"js"	"json"	0	0	1	1
6404	6403	"result"	"json"	0	0	0	0
6405	6403	"js"	"json"	0	0	1	1
6408	6407	"result"	"clob"	0	0	0	0
6409	6407	"js"	"json"	0	0	1	1
6412	6411	"result"	"clob"	0	0	0	0
6413	6411	"js"	"clob"	0	0	1	1
6416	6415	"result"	"clob"	0	0	0	0
6417	6415	"js"	"int"	32	0	1	1
6420	6419	"result"	"clob"	0	0	0	0
6421	6419	"js"	"json"	0	0	1	1
6424	6423	"result"	"clob"	0	0	0	0
6425	6423	"x"	"clob"	0	0	1	1
6428	6427	"result"	"clob"	0	0	0	0
6429	6427	"x"	"double"	53	0	1	1
6432	6431	"result"	"clob"	0	0	0	0
6433	6431	"v"	"clob"	0	0	1	1
6437	6436	"result"	"uuid"	0	0	0	0
6440	6439	"result"	"uuid"	0	0	0	0
6441	6439	"u"	"uuid"	0	0	1	1
6444	6443	"result"	"uuid"	0	0	0	0
6445	6443	"u"	"clob"	0	0	1	1
6448	6447	"result"	"double"	53	0	0	0
6449	6447	"chi2"	"double"	53	0	1	1
6450	6447	"datapoints"	"double"	53	0	1	2
6458	6457	"beat"	"int"	32	0	1	0
6461	6460	"poolsize"	"int"	32	0	1	0
6464	6463	"host"	"clob"	0	0	1	0
6465	6463	"port"	"int"	32	0	1	1
6489	6488	"dirname"	"clob"	0	0	1	0
6492	6491	"fname"	"clob"	0	0	1	0
6495	6494	"tname"	"clob"	0	0	1	0
6498	6497	"dirname"	"clob"	0	0	1	0
6499	6497	"pat"	"clob"	0	0	1	1
6534	6533	"fname"	"varchar"	256	0	1	0
6537	6536	"fid"	"int"	32	0	1	0
6538	6536	"varnname"	"varchar"	256	0	1	1
6541	6540	"schema"	"clob"	0	0	0	0
6542	6540	"table"	"clob"	0	0	0	1
6543	6540	"column"	"clob"	0	0	0	2
6544	6540	"type"	"clob"	0	0	0	3
6545	6540	"mode"	"clob"	0	0	0	4
6546	6540	"location"	"clob"	0	0	0	5
6547	6540	"count"	"bigint"	64	0	0	6
6548	6540	"typewidth"	"int"	32	0	0	7
6549	6540	"columnsize"	"bigint"	64	0	0	8
6550	6540	"heapsize"	"bigint"	64	0	0	9
6551	6540	"hashes"	"bigint"	64	0	0	10
6552	6540	"phash"	"boolean"	1	0	0	11
6553	6540	"imprints"	"bigint"	64	0	0	12
6554	6540	"sorted"	"boolean"	1	0	0	13
6587	6586	"result"	"bigint"	64	0	0	0
6588	6586	"nme"	"clob"	0	0	1	1
6589	6586	"i"	"bigint"	64	0	1	2
6590	6586	"d"	"bigint"	64	0	1	3
6593	6592	"result"	"bigint"	64	0	0	0
6594	6592	"tpe"	"clob"	0	0	1	1
6595	6592	"i"	"bigint"	64	0	1	2
6596	6592	"w"	"int"	32	0	1	3
6599	6598	"result"	"bigint"	64	0	0	0
6600	6598	"b"	"boolean"	1	0	1	1
6601	6598	"i"	"bigint"	64	0	1	2
6604	6603	"result"	"bigint"	64	0	0	0
6605	6603	"i"	"bigint"	64	0	1	1
6606	6603	"nme"	"clob"	0	0	1	2
6609	6608	"schema"	"clob"	0	0	0	0
6610	6608	"table"	"clob"	0	0	0	1
6611	6608	"column"	"clob"	0	0	0	2
6612	6608	"type"	"clob"	0	0	0	3
6613	6608	"count"	"bigint"	64	0	0	4
6614	6608	"columnsize"	"bigint"	64	0	0	5
6615	6608	"heapsize"	"bigint"	64	0	0	6
6616	6608	"hashes"	"bigint"	64	0	0	7
6617	6608	"imprints"	"bigint"	64	0	0	8
6618	6608	"sorted"	"boolean"	1	0	0	9
6656	6655	"MinMax"	"int"	32	0	1	0
6657	6655	"sample"	"bigint"	64	0	1	1
6660	6659	"MinMax"	"int"	32	0	1	0
6661	6659	"sample"	"bigint"	64	0	1	1
6662	6659	"sch"	"clob"	0	0	1	2
6665	6664	"MinMax"	"int"	32	0	1	0
6666	6664	"sample"	"bigint"	64	0	1	1
6667	6664	"sch"	"clob"	0	0	1	2
6668	6664	"tbl"	"clob"	0	0	1	3
6671	6670	"MinMax"	"int"	32	0	1	0
6672	6670	"sample"	"bigint"	64	0	1	1
6673	6670	"sch"	"clob"	0	0	1	2
6674	6670	"tbl"	"clob"	0	0	1	3
6675	6670	"col"	"clob"	0	0	1	4
6678	6677	"result"	"clob"	0	0	0	0
6679	6677	"src"	"clob"	0	0	1	1
6682	6681	"result"	"smallint"	16	0	0	0
6683	6681	"one"	"tinyint"	8	0	1	1
6684	6681	"two"	"tinyint"	8	0	1	2
6687	6686	"result"	"int"	32	0	0	0
6688	6686	"one"	"smallint"	16	0	1	1
6689	6686	"two"	"smallint"	16	0	1	2
6692	6691	"result"	"bigint"	64	0	0	0
6693	6691	"one"	"int"	32	0	1	1
6694	6691	"two"	"int"	32	0	1	2
6698	6697	"bam_repos"	"clob"	0	0	1	0
6699	6697	"dbschema"	"smallint"	16	0	1	1
6702	6701	"bam_files"	"clob"	0	0	1	0
6703	6701	"dbschema"	"smallint"	16	0	1	1
6706	6705	"bam_file"	"clob"	0	0	1	0
6707	6705	"dbschema"	"smallint"	16	0	1	1
6710	6709	"file_id"	"bigint"	64	0	1	0
6711	6709	"dbschema"	"smallint"	16	0	1	1
6714	6713	"result"	"boolean"	1	0	0	0
6715	6713	"flag"	"smallint"	16	0	1	1
6716	6713	"name"	"clob"	0	0	1	2
6719	6718	"result"	"clob"	0	0	0	0
6720	6718	"seq"	"clob"	0	0	1	1
6723	6722	"result"	"clob"	0	0	0	0
6724	6722	"qual"	"clob"	0	0	1	1
6727	6726	"result"	"int"	32	0	0	0
6728	6726	"cigar"	"clob"	0	0	1	1
6731	6730	"result"	"char"	1	0	0	0
6732	6730	"ref_pos"	"int"	32	0	1	1
6733	6730	"alg_seq"	"clob"	0	0	1	2
6734	6730	"alg_pos"	"int"	32	0	1	3
6735	6730	"alg_cigar"	"clob"	0	0	1	4
6738	6737	"output_path"	"clob"	0	0	1	0
6741	6740	"output_path"	"clob"	0	0	1	0
6811	6810	"value"	"tinyint"	8	0	0	0
6812	6810	"first"	"tinyint"	8	0	1	1
6813	6810	"last"	"tinyint"	8	0	1	2
6816	6815	"value"	"tinyint"	8	0	0	0
6817	6815	"first"	"tinyint"	8	0	1	1
6818	6815	"last"	"tinyint"	8	0	1	2
6819	6815	"stepsize"	"tinyint"	8	0	1	3
6822	6821	"value"	"smallint"	16	0	0	0
6823	6821	"first"	"smallint"	16	0	1	1
6824	6821	"last"	"smallint"	16	0	1	2
6827	6826	"value"	"smallint"	16	0	0	0
6828	6826	"first"	"smallint"	16	0	1	1
6829	6826	"last"	"smallint"	16	0	1	2
6830	6826	"stepsize"	"smallint"	16	0	1	3
6833	6832	"value"	"int"	32	0	0	0
6834	6832	"first"	"int"	32	0	1	1
6835	6832	"last"	"int"	32	0	1	2
6838	6837	"value"	"int"	32	0	0	0
6839	6837	"first"	"int"	32	0	1	1
6840	6837	"last"	"int"	32	0	1	2
6841	6837	"stepsize"	"int"	32	0	1	3
6844	6843	"value"	"bigint"	64	0	0	0
6845	6843	"first"	"bigint"	64	0	1	1
6846	6843	"last"	"bigint"	64	0	1	2
6849	6848	"value"	"bigint"	64	0	0	0
6850	6848	"first"	"bigint"	64	0	1	1
6851	6848	"last"	"bigint"	64	0	1	2
6852	6848	"stepsize"	"bigint"	64	0	1	3
6855	6854	"value"	"real"	24	0	0	0
6856	6854	"first"	"real"	24	0	1	1
6857	6854	"last"	"real"	24	0	1	2
6858	6854	"stepsize"	"real"	24	0	1	3
6861	6860	"value"	"double"	53	0	0	0
6862	6860	"first"	"double"	53	0	1	1
6863	6860	"last"	"double"	53	0	1	2
6864	6860	"stepsize"	"double"	53	0	1	3
6867	6866	"value"	"decimal"	10	2	0	0
6868	6866	"first"	"decimal"	10	2	1	1
6869	6866	"last"	"decimal"	10	2	1	2
6870	6866	"stepsize"	"decimal"	10	2	1	3
6873	6872	"value"	"timestamp"	7	0	0	0
6874	6872	"first"	"timestamp"	7	0	1	1
6875	6872	"last"	"timestamp"	7	0	1	2
6876	6872	"stepsize"	"sec_interval"	13	0	1	3
=======
6396	6395	"result"	"boolean"	1	0	0	0
6397	6395	"js"	"json"	0	0	1	1
6400	6399	"result"	"int"	32	0	0	0
6401	6399	"js"	"json"	0	0	1	1
6404	6403	"result"	"json"	0	0	0	0
6405	6403	"js"	"json"	0	0	1	1
6408	6407	"result"	"json"	0	0	0	0
6409	6407	"js"	"json"	0	0	1	1
6412	6411	"result"	"clob"	0	0	0	0
6413	6411	"js"	"json"	0	0	1	1
6416	6415	"result"	"clob"	0	0	0	0
6417	6415	"js"	"clob"	0	0	1	1
6420	6419	"result"	"clob"	0	0	0	0
6421	6419	"js"	"int"	32	0	1	1
6424	6423	"result"	"clob"	0	0	0	0
6425	6423	"js"	"json"	0	0	1	1
6428	6427	"result"	"clob"	0	0	0	0
6429	6427	"x"	"clob"	0	0	1	1
6432	6431	"result"	"clob"	0	0	0	0
6433	6431	"x"	"double"	53	0	1	1
6436	6435	"result"	"clob"	0	0	0	0
6437	6435	"v"	"clob"	0	0	1	1
6441	6440	"result"	"uuid"	0	0	0	0
6444	6443	"result"	"uuid"	0	0	0	0
6445	6443	"u"	"uuid"	0	0	1	1
6448	6447	"result"	"uuid"	0	0	0	0
6449	6447	"u"	"clob"	0	0	1	1
6452	6451	"result"	"double"	53	0	0	0
6453	6451	"chi2"	"double"	53	0	1	1
6454	6451	"datapoints"	"double"	53	0	1	2
6462	6461	"beat"	"int"	32	0	1	0
6465	6464	"poolsize"	"int"	32	0	1	0
6468	6467	"host"	"clob"	0	0	1	0
6469	6467	"port"	"int"	32	0	1	1
6493	6492	"dirname"	"clob"	0	0	1	0
6496	6495	"fname"	"clob"	0	0	1	0
6499	6498	"tname"	"clob"	0	0	1	0
6502	6501	"dirname"	"clob"	0	0	1	0
6503	6501	"pat"	"clob"	0	0	1	1
6538	6537	"fname"	"varchar"	256	0	1	0
6541	6540	"fid"	"int"	32	0	1	0
6542	6540	"varnname"	"varchar"	256	0	1	1
6545	6544	"schema"	"clob"	0	0	0	0
6546	6544	"table"	"clob"	0	0	0	1
6547	6544	"column"	"clob"	0	0	0	2
6548	6544	"type"	"clob"	0	0	0	3
6549	6544	"mode"	"clob"	0	0	0	4
6550	6544	"location"	"clob"	0	0	0	5
6551	6544	"count"	"bigint"	64	0	0	6
6552	6544	"typewidth"	"int"	32	0	0	7
6553	6544	"columnsize"	"bigint"	64	0	0	8
6554	6544	"heapsize"	"bigint"	64	0	0	9
6555	6544	"hashes"	"bigint"	64	0	0	10
6556	6544	"phash"	"boolean"	1	0	0	11
6557	6544	"imprints"	"bigint"	64	0	0	12
6558	6544	"sorted"	"boolean"	1	0	0	13
6591	6590	"result"	"bigint"	64	0	0	0
6592	6590	"nme"	"clob"	0	0	1	1
6593	6590	"i"	"bigint"	64	0	1	2
6594	6590	"d"	"bigint"	64	0	1	3
6597	6596	"result"	"bigint"	64	0	0	0
6598	6596	"tpe"	"clob"	0	0	1	1
6599	6596	"i"	"bigint"	64	0	1	2
6600	6596	"w"	"int"	32	0	1	3
6603	6602	"result"	"bigint"	64	0	0	0
6604	6602	"b"	"boolean"	1	0	1	1
6605	6602	"i"	"bigint"	64	0	1	2
6608	6607	"result"	"bigint"	64	0	0	0
6609	6607	"i"	"bigint"	64	0	1	1
6610	6607	"nme"	"clob"	0	0	1	2
6613	6612	"schema"	"clob"	0	0	0	0
6614	6612	"table"	"clob"	0	0	0	1
6615	6612	"column"	"clob"	0	0	0	2
6616	6612	"type"	"clob"	0	0	0	3
6617	6612	"count"	"bigint"	64	0	0	4
6618	6612	"columnsize"	"bigint"	64	0	0	5
6619	6612	"heapsize"	"bigint"	64	0	0	6
6620	6612	"hashes"	"bigint"	64	0	0	7
6621	6612	"imprints"	"bigint"	64	0	0	8
6622	6612	"sorted"	"boolean"	1	0	0	9
6660	6659	"MinMax"	"int"	32	0	1	0
6661	6659	"sample"	"bigint"	64	0	1	1
6664	6663	"MinMax"	"int"	32	0	1	0
6665	6663	"sample"	"bigint"	64	0	1	1
6666	6663	"sch"	"clob"	0	0	1	2
6669	6668	"MinMax"	"int"	32	0	1	0
6670	6668	"sample"	"bigint"	64	0	1	1
6671	6668	"sch"	"clob"	0	0	1	2
6672	6668	"tbl"	"clob"	0	0	1	3
6675	6674	"MinMax"	"int"	32	0	1	0
6676	6674	"sample"	"bigint"	64	0	1	1
6677	6674	"sch"	"clob"	0	0	1	2
6678	6674	"tbl"	"clob"	0	0	1	3
6679	6674	"col"	"clob"	0	0	1	4
6682	6681	"result"	"clob"	0	0	0	0
6683	6681	"src"	"clob"	0	0	1	1
6686	6685	"result"	"smallint"	16	0	0	0
6687	6685	"one"	"tinyint"	8	0	1	1
6688	6685	"two"	"tinyint"	8	0	1	2
6691	6690	"result"	"int"	32	0	0	0
6692	6690	"one"	"smallint"	16	0	1	1
6693	6690	"two"	"smallint"	16	0	1	2
6696	6695	"result"	"bigint"	64	0	0	0
6697	6695	"one"	"int"	32	0	1	1
6698	6695	"two"	"int"	32	0	1	2
6702	6701	"bam_repos"	"clob"	0	0	1	0
6703	6701	"dbschema"	"smallint"	16	0	1	1
6706	6705	"bam_files"	"clob"	0	0	1	0
6707	6705	"dbschema"	"smallint"	16	0	1	1
6710	6709	"bam_file"	"clob"	0	0	1	0
6711	6709	"dbschema"	"smallint"	16	0	1	1
6714	6713	"file_id"	"bigint"	64	0	1	0
6715	6713	"dbschema"	"smallint"	16	0	1	1
6718	6717	"result"	"boolean"	1	0	0	0
6719	6717	"flag"	"smallint"	16	0	1	1
6720	6717	"name"	"clob"	0	0	1	2
6723	6722	"result"	"clob"	0	0	0	0
6724	6722	"seq"	"clob"	0	0	1	1
6727	6726	"result"	"clob"	0	0	0	0
6728	6726	"qual"	"clob"	0	0	1	1
6731	6730	"result"	"int"	32	0	0	0
6732	6730	"cigar"	"clob"	0	0	1	1
6735	6734	"result"	"char"	1	0	0	0
6736	6734	"ref_pos"	"int"	32	0	1	1
6737	6734	"alg_seq"	"clob"	0	0	1	2
6738	6734	"alg_pos"	"int"	32	0	1	3
6739	6734	"alg_cigar"	"clob"	0	0	1	4
6742	6741	"output_path"	"clob"	0	0	1	0
6745	6744	"output_path"	"clob"	0	0	1	0
6815	6814	"value"	"tinyint"	8	0	0	0
6816	6814	"first"	"tinyint"	8	0	1	1
6817	6814	"last"	"tinyint"	8	0	1	2
6820	6819	"value"	"tinyint"	8	0	0	0
6821	6819	"first"	"tinyint"	8	0	1	1
6822	6819	"last"	"tinyint"	8	0	1	2
6823	6819	"stepsize"	"tinyint"	8	0	1	3
6826	6825	"value"	"smallint"	16	0	0	0
6827	6825	"first"	"smallint"	16	0	1	1
6828	6825	"last"	"smallint"	16	0	1	2
6831	6830	"value"	"smallint"	16	0	0	0
6832	6830	"first"	"smallint"	16	0	1	1
6833	6830	"last"	"smallint"	16	0	1	2
6834	6830	"stepsize"	"smallint"	16	0	1	3
6837	6836	"value"	"int"	32	0	0	0
6838	6836	"first"	"int"	32	0	1	1
6839	6836	"last"	"int"	32	0	1	2
6842	6841	"value"	"int"	32	0	0	0
6843	6841	"first"	"int"	32	0	1	1
6844	6841	"last"	"int"	32	0	1	2
6845	6841	"stepsize"	"int"	32	0	1	3
6848	6847	"value"	"bigint"	64	0	0	0
6849	6847	"first"	"bigint"	64	0	1	1
6850	6847	"last"	"bigint"	64	0	1	2
6853	6852	"value"	"bigint"	64	0	0	0
6854	6852	"first"	"bigint"	64	0	1	1
6855	6852	"last"	"bigint"	64	0	1	2
6856	6852	"stepsize"	"bigint"	64	0	1	3
6859	6858	"value"	"real"	24	0	0	0
6860	6858	"first"	"real"	24	0	1	1
6861	6858	"last"	"real"	24	0	1	2
6862	6858	"stepsize"	"real"	24	0	1	3
6865	6864	"value"	"double"	53	0	0	0
6866	6864	"first"	"double"	53	0	1	1
6867	6864	"last"	"double"	53	0	1	2
6868	6864	"stepsize"	"double"	53	0	1	3
6871	6870	"value"	"decimal"	10	2	0	0
6872	6870	"first"	"decimal"	10	2	1	1
6873	6870	"last"	"decimal"	10	2	1	2
6874	6870	"stepsize"	"decimal"	10	2	1	3
6877	6876	"value"	"timestamp"	7	0	0	0
6878	6876	"first"	"timestamp"	7	0	1	1
6879	6876	"last"	"timestamp"	7	0	1	2
6880	6876	"stepsize"	"sec_interval"	13	0	1	3
>>>>>>> 242cceaf
COMMIT;
START TRANSACTION;
CREATE TABLE "sys"."auths" (
	"id"      INTEGER,
	"name"    VARCHAR(1024),
	"grantor" INTEGER
);
COPY 3 RECORDS INTO "sys"."auths" FROM stdin USING DELIMITERS '\t','\n','"';
1	"public"	0
2	"sysadmin"	0
3	"monetdb"	0
COMMIT;
START TRANSACTION;
CREATE TABLE "sys"."connections" (
	"id"       INTEGER,
	"server"   CHAR(1024),
	"port"     INTEGER,
	"db"       CHAR(64),
	"db_alias" CHAR(1024),
	"user"     CHAR(1024),
	"password" CHAR(1024),
	"language" CHAR(1024)
);
COMMIT;
START TRANSACTION;
CREATE TABLE "sys"."db_user_info" (
	"name"           VARCHAR(1024),
	"fullname"       VARCHAR(2048),
	"default_schema" INTEGER
);
COPY 1 RECORDS INTO "sys"."db_user_info" FROM stdin USING DELIMITERS '\t','\n','"';
"monetdb"	"MonetDB Admin"	2000
COMMIT;
START TRANSACTION;
CREATE TABLE "sys"."dependencies" (
	"id"          INTEGER,
	"depend_id"   INTEGER,
	"depend_type" SMALLINT
);
<<<<<<< HEAD
COPY 236 RECORDS INTO "sys"."dependencies" FROM stdin USING DELIMITERS '\t','\n','"';
=======
COPY 325 RECORDS INTO "sys"."dependencies" FROM stdin USING DELIMITERS '\t','\n','"';
>>>>>>> 242cceaf
368	5272	7
367	5272	7
870	5272	7
368	5276	7
367	5276	7
870	5276	7
<<<<<<< HEAD
=======
5281	5283	15
5281	5287	15
5281	5291	15
5281	5295	15
5281	5299	15
5281	5303	15
5281	5307	15
5281	5311	15
5281	5315	15
5281	5319	15
5281	5323	15
5281	5327	15
5281	5331	15
5281	5335	15
5281	5339	15
5281	5346	15
5381	5383	15
5381	5387	15
5381	5391	15
5381	5395	15
5381	5400	15
5381	5404	15
5381	5408	15
5381	5412	15
5381	5416	15
5381	5420	15
5381	5425	15
5381	5430	15
5381	5435	15
>>>>>>> 242cceaf
5440	5469	5
5450	5480	5
5440	5498	5
5450	5498	5
5509	5537	5
2003	5567	7
2001	5567	7
2002	5567	7
5236	5567	7
5245	5572	7
5243	5572	7
5244	5572	7
2005	5572	7
2001	5572	7
2003	5572	7
5204	5577	7
2047	5577	7
2046	5577	7
2049	5577	7
2048	5577	7
5204	5582	7
2088	5582	7
2086	5582	7
2090	5582	7
2083	5582	7
2079	5582	7
5204	5587	7
2047	5587	7
2046	5587	7
2049	5587	7
2092	5587	7
2091	5587	7
2048	5587	7
2093	5587	7
2094	5587	7
5204	5592	7
2081	5592	7
2079	5592	7
2084	5592	7
2080	5592	7
2083	5592	7
5204	5597	7
2047	5597	7
2046	5597	7
2049	5597	7
2017	5597	7
2016	5597	7
2048	5597	7
2018	5597	7
5214	5602	7
2047	5602	7
2046	5602	7
2049	5602	7
2048	5602	7
5204	5602	7
5214	5607	7
2081	5607	7
2079	5607	7
2084	5607	7
2103	5607	7
2102	5607	7
2104	5607	7
2080	5607	7
2083	5607	7
151	5607	7
31	5607	7
30	5607	7
32	5607	7
5214	5612	7
2088	5612	7
2086	5612	7
2090	5612	7
2083	5612	7
2079	5612	7
2087	5612	7
2103	5612	7
2102	5612	7
2104	5612	7
31	5612	7
30	5612	7
32	5612	7
5214	5617	7
2047	5617	7
2046	5617	7
2049	5617	7
2048	5617	7
2017	5617	7
2016	5617	7
2018	5617	7
5214	5622	7
2047	5622	7
2046	5622	7
2049	5622	7
2092	5622	7
2091	5622	7
2048	5622	7
2093	5622	7
5204	5627	7
2047	5627	7
2046	5627	7
2049	5627	7
2017	5627	7
2016	5627	7
2048	5627	7
2018	5627	7
5204	5632	7
2047	5632	7
2046	5632	7
2049	5632	7
2092	5632	7
2091	5632	7
2048	5632	7
2093	5632	7
2018	5637	7
2016	5637	7
2017	5637	7
2047	5637	7
2046	5637	7
2049	5637	7
2048	5637	7
2018	5642	7
2016	5642	7
2017	5642	7
2047	5642	7
2046	5642	7
2049	5642	7
2092	5642	7
2091	5642	7
2048	5642	7
2093	5642	7
2083	5647	7
2079	5647	7
2080	5647	7
2084	5647	7
5656	5670	5
95	5689	7
37	5689	7
35	5689	7
1013	5689	7
999	5689	7
210	5689	7
1010	5689	7
211	5689	7
32	5701	7
431	5701	7
95	5701	7
97	5701	7
34	5701	7
5696	5701	7
5742	5750	5
5752	5758	5
<<<<<<< HEAD
5784	5802	5
5822	5832	5
6467	6469	10
6467	6468	4
6472	6474	10
6475	6477	10
6472	6473	4
6480	6482	10
6483	6485	10
6480	6481	4
6540	6570	5
6572	6584	13
6582	6584	13
6573	6584	13
6574	6584	13
6575	6584	13
6576	6584	13
6577	6584	13
6578	6584	13
6579	6584	13
6580	6584	13
6581	6584	13
32	6586	7
104	6586	7
218	6586	7
94	6592	7
33	6592	7
211	6592	7
108	6592	7
32	6598	7
104	6598	7
95	6603	7
32	6603	7
327	6603	7
6572	6608	7
6582	6608	7
6573	6608	7
6574	6608	7
6575	6608	7
6577	6608	7
6578	6608	7
6579	6608	7
6580	6608	7
6581	6608	7
6586	6608	7
6592	6608	7
6598	6608	7
6603	6608	7
6608	6630	5
6608	6640	5
47	6640	5
54	6640	5
50	6640	5
34	6640	5
32	6640	5
104	6640	5
6743	6750	10
6743	6749	4
6753	6761	10
6754	6761	10
6754	6763	10
6753	6760	4
6754	6760	4
6749	6762	11
6754	6762	11
6766	6780	10
6767	6780	10
6767	6782	10
6766	6779	4
6767	6779	4
6749	6781	11
6767	6781	11
6785	6792	10
6786	6792	10
6786	6794	10
6785	6791	4
6786	6791	4
6749	6793	11
6786	6793	11
=======
5788	5806	5
5826	5836	5
6143	6147	15
6145	6147	15
6145	6151	15
6143	6156	15
6133	6161	15
6135	6166	15
6137	6171	15
6138	6176	15
6140	6181	15
6142	6186	15
6142	6191	15
6137	6196	15
6143	6201	15
6143	6205	15
6143	6209	15
6133	6213	15
6143	6218	15
6143	6222	15
6143	6226	15
6143	6230	15
6143	6234	15
6143	6238	15
6143	6242	15
6143	6246	15
6143	6251	15
6143	6256	15
6143	6261	15
6143	6266	15
6143	6271	15
6143	6276	15
6143	6281	15
6143	6287	15
6143	6292	15
6143	6298	15
6143	6302	15
6143	6306	15
6143	6311	15
6143	6316	15
6143	6320	15
6143	6325	15
6143	6330	15
6143	6335	15
6340	6342	15
6340	6347	15
6340	6352	15
6340	6357	15
6340	6362	15
6340	6367	15
6340	6371	15
6340	6387	15
6340	6391	15
6340	6395	15
6340	6399	15
6340	6403	15
6340	6407	15
6340	6411	15
6340	6423	15
6438	6440	15
6438	6443	15
6438	6447	15
6471	6473	10
6471	6472	4
6476	6478	10
6479	6481	10
6476	6477	4
6484	6486	10
6487	6489	10
6484	6485	4
6544	6574	5
6576	6588	13
6586	6588	13
6577	6588	13
6578	6588	13
6579	6588	13
6580	6588	13
6581	6588	13
6582	6588	13
6583	6588	13
6584	6588	13
6585	6588	13
32	6590	7
104	6590	7
218	6590	7
94	6596	7
33	6596	7
211	6596	7
108	6596	7
32	6602	7
104	6602	7
95	6607	7
32	6607	7
327	6607	7
6576	6612	7
6586	6612	7
6577	6612	7
6578	6612	7
6579	6612	7
6581	6612	7
6582	6612	7
6583	6612	7
6584	6612	7
6585	6612	7
6590	6612	7
6596	6612	7
6602	6612	7
6607	6612	7
6612	6634	5
6612	6644	5
47	6644	5
54	6644	5
50	6644	5
34	6644	5
32	6644	5
104	6644	5
6747	6754	10
6747	6753	4
6757	6765	10
6758	6765	10
6758	6767	10
6757	6764	4
6758	6764	4
6753	6766	11
6758	6766	11
6770	6784	10
6771	6784	10
6771	6786	10
6770	6783	4
6771	6783	4
6753	6785	11
6771	6785	11
6789	6796	10
6790	6796	10
6790	6798	10
6789	6795	4
6790	6795	4
6753	6797	11
6790	6797	11
>>>>>>> 242cceaf
COMMIT;
START TRANSACTION;
CREATE TABLE "sys"."functions" (
	"id"          INTEGER,
	"name"        VARCHAR(256),
	"func"        VARCHAR(8196),
	"mod"         VARCHAR(8196),
	"language"    INTEGER,
	"type"        INTEGER,
	"side_effect" BOOLEAN,
	"varres"      BOOLEAN,
	"vararg"      BOOLEAN,
	"schema_id"   INTEGER
);
<<<<<<< HEAD
COPY 1369 RECORDS INTO "sys"."functions" FROM stdin USING DELIMITERS '\t','\n','"';
=======
COPY 1370 RECORDS INTO "sys"."functions" FROM stdin USING DELIMITERS '\t','\n','"';
>>>>>>> 242cceaf
28	"not_uniques"	"not_uniques"	"sql"	0	1	false	false	false	0
29	"not_uniques"	"not_uniques"	"sql"	0	1	false	false	false	0
30	"hash"	"hash"	"mkey"	0	1	false	false	false	0
31	"rotate_xor_hash"	"rotate_xor_hash"	"calc"	0	1	false	false	false	0
32	"="	"="	"calc"	0	1	false	false	false	0
33	"<>"	"!="	"calc"	0	1	false	false	false	0
34	"isnull"	"isnil"	"calc"	0	1	false	false	false	0
35	">"	">"	"calc"	0	1	false	false	false	0
36	">="	">="	"calc"	0	1	false	false	false	0
37	"<"	"<"	"calc"	0	1	false	false	false	0
38	"<="	"<="	"calc"	0	1	false	false	false	0
42	"in"	"in"	"calc"	0	1	false	false	false	0
43	"identity"	"identity"	"calc"	0	1	false	false	false	0
44	"rowid"	"identity"	"calc"	0	1	false	false	false	0
45	"rowid"	"rowid"	"calc"	0	1	false	false	false	0
48	"sql_min"	"min"	"calc"	0	1	false	false	false	0
49	"sql_max"	"max"	"calc"	0	1	false	false	false	0
50	"ifthenelse"	"ifthenelse"	"calc"	0	1	false	false	false	0
68	"mod"	"%"	"calc"	0	1	false	false	false	0
69	"mod"	"%"	"calc"	0	1	false	false	false	0
70	"mod"	"%"	"calc"	0	1	false	false	false	0
71	"mod"	"%"	"calc"	0	1	false	false	false	0
72	"mod"	"%"	"calc"	0	1	false	false	false	0
73	"mod"	"%"	"calc"	0	1	false	false	false	0
74	"mod"	"%"	"calc"	0	1	false	false	false	0
75	"mod"	"%"	"calc"	0	1	false	false	false	0
76	"mod"	"%"	"calc"	0	1	false	false	false	0
77	"mod"	"%"	"calc"	0	1	false	false	false	0
78	"mod"	"%"	"calc"	0	1	false	false	false	0
79	"mod"	"%"	"calc"	0	1	false	false	false	0
89	"diff"	"diff"	"sql"	0	6	false	false	false	0
90	"diff"	"diff"	"sql"	0	6	false	false	false	0
91	"rank"	"rank"	"sql"	0	6	false	false	false	0
92	"dense_rank"	"dense_rank"	"sql"	0	6	false	false	false	0
93	"row_number"	"row_number"	"sql"	0	6	false	false	false	0
94	"and"	"and"	"calc"	0	1	false	false	false	0
95	"or"	"or"	"calc"	0	1	false	false	false	0
96	"xor"	"xor"	"calc"	0	1	false	false	false	0
97	"not"	"not"	"calc"	0	1	false	false	false	0
98	"sql_mul"	"*"	"calc"	0	1	false	false	false	0
99	"sql_div"	"/"	"calc"	0	1	false	false	false	0
100	"sql_mul"	"*"	"calc"	0	1	false	false	false	0
101	"sql_div"	"/"	"calc"	0	1	false	false	false	0
102	"sql_mul"	"*"	"calc"	0	1	false	false	false	0
103	"sql_div"	"/"	"calc"	0	1	false	false	false	0
104	"sql_mul"	"*"	"calc"	0	1	false	false	false	0
105	"sql_div"	"/"	"calc"	0	1	false	false	false	0
106	"sql_mul"	"*"	"calc"	0	1	false	false	false	0
107	"sql_div"	"/"	"calc"	0	1	false	false	false	0
108	"sql_mul"	"*"	"calc"	0	1	false	false	false	0
109	"sql_div"	"/"	"calc"	0	1	false	false	false	0
110	"sql_mul"	"*"	"calc"	0	1	false	false	false	0
111	"sql_div"	"/"	"calc"	0	1	false	false	false	0
112	"sql_mul"	"*"	"calc"	0	1	false	false	false	0
113	"sql_div"	"/"	"calc"	0	1	false	false	false	0
114	"sql_mul"	"*"	"calc"	0	1	false	false	false	0
115	"sql_div"	"/"	"calc"	0	1	false	false	false	0
116	"sql_mul"	"*"	"calc"	0	1	false	false	false	0
117	"sql_div"	"/"	"calc"	0	1	false	false	false	0
118	"sql_sub"	"-"	"calc"	0	1	false	false	false	0
119	"sql_add"	"+"	"calc"	0	1	false	false	false	0
120	"sql_mul"	"*"	"calc"	0	1	false	false	false	0
121	"sql_div"	"/"	"calc"	0	1	false	false	false	0
122	"bit_and"	"and"	"calc"	0	1	false	false	false	0
123	"bit_or"	"or"	"calc"	0	1	false	false	false	0
124	"bit_xor"	"xor"	"calc"	0	1	false	false	false	0
125	"bit_not"	"not"	"calc"	0	1	false	false	false	0
126	"left_shift"	"<<"	"calc"	0	1	false	false	false	0
127	"right_shift"	">>"	"calc"	0	1	false	false	false	0
128	"sql_neg"	"-"	"calc"	0	1	false	false	false	0
129	"abs"	"abs"	"calc"	0	1	false	false	false	0
130	"sign"	"sign"	"calc"	0	1	false	false	false	0
131	"scale_up"	"*"	"calc"	0	1	false	false	false	0
132	"scale_down"	"dec_round"	"sql"	0	1	false	false	false	0
133	"sql_sub"	"-"	"calc"	0	1	false	false	false	0
134	"sql_add"	"+"	"calc"	0	1	false	false	false	0
135	"sql_mul"	"*"	"calc"	0	1	false	false	false	0
136	"sql_div"	"/"	"calc"	0	1	false	false	false	0
137	"sql_sub"	"-"	"calc"	0	1	false	false	false	0
138	"sql_add"	"+"	"calc"	0	1	false	false	false	0
139	"sql_mul"	"*"	"calc"	0	1	false	false	false	0
140	"sql_div"	"/"	"calc"	0	1	false	false	false	0
141	"sql_sub"	"-"	"calc"	0	1	false	false	false	0
142	"sql_add"	"+"	"calc"	0	1	false	false	false	0
143	"sql_mul"	"*"	"calc"	0	1	false	false	false	0
144	"sql_div"	"/"	"calc"	0	1	false	false	false	0
145	"bit_and"	"and"	"calc"	0	1	false	false	false	0
146	"bit_or"	"or"	"calc"	0	1	false	false	false	0
147	"bit_xor"	"xor"	"calc"	0	1	false	false	false	0
148	"bit_not"	"not"	"calc"	0	1	false	false	false	0
149	"left_shift"	"<<"	"calc"	0	1	false	false	false	0
150	"right_shift"	">>"	"calc"	0	1	false	false	false	0
151	"sql_neg"	"-"	"calc"	0	1	false	false	false	0
152	"abs"	"abs"	"calc"	0	1	false	false	false	0
153	"sign"	"sign"	"calc"	0	1	false	false	false	0
154	"scale_up"	"*"	"calc"	0	1	false	false	false	0
155	"scale_down"	"dec_round"	"sql"	0	1	false	false	false	0
156	"sql_sub"	"-"	"calc"	0	1	false	false	false	0
157	"sql_add"	"+"	"calc"	0	1	false	false	false	0
158	"sql_mul"	"*"	"calc"	0	1	false	false	false	0
159	"sql_div"	"/"	"calc"	0	1	false	false	false	0
160	"sql_sub"	"-"	"calc"	0	1	false	false	false	0
161	"sql_add"	"+"	"calc"	0	1	false	false	false	0
162	"sql_mul"	"*"	"calc"	0	1	false	false	false	0
163	"sql_div"	"/"	"calc"	0	1	false	false	false	0
164	"sql_sub"	"-"	"calc"	0	1	false	false	false	0
165	"sql_add"	"+"	"calc"	0	1	false	false	false	0
166	"sql_mul"	"*"	"calc"	0	1	false	false	false	0
167	"sql_div"	"/"	"calc"	0	1	false	false	false	0
168	"bit_and"	"and"	"calc"	0	1	false	false	false	0
169	"bit_or"	"or"	"calc"	0	1	false	false	false	0
170	"bit_xor"	"xor"	"calc"	0	1	false	false	false	0
171	"bit_not"	"not"	"calc"	0	1	false	false	false	0
172	"left_shift"	"<<"	"calc"	0	1	false	false	false	0
173	"right_shift"	">>"	"calc"	0	1	false	false	false	0
174	"sql_neg"	"-"	"calc"	0	1	false	false	false	0
175	"abs"	"abs"	"calc"	0	1	false	false	false	0
176	"sign"	"sign"	"calc"	0	1	false	false	false	0
177	"scale_up"	"*"	"calc"	0	1	false	false	false	0
178	"scale_down"	"dec_round"	"sql"	0	1	false	false	false	0
179	"sql_sub"	"-"	"calc"	0	1	false	false	false	0
180	"sql_add"	"+"	"calc"	0	1	false	false	false	0
181	"sql_mul"	"*"	"calc"	0	1	false	false	false	0
182	"sql_div"	"/"	"calc"	0	1	false	false	false	0
183	"sql_sub"	"-"	"calc"	0	1	false	false	false	0
184	"sql_add"	"+"	"calc"	0	1	false	false	false	0
185	"sql_mul"	"*"	"calc"	0	1	false	false	false	0
186	"sql_div"	"/"	"calc"	0	1	false	false	false	0
187	"sql_sub"	"-"	"calc"	0	1	false	false	false	0
188	"sql_add"	"+"	"calc"	0	1	false	false	false	0
189	"sql_mul"	"*"	"calc"	0	1	false	false	false	0
190	"sql_div"	"/"	"calc"	0	1	false	false	false	0
191	"bit_and"	"and"	"calc"	0	1	false	false	false	0
192	"bit_or"	"or"	"calc"	0	1	false	false	false	0
193	"bit_xor"	"xor"	"calc"	0	1	false	false	false	0
194	"bit_not"	"not"	"calc"	0	1	false	false	false	0
195	"left_shift"	"<<"	"calc"	0	1	false	false	false	0
196	"right_shift"	">>"	"calc"	0	1	false	false	false	0
197	"sql_neg"	"-"	"calc"	0	1	false	false	false	0
198	"abs"	"abs"	"calc"	0	1	false	false	false	0
199	"sign"	"sign"	"calc"	0	1	false	false	false	0
200	"scale_up"	"*"	"calc"	0	1	false	false	false	0
201	"scale_down"	"dec_round"	"sql"	0	1	false	false	false	0
202	"sql_sub"	"-"	"calc"	0	1	false	false	false	0
203	"sql_add"	"+"	"calc"	0	1	false	false	false	0
204	"sql_mul"	"*"	"calc"	0	1	false	false	false	0
205	"sql_div"	"/"	"calc"	0	1	false	false	false	0
206	"sql_sub"	"-"	"calc"	0	1	false	false	false	0
207	"sql_add"	"+"	"calc"	0	1	false	false	false	0
208	"sql_mul"	"*"	"calc"	0	1	false	false	false	0
209	"sql_div"	"/"	"calc"	0	1	false	false	false	0
210	"sql_sub"	"-"	"calc"	0	1	false	false	false	0
211	"sql_add"	"+"	"calc"	0	1	false	false	false	0
212	"sql_mul"	"*"	"calc"	0	1	false	false	false	0
213	"sql_div"	"/"	"calc"	0	1	false	false	false	0
214	"bit_and"	"and"	"calc"	0	1	false	false	false	0
215	"bit_or"	"or"	"calc"	0	1	false	false	false	0
216	"bit_xor"	"xor"	"calc"	0	1	false	false	false	0
217	"bit_not"	"not"	"calc"	0	1	false	false	false	0
218	"left_shift"	"<<"	"calc"	0	1	false	false	false	0
219	"right_shift"	">>"	"calc"	0	1	false	false	false	0
220	"sql_neg"	"-"	"calc"	0	1	false	false	false	0
221	"abs"	"abs"	"calc"	0	1	false	false	false	0
222	"sign"	"sign"	"calc"	0	1	false	false	false	0
223	"scale_up"	"*"	"calc"	0	1	false	false	false	0
224	"scale_down"	"dec_round"	"sql"	0	1	false	false	false	0
225	"sql_sub"	"-"	"calc"	0	1	false	false	false	0
226	"sql_add"	"+"	"calc"	0	1	false	false	false	0
227	"sql_mul"	"*"	"calc"	0	1	false	false	false	0
228	"sql_div"	"/"	"calc"	0	1	false	false	false	0
229	"sql_sub"	"-"	"calc"	0	1	false	false	false	0
230	"sql_add"	"+"	"calc"	0	1	false	false	false	0
231	"sql_mul"	"*"	"calc"	0	1	false	false	false	0
232	"sql_div"	"/"	"calc"	0	1	false	false	false	0
233	"sql_sub"	"-"	"calc"	0	1	false	false	false	0
234	"sql_add"	"+"	"calc"	0	1	false	false	false	0
235	"sql_mul"	"*"	"calc"	0	1	false	false	false	0
236	"sql_div"	"/"	"calc"	0	1	false	false	false	0
237	"bit_and"	"and"	"calc"	0	1	false	false	false	0
238	"bit_or"	"or"	"calc"	0	1	false	false	false	0
239	"bit_xor"	"xor"	"calc"	0	1	false	false	false	0
240	"bit_not"	"not"	"calc"	0	1	false	false	false	0
241	"left_shift"	"<<"	"calc"	0	1	false	false	false	0
242	"right_shift"	">>"	"calc"	0	1	false	false	false	0
243	"sql_neg"	"-"	"calc"	0	1	false	false	false	0
244	"abs"	"abs"	"calc"	0	1	false	false	false	0
245	"sign"	"sign"	"calc"	0	1	false	false	false	0
246	"scale_up"	"*"	"calc"	0	1	false	false	false	0
247	"scale_down"	"dec_round"	"sql"	0	1	false	false	false	0
248	"sql_sub"	"-"	"calc"	0	1	false	false	false	0
249	"sql_add"	"+"	"calc"	0	1	false	false	false	0
250	"sql_mul"	"*"	"calc"	0	1	false	false	false	0
251	"sql_div"	"/"	"calc"	0	1	false	false	false	0
252	"sql_sub"	"-"	"calc"	0	1	false	false	false	0
253	"sql_add"	"+"	"calc"	0	1	false	false	false	0
254	"sql_mul"	"*"	"calc"	0	1	false	false	false	0
255	"sql_div"	"/"	"calc"	0	1	false	false	false	0
256	"sql_sub"	"-"	"calc"	0	1	false	false	false	0
257	"sql_add"	"+"	"calc"	0	1	false	false	false	0
258	"sql_mul"	"*"	"calc"	0	1	false	false	false	0
259	"sql_div"	"/"	"calc"	0	1	false	false	false	0
260	"bit_and"	"and"	"calc"	0	1	false	false	false	0
261	"bit_or"	"or"	"calc"	0	1	false	false	false	0
262	"bit_xor"	"xor"	"calc"	0	1	false	false	false	0
263	"bit_not"	"not"	"calc"	0	1	false	false	false	0
264	"left_shift"	"<<"	"calc"	0	1	false	false	false	0
265	"right_shift"	">>"	"calc"	0	1	false	false	false	0
266	"sql_neg"	"-"	"calc"	0	1	false	false	false	0
267	"abs"	"abs"	"calc"	0	1	false	false	false	0
268	"sign"	"sign"	"calc"	0	1	false	false	false	0
269	"scale_up"	"*"	"calc"	0	1	false	false	false	0
270	"scale_down"	"dec_round"	"sql"	0	1	false	false	false	0
271	"sql_sub"	"-"	"calc"	0	1	false	false	false	0
272	"sql_add"	"+"	"calc"	0	1	false	false	false	0
273	"sql_mul"	"*"	"calc"	0	1	false	false	false	0
274	"sql_div"	"/"	"calc"	0	1	false	false	false	0
275	"sql_sub"	"-"	"calc"	0	1	false	false	false	0
276	"sql_add"	"+"	"calc"	0	1	false	false	false	0
277	"sql_mul"	"*"	"calc"	0	1	false	false	false	0
278	"sql_div"	"/"	"calc"	0	1	false	false	false	0
279	"sql_sub"	"-"	"calc"	0	1	false	false	false	0
280	"sql_add"	"+"	"calc"	0	1	false	false	false	0
281	"sql_mul"	"*"	"calc"	0	1	false	false	false	0
282	"sql_div"	"/"	"calc"	0	1	false	false	false	0
283	"bit_and"	"and"	"calc"	0	1	false	false	false	0
284	"bit_or"	"or"	"calc"	0	1	false	false	false	0
285	"bit_xor"	"xor"	"calc"	0	1	false	false	false	0
286	"bit_not"	"not"	"calc"	0	1	false	false	false	0
287	"left_shift"	"<<"	"calc"	0	1	false	false	false	0
288	"right_shift"	">>"	"calc"	0	1	false	false	false	0
289	"sql_neg"	"-"	"calc"	0	1	false	false	false	0
290	"abs"	"abs"	"calc"	0	1	false	false	false	0
291	"sign"	"sign"	"calc"	0	1	false	false	false	0
292	"scale_up"	"*"	"calc"	0	1	false	false	false	0
293	"scale_down"	"dec_round"	"sql"	0	1	false	false	false	0
294	"sql_sub"	"-"	"calc"	0	1	false	false	false	0
295	"sql_add"	"+"	"calc"	0	1	false	false	false	0
296	"sql_mul"	"*"	"calc"	0	1	false	false	false	0
297	"sql_div"	"/"	"calc"	0	1	false	false	false	0
298	"sql_sub"	"-"	"calc"	0	1	false	false	false	0
299	"sql_add"	"+"	"calc"	0	1	false	false	false	0
300	"sql_mul"	"*"	"calc"	0	1	false	false	false	0
301	"sql_div"	"/"	"calc"	0	1	false	false	false	0
302	"sql_sub"	"-"	"calc"	0	1	false	false	false	0
303	"sql_add"	"+"	"calc"	0	1	false	false	false	0
304	"sql_mul"	"*"	"calc"	0	1	false	false	false	0
305	"sql_div"	"/"	"calc"	0	1	false	false	false	0
306	"bit_and"	"and"	"calc"	0	1	false	false	false	0
307	"bit_or"	"or"	"calc"	0	1	false	false	false	0
308	"bit_xor"	"xor"	"calc"	0	1	false	false	false	0
309	"bit_not"	"not"	"calc"	0	1	false	false	false	0
310	"left_shift"	"<<"	"calc"	0	1	false	false	false	0
311	"right_shift"	">>"	"calc"	0	1	false	false	false	0
312	"sql_neg"	"-"	"calc"	0	1	false	false	false	0
313	"abs"	"abs"	"calc"	0	1	false	false	false	0
314	"sign"	"sign"	"calc"	0	1	false	false	false	0
315	"scale_up"	"*"	"calc"	0	1	false	false	false	0
316	"scale_down"	"dec_round"	"sql"	0	1	false	false	false	0
317	"sql_sub"	"-"	"calc"	0	1	false	false	false	0
318	"sql_add"	"+"	"calc"	0	1	false	false	false	0
319	"sql_mul"	"*"	"calc"	0	1	false	false	false	0
320	"sql_div"	"/"	"calc"	0	1	false	false	false	0
321	"sql_sub"	"-"	"calc"	0	1	false	false	false	0
322	"sql_add"	"+"	"calc"	0	1	false	false	false	0
323	"sql_mul"	"*"	"calc"	0	1	false	false	false	0
324	"sql_div"	"/"	"calc"	0	1	false	false	false	0
325	"sql_sub"	"-"	"calc"	0	1	false	false	false	0
326	"sql_add"	"+"	"calc"	0	1	false	false	false	0
327	"sql_mul"	"*"	"calc"	0	1	false	false	false	0
328	"sql_div"	"/"	"calc"	0	1	false	false	false	0
329	"bit_and"	"and"	"calc"	0	1	false	false	false	0
330	"bit_or"	"or"	"calc"	0	1	false	false	false	0
331	"bit_xor"	"xor"	"calc"	0	1	false	false	false	0
332	"bit_not"	"not"	"calc"	0	1	false	false	false	0
333	"left_shift"	"<<"	"calc"	0	1	false	false	false	0
334	"right_shift"	">>"	"calc"	0	1	false	false	false	0
335	"sql_neg"	"-"	"calc"	0	1	false	false	false	0
336	"abs"	"abs"	"calc"	0	1	false	false	false	0
337	"sign"	"sign"	"calc"	0	1	false	false	false	0
338	"scale_up"	"*"	"calc"	0	1	false	false	false	0
339	"scale_down"	"dec_round"	"sql"	0	1	false	false	false	0
340	"sql_sub"	"-"	"calc"	0	1	false	false	false	0
341	"sql_add"	"+"	"calc"	0	1	false	false	false	0
342	"sql_mul"	"*"	"calc"	0	1	false	false	false	0
343	"sql_div"	"/"	"calc"	0	1	false	false	false	0
344	"sql_sub"	"-"	"calc"	0	1	false	false	false	0
345	"sql_add"	"+"	"calc"	0	1	false	false	false	0
346	"sql_mul"	"*"	"calc"	0	1	false	false	false	0
347	"sql_div"	"/"	"calc"	0	1	false	false	false	0
348	"sql_sub"	"-"	"calc"	0	1	false	false	false	0
349	"sql_add"	"+"	"calc"	0	1	false	false	false	0
350	"sql_mul"	"*"	"calc"	0	1	false	false	false	0
351	"sql_div"	"/"	"calc"	0	1	false	false	false	0
352	"sql_neg"	"-"	"calc"	0	1	false	false	false	0
353	"abs"	"abs"	"calc"	0	1	false	false	false	0
354	"sign"	"sign"	"calc"	0	1	false	false	false	0
355	"scale_up"	"*"	"calc"	0	1	false	false	false	0
356	"scale_down"	"dec_round"	"sql"	0	1	false	false	false	0
357	"sql_sub"	"-"	"calc"	0	1	false	false	false	0
358	"sql_add"	"+"	"calc"	0	1	false	false	false	0
359	"sql_mul"	"*"	"calc"	0	1	false	false	false	0
360	"sql_div"	"/"	"calc"	0	1	false	false	false	0
361	"sql_sub"	"-"	"calc"	0	1	false	false	false	0
362	"sql_add"	"+"	"calc"	0	1	false	false	false	0
363	"sql_mul"	"*"	"calc"	0	1	false	false	false	0
364	"sql_div"	"/"	"calc"	0	1	false	false	false	0
365	"sql_sub"	"-"	"calc"	0	1	false	false	false	0
366	"sql_add"	"+"	"calc"	0	1	false	false	false	0
367	"sql_mul"	"*"	"calc"	0	1	false	false	false	0
368	"sql_div"	"/"	"calc"	0	1	false	false	false	0
369	"sql_neg"	"-"	"calc"	0	1	false	false	false	0
370	"abs"	"abs"	"calc"	0	1	false	false	false	0
371	"sign"	"sign"	"calc"	0	1	false	false	false	0
372	"scale_up"	"*"	"calc"	0	1	false	false	false	0
373	"scale_down"	"dec_round"	"sql"	0	1	false	false	false	0
374	"sql_sub"	"-"	"calc"	0	1	false	false	false	0
375	"sql_add"	"+"	"calc"	0	1	false	false	false	0
376	"sql_mul"	"*"	"calc"	0	1	false	false	false	0
377	"sql_div"	"/"	"calc"	0	1	false	false	false	0
378	"sql_sub"	"-"	"calc"	0	1	false	false	false	0
379	"sql_add"	"+"	"calc"	0	1	false	false	false	0
380	"sql_mul"	"*"	"calc"	0	1	false	false	false	0
381	"sql_div"	"/"	"calc"	0	1	false	false	false	0
382	"sql_sub"	"-"	"calc"	0	1	false	false	false	0
383	"sql_add"	"+"	"calc"	0	1	false	false	false	0
384	"sql_mul"	"*"	"calc"	0	1	false	false	false	0
385	"sql_div"	"/"	"calc"	0	1	false	false	false	0
386	"sql_neg"	"-"	"calc"	0	1	false	false	false	0
387	"abs"	"abs"	"calc"	0	1	false	false	false	0
388	"sign"	"sign"	"calc"	0	1	false	false	false	0
389	"scale_up"	"*"	"calc"	0	1	false	false	false	0
390	"scale_down"	"dec_round"	"sql"	0	1	false	false	false	0
391	"sql_sub"	"-"	"calc"	0	1	false	false	false	0
392	"sql_add"	"+"	"calc"	0	1	false	false	false	0
393	"sql_mul"	"*"	"calc"	0	1	false	false	false	0
394	"sql_div"	"/"	"calc"	0	1	false	false	false	0
395	"sql_neg"	"-"	"calc"	0	1	false	false	false	0
396	"abs"	"abs"	"calc"	0	1	false	false	false	0
397	"sign"	"sign"	"calc"	0	1	false	false	false	0
398	"scale_up"	"*"	"calc"	0	1	false	false	false	0
399	"scale_down"	"dec_round"	"sql"	0	1	false	false	false	0
400	"sql_mul"	"*"	"calc"	0	1	false	false	false	0
401	"sql_mul"	"*"	"calc"	0	1	false	false	false	0
402	"sql_mul"	"*"	"calc"	0	1	false	false	false	0
403	"sql_mul"	"*"	"calc"	0	1	false	false	false	0
404	"sql_mul"	"*"	"calc"	0	1	false	false	false	0
405	"sql_mul"	"*"	"calc"	0	1	false	false	false	0
406	"sql_mul"	"*"	"calc"	0	1	false	false	false	0
407	"sql_mul"	"*"	"calc"	0	1	false	false	false	0
408	"sql_mul"	"*"	"calc"	0	1	false	false	false	0
409	"sql_mul"	"*"	"calc"	0	1	false	false	false	0
410	"sql_mul"	"*"	"calc"	0	1	false	false	false	0
411	"sql_mul"	"*"	"calc"	0	1	false	false	false	0
412	"sql_mul"	"*"	"calc"	0	1	false	false	false	0
413	"sql_mul"	"*"	"calc"	0	1	false	false	false	0
414	"sql_mul"	"*"	"calc"	0	1	false	false	false	0
415	"sql_mul"	"*"	"calc"	0	1	false	false	false	0
416	"sql_mul"	"*"	"calc"	0	1	false	false	false	0
417	"sql_mul"	"*"	"calc"	0	1	false	false	false	0
418	"sql_mul"	"*"	"calc"	0	1	false	false	false	0
419	"sql_mul"	"*"	"calc"	0	1	false	false	false	0
420	"sql_mul"	"*"	"calc"	0	1	false	false	false	0
421	"sql_mul"	"*"	"calc"	0	1	false	false	false	0
422	"sql_mul"	"*"	"calc"	0	1	false	false	false	0
423	"sql_mul"	"*"	"calc"	0	1	false	false	false	0
424	"sql_mul"	"*"	"calc"	0	1	false	false	false	0
425	"sql_mul"	"*"	"calc"	0	1	false	false	false	0
426	"round"	"round"	"sql"	0	1	false	false	false	0
427	"round"	"round"	"sql"	0	1	false	false	false	0
428	"round"	"round"	"sql"	0	1	false	false	false	0
429	"round"	"round"	"sql"	0	1	false	false	false	0
430	"round"	"round"	"sql"	0	1	false	false	false	0
431	"round"	"round"	"sql"	0	1	false	false	false	0
432	"scale_up"	"*"	"calc"	0	1	false	false	false	0
433	"scale_up"	"*"	"calc"	0	1	false	false	false	0
434	"scale_up"	"*"	"calc"	0	1	false	false	false	0
435	"scale_up"	"*"	"calc"	0	1	false	false	false	0
436	"scale_up"	"*"	"calc"	0	1	false	false	false	0
437	"scale_up"	"*"	"calc"	0	1	false	false	false	0
438	"scale_up"	"*"	"calc"	0	1	false	false	false	0
439	"scale_up"	"*"	"calc"	0	1	false	false	false	0
440	"scale_up"	"*"	"calc"	0	1	false	false	false	0
441	"scale_up"	"*"	"calc"	0	1	false	false	false	0
442	"scale_up"	"*"	"calc"	0	1	false	false	false	0
443	"scale_up"	"*"	"calc"	0	1	false	false	false	0
444	"scale_up"	"*"	"calc"	0	1	false	false	false	0
445	"scale_up"	"*"	"calc"	0	1	false	false	false	0
446	"scale_up"	"*"	"calc"	0	1	false	false	false	0
447	"scale_up"	"*"	"calc"	0	1	false	false	false	0
448	"scale_up"	"*"	"calc"	0	1	false	false	false	0
449	"scale_up"	"*"	"calc"	0	1	false	false	false	0
450	"scale_up"	"*"	"calc"	0	1	false	false	false	0
451	"scale_up"	"*"	"calc"	0	1	false	false	false	0
452	"scale_up"	"*"	"calc"	0	1	false	false	false	0
453	"scale_up"	"*"	"calc"	0	1	false	false	false	0
454	"scale_up"	"*"	"calc"	0	1	false	false	false	0
455	"scale_up"	"*"	"calc"	0	1	false	false	false	0
456	"scale_up"	"*"	"calc"	0	1	false	false	false	0
457	"scale_up"	"*"	"calc"	0	1	false	false	false	0
458	"scale_up"	"*"	"calc"	0	1	false	false	false	0
459	"scale_up"	"*"	"calc"	0	1	false	false	false	0
460	"scale_up"	"*"	"calc"	0	1	false	false	false	0
461	"scale_up"	"*"	"calc"	0	1	false	false	false	0
462	"scale_up"	"*"	"calc"	0	1	false	false	false	0
463	"scale_up"	"*"	"calc"	0	1	false	false	false	0
464	"scale_up"	"*"	"calc"	0	1	false	false	false	0
465	"scale_up"	"*"	"calc"	0	1	false	false	false	0
466	"scale_up"	"*"	"calc"	0	1	false	false	false	0
467	"scale_up"	"*"	"calc"	0	1	false	false	false	0
468	"scale_up"	"*"	"calc"	0	1	false	false	false	0
469	"scale_up"	"*"	"calc"	0	1	false	false	false	0
470	"scale_up"	"*"	"calc"	0	1	false	false	false	0
471	"scale_up"	"*"	"calc"	0	1	false	false	false	0
472	"scale_up"	"*"	"calc"	0	1	false	false	false	0
473	"scale_up"	"*"	"calc"	0	1	false	false	false	0
474	"scale_up"	"*"	"calc"	0	1	false	false	false	0
475	"scale_up"	"*"	"calc"	0	1	false	false	false	0
476	"scale_up"	"*"	"calc"	0	1	false	false	false	0
477	"scale_up"	"*"	"calc"	0	1	false	false	false	0
478	"scale_up"	"*"	"calc"	0	1	false	false	false	0
479	"scale_up"	"*"	"calc"	0	1	false	false	false	0
480	"scale_up"	"*"	"calc"	0	1	false	false	false	0
481	"scale_up"	"*"	"calc"	0	1	false	false	false	0
482	"scale_up"	"*"	"calc"	0	1	false	false	false	0
483	"scale_up"	"*"	"calc"	0	1	false	false	false	0
484	"scale_up"	"*"	"calc"	0	1	false	false	false	0
485	"scale_up"	"*"	"calc"	0	1	false	false	false	0
486	"scale_up"	"*"	"calc"	0	1	false	false	false	0
487	"scale_up"	"*"	"calc"	0	1	false	false	false	0
488	"scale_up"	"*"	"calc"	0	1	false	false	false	0
489	"scale_up"	"*"	"calc"	0	1	false	false	false	0
490	"scale_up"	"*"	"calc"	0	1	false	false	false	0
491	"scale_up"	"*"	"calc"	0	1	false	false	false	0
492	"scale_up"	"*"	"calc"	0	1	false	false	false	0
493	"scale_up"	"*"	"calc"	0	1	false	false	false	0
494	"scale_up"	"*"	"calc"	0	1	false	false	false	0
495	"scale_up"	"*"	"calc"	0	1	false	false	false	0
496	"scale_up"	"*"	"calc"	0	1	false	false	false	0
497	"scale_up"	"*"	"calc"	0	1	false	false	false	0
498	"scale_up"	"*"	"calc"	0	1	false	false	false	0
499	"scale_up"	"*"	"calc"	0	1	false	false	false	0
500	"scale_up"	"*"	"calc"	0	1	false	false	false	0
501	"scale_up"	"*"	"calc"	0	1	false	false	false	0
502	"scale_up"	"*"	"calc"	0	1	false	false	false	0
503	"scale_up"	"*"	"calc"	0	1	false	false	false	0
504	"scale_up"	"*"	"calc"	0	1	false	false	false	0
505	"scale_up"	"*"	"calc"	0	1	false	false	false	0
506	"scale_up"	"*"	"calc"	0	1	false	false	false	0
507	"scale_up"	"*"	"calc"	0	1	false	false	false	0
508	"scale_up"	"*"	"calc"	0	1	false	false	false	0
509	"scale_up"	"*"	"calc"	0	1	false	false	false	0
510	"scale_up"	"*"	"calc"	0	1	false	false	false	0
511	"scale_up"	"*"	"calc"	0	1	false	false	false	0
512	"scale_up"	"*"	"calc"	0	1	false	false	false	0
513	"scale_up"	"*"	"calc"	0	1	false	false	false	0
514	"scale_up"	"*"	"calc"	0	1	false	false	false	0
515	"scale_up"	"*"	"calc"	0	1	false	false	false	0
516	"scale_up"	"*"	"calc"	0	1	false	false	false	0
517	"scale_up"	"*"	"calc"	0	1	false	false	false	0
518	"scale_up"	"*"	"calc"	0	1	false	false	false	0
519	"scale_up"	"*"	"calc"	0	1	false	false	false	0
520	"scale_up"	"*"	"calc"	0	1	false	false	false	0
521	"scale_up"	"*"	"calc"	0	1	false	false	false	0
522	"scale_up"	"*"	"calc"	0	1	false	false	false	0
523	"scale_up"	"*"	"calc"	0	1	false	false	false	0
524	"scale_up"	"*"	"calc"	0	1	false	false	false	0
525	"scale_up"	"*"	"calc"	0	1	false	false	false	0
526	"scale_up"	"*"	"calc"	0	1	false	false	false	0
527	"scale_up"	"*"	"calc"	0	1	false	false	false	0
528	"scale_up"	"*"	"calc"	0	1	false	false	false	0
529	"scale_up"	"*"	"calc"	0	1	false	false	false	0
530	"scale_up"	"*"	"calc"	0	1	false	false	false	0
531	"scale_up"	"*"	"calc"	0	1	false	false	false	0
532	"scale_up"	"*"	"calc"	0	1	false	false	false	0
533	"scale_up"	"*"	"calc"	0	1	false	false	false	0
534	"scale_up"	"*"	"calc"	0	1	false	false	false	0
535	"scale_up"	"*"	"calc"	0	1	false	false	false	0
536	"scale_up"	"*"	"calc"	0	1	false	false	false	0
537	"scale_up"	"*"	"calc"	0	1	false	false	false	0
538	"scale_up"	"*"	"calc"	0	1	false	false	false	0
539	"scale_up"	"*"	"calc"	0	1	false	false	false	0
540	"scale_up"	"*"	"calc"	0	1	false	false	false	0
541	"scale_up"	"*"	"calc"	0	1	false	false	false	0
542	"scale_up"	"*"	"calc"	0	1	false	false	false	0
543	"scale_up"	"*"	"calc"	0	1	false	false	false	0
544	"scale_up"	"*"	"calc"	0	1	false	false	false	0
545	"scale_up"	"*"	"calc"	0	1	false	false	false	0
546	"scale_up"	"*"	"calc"	0	1	false	false	false	0
547	"scale_up"	"*"	"calc"	0	1	false	false	false	0
548	"scale_up"	"*"	"calc"	0	1	false	false	false	0
549	"scale_up"	"*"	"calc"	0	1	false	false	false	0
550	"scale_up"	"*"	"calc"	0	1	false	false	false	0
551	"scale_up"	"*"	"calc"	0	1	false	false	false	0
552	"scale_up"	"*"	"calc"	0	1	false	false	false	0
553	"scale_up"	"*"	"calc"	0	1	false	false	false	0
554	"scale_up"	"*"	"calc"	0	1	false	false	false	0
555	"scale_up"	"*"	"calc"	0	1	false	false	false	0
556	"scale_up"	"*"	"calc"	0	1	false	false	false	0
557	"scale_up"	"*"	"calc"	0	1	false	false	false	0
558	"scale_up"	"*"	"calc"	0	1	false	false	false	0
559	"scale_up"	"*"	"calc"	0	1	false	false	false	0
560	"scale_up"	"*"	"calc"	0	1	false	false	false	0
561	"scale_up"	"*"	"calc"	0	1	false	false	false	0
562	"scale_up"	"*"	"calc"	0	1	false	false	false	0
563	"scale_up"	"*"	"calc"	0	1	false	false	false	0
564	"scale_up"	"*"	"calc"	0	1	false	false	false	0
565	"scale_up"	"*"	"calc"	0	1	false	false	false	0
566	"scale_up"	"*"	"calc"	0	1	false	false	false	0
567	"scale_up"	"*"	"calc"	0	1	false	false	false	0
568	"scale_up"	"*"	"calc"	0	1	false	false	false	0
569	"scale_up"	"*"	"calc"	0	1	false	false	false	0
570	"scale_up"	"*"	"calc"	0	1	false	false	false	0
571	"scale_up"	"*"	"calc"	0	1	false	false	false	0
572	"scale_up"	"*"	"calc"	0	1	false	false	false	0
573	"scale_up"	"*"	"calc"	0	1	false	false	false	0
574	"scale_up"	"*"	"calc"	0	1	false	false	false	0
575	"scale_up"	"*"	"calc"	0	1	false	false	false	0
576	"scale_up"	"*"	"calc"	0	1	false	false	false	0
577	"scale_up"	"*"	"calc"	0	1	false	false	false	0
578	"scale_up"	"*"	"calc"	0	1	false	false	false	0
579	"scale_up"	"*"	"calc"	0	1	false	false	false	0
580	"scale_up"	"*"	"calc"	0	1	false	false	false	0
581	"scale_up"	"*"	"calc"	0	1	false	false	false	0
582	"scale_up"	"*"	"calc"	0	1	false	false	false	0
583	"scale_up"	"*"	"calc"	0	1	false	false	false	0
584	"scale_up"	"*"	"calc"	0	1	false	false	false	0
585	"scale_up"	"*"	"calc"	0	1	false	false	false	0
586	"scale_up"	"*"	"calc"	0	1	false	false	false	0
587	"scale_up"	"*"	"calc"	0	1	false	false	false	0
588	"scale_up"	"*"	"calc"	0	1	false	false	false	0
589	"scale_up"	"*"	"calc"	0	1	false	false	false	0
590	"scale_up"	"*"	"calc"	0	1	false	false	false	0
591	"scale_up"	"*"	"calc"	0	1	false	false	false	0
592	"scale_up"	"*"	"calc"	0	1	false	false	false	0
593	"scale_up"	"*"	"calc"	0	1	false	false	false	0
594	"scale_up"	"*"	"calc"	0	1	false	false	false	0
595	"scale_up"	"*"	"calc"	0	1	false	false	false	0
596	"scale_up"	"*"	"calc"	0	1	false	false	false	0
597	"scale_up"	"*"	"calc"	0	1	false	false	false	0
598	"scale_up"	"*"	"calc"	0	1	false	false	false	0
599	"scale_up"	"*"	"calc"	0	1	false	false	false	0
600	"scale_up"	"*"	"calc"	0	1	false	false	false	0
601	"scale_up"	"*"	"calc"	0	1	false	false	false	0
602	"scale_up"	"*"	"calc"	0	1	false	false	false	0
603	"scale_up"	"*"	"calc"	0	1	false	false	false	0
604	"scale_up"	"*"	"calc"	0	1	false	false	false	0
605	"scale_up"	"*"	"calc"	0	1	false	false	false	0
606	"scale_up"	"*"	"calc"	0	1	false	false	false	0
607	"scale_up"	"*"	"calc"	0	1	false	false	false	0
608	"scale_up"	"*"	"calc"	0	1	false	false	false	0
609	"scale_up"	"*"	"calc"	0	1	false	false	false	0
610	"scale_up"	"*"	"calc"	0	1	false	false	false	0
611	"scale_up"	"*"	"calc"	0	1	false	false	false	0
612	"scale_up"	"*"	"calc"	0	1	false	false	false	0
613	"scale_up"	"*"	"calc"	0	1	false	false	false	0
614	"scale_up"	"*"	"calc"	0	1	false	false	false	0
615	"scale_up"	"*"	"calc"	0	1	false	false	false	0
616	"scale_up"	"*"	"calc"	0	1	false	false	false	0
617	"scale_up"	"*"	"calc"	0	1	false	false	false	0
618	"scale_up"	"*"	"calc"	0	1	false	false	false	0
619	"scale_up"	"*"	"calc"	0	1	false	false	false	0
620	"scale_up"	"*"	"calc"	0	1	false	false	false	0
621	"scale_up"	"*"	"calc"	0	1	false	false	false	0
622	"scale_up"	"*"	"calc"	0	1	false	false	false	0
623	"scale_up"	"*"	"calc"	0	1	false	false	false	0
624	"scale_up"	"*"	"calc"	0	1	false	false	false	0
625	"scale_up"	"*"	"calc"	0	1	false	false	false	0
626	"scale_up"	"*"	"calc"	0	1	false	false	false	0
627	"scale_up"	"*"	"calc"	0	1	false	false	false	0
628	"scale_up"	"*"	"calc"	0	1	false	false	false	0
629	"scale_up"	"*"	"calc"	0	1	false	false	false	0
630	"scale_up"	"*"	"calc"	0	1	false	false	false	0
631	"scale_up"	"*"	"calc"	0	1	false	false	false	0
632	"scale_up"	"*"	"calc"	0	1	false	false	false	0
633	"scale_up"	"*"	"calc"	0	1	false	false	false	0
634	"scale_up"	"*"	"calc"	0	1	false	false	false	0
635	"scale_up"	"*"	"calc"	0	1	false	false	false	0
636	"scale_up"	"*"	"calc"	0	1	false	false	false	0
637	"scale_up"	"*"	"calc"	0	1	false	false	false	0
638	"scale_up"	"*"	"calc"	0	1	false	false	false	0
639	"scale_up"	"*"	"calc"	0	1	false	false	false	0
640	"scale_up"	"*"	"calc"	0	1	false	false	false	0
641	"scale_up"	"*"	"calc"	0	1	false	false	false	0
642	"scale_up"	"*"	"calc"	0	1	false	false	false	0
643	"scale_up"	"*"	"calc"	0	1	false	false	false	0
644	"scale_up"	"*"	"calc"	0	1	false	false	false	0
645	"scale_up"	"*"	"calc"	0	1	false	false	false	0
646	"scale_up"	"*"	"calc"	0	1	false	false	false	0
647	"scale_up"	"*"	"calc"	0	1	false	false	false	0
648	"scale_up"	"*"	"calc"	0	1	false	false	false	0
649	"scale_up"	"*"	"calc"	0	1	false	false	false	0
650	"scale_up"	"*"	"calc"	0	1	false	false	false	0
651	"scale_up"	"*"	"calc"	0	1	false	false	false	0
652	"scale_up"	"*"	"calc"	0	1	false	false	false	0
653	"scale_up"	"*"	"calc"	0	1	false	false	false	0
654	"scale_up"	"*"	"calc"	0	1	false	false	false	0
655	"scale_up"	"*"	"calc"	0	1	false	false	false	0
656	"scale_up"	"*"	"calc"	0	1	false	false	false	0
657	"scale_up"	"*"	"calc"	0	1	false	false	false	0
658	"scale_up"	"*"	"calc"	0	1	false	false	false	0
659	"scale_up"	"*"	"calc"	0	1	false	false	false	0
660	"scale_up"	"*"	"calc"	0	1	false	false	false	0
661	"scale_up"	"*"	"calc"	0	1	false	false	false	0
662	"scale_up"	"*"	"calc"	0	1	false	false	false	0
663	"scale_up"	"*"	"calc"	0	1	false	false	false	0
664	"scale_up"	"*"	"calc"	0	1	false	false	false	0
665	"scale_up"	"*"	"calc"	0	1	false	false	false	0
666	"scale_up"	"*"	"calc"	0	1	false	false	false	0
667	"scale_up"	"*"	"calc"	0	1	false	false	false	0
668	"scale_up"	"*"	"calc"	0	1	false	false	false	0
669	"scale_up"	"*"	"calc"	0	1	false	false	false	0
670	"scale_up"	"*"	"calc"	0	1	false	false	false	0
671	"scale_up"	"*"	"calc"	0	1	false	false	false	0
672	"scale_up"	"*"	"calc"	0	1	false	false	false	0
673	"scale_up"	"*"	"calc"	0	1	false	false	false	0
674	"scale_up"	"*"	"calc"	0	1	false	false	false	0
675	"scale_up"	"*"	"calc"	0	1	false	false	false	0
676	"scale_up"	"*"	"calc"	0	1	false	false	false	0
677	"scale_up"	"*"	"calc"	0	1	false	false	false	0
678	"scale_up"	"*"	"calc"	0	1	false	false	false	0
679	"scale_up"	"*"	"calc"	0	1	false	false	false	0
680	"scale_up"	"*"	"calc"	0	1	false	false	false	0
681	"scale_up"	"*"	"calc"	0	1	false	false	false	0
682	"scale_up"	"*"	"calc"	0	1	false	false	false	0
683	"scale_up"	"*"	"calc"	0	1	false	false	false	0
684	"scale_up"	"*"	"calc"	0	1	false	false	false	0
685	"scale_up"	"*"	"calc"	0	1	false	false	false	0
686	"scale_up"	"*"	"calc"	0	1	false	false	false	0
687	"scale_up"	"*"	"calc"	0	1	false	false	false	0
688	"scale_up"	"*"	"calc"	0	1	false	false	false	0
689	"scale_up"	"*"	"calc"	0	1	false	false	false	0
690	"scale_up"	"*"	"calc"	0	1	false	false	false	0
691	"scale_up"	"*"	"calc"	0	1	false	false	false	0
692	"scale_up"	"*"	"calc"	0	1	false	false	false	0
693	"scale_up"	"*"	"calc"	0	1	false	false	false	0
694	"scale_up"	"*"	"calc"	0	1	false	false	false	0
695	"scale_up"	"*"	"calc"	0	1	false	false	false	0
696	"scale_up"	"*"	"calc"	0	1	false	false	false	0
697	"scale_up"	"*"	"calc"	0	1	false	false	false	0
698	"scale_up"	"*"	"calc"	0	1	false	false	false	0
699	"scale_up"	"*"	"calc"	0	1	false	false	false	0
700	"scale_up"	"*"	"calc"	0	1	false	false	false	0
701	"scale_up"	"*"	"calc"	0	1	false	false	false	0
702	"scale_up"	"*"	"calc"	0	1	false	false	false	0
703	"scale_up"	"*"	"calc"	0	1	false	false	false	0
704	"scale_up"	"*"	"calc"	0	1	false	false	false	0
705	"scale_up"	"*"	"calc"	0	1	false	false	false	0
706	"scale_up"	"*"	"calc"	0	1	false	false	false	0
707	"scale_up"	"*"	"calc"	0	1	false	false	false	0
708	"scale_up"	"*"	"calc"	0	1	false	false	false	0
709	"scale_up"	"*"	"calc"	0	1	false	false	false	0
710	"scale_up"	"*"	"calc"	0	1	false	false	false	0
711	"scale_up"	"*"	"calc"	0	1	false	false	false	0
712	"scale_up"	"*"	"calc"	0	1	false	false	false	0
713	"scale_up"	"*"	"calc"	0	1	false	false	false	0
714	"scale_up"	"*"	"calc"	0	1	false	false	false	0
715	"scale_up"	"*"	"calc"	0	1	false	false	false	0
716	"scale_up"	"*"	"calc"	0	1	false	false	false	0
717	"scale_up"	"*"	"calc"	0	1	false	false	false	0
718	"scale_up"	"*"	"calc"	0	1	false	false	false	0
719	"scale_up"	"*"	"calc"	0	1	false	false	false	0
720	"scale_up"	"*"	"calc"	0	1	false	false	false	0
721	"scale_up"	"*"	"calc"	0	1	false	false	false	0
722	"scale_up"	"*"	"calc"	0	1	false	false	false	0
723	"scale_up"	"*"	"calc"	0	1	false	false	false	0
724	"scale_up"	"*"	"calc"	0	1	false	false	false	0
725	"scale_up"	"*"	"calc"	0	1	false	false	false	0
726	"scale_up"	"*"	"calc"	0	1	false	false	false	0
727	"scale_up"	"*"	"calc"	0	1	false	false	false	0
728	"scale_up"	"*"	"calc"	0	1	false	false	false	0
729	"scale_up"	"*"	"calc"	0	1	false	false	false	0
730	"scale_up"	"*"	"calc"	0	1	false	false	false	0
731	"scale_up"	"*"	"calc"	0	1	false	false	false	0
732	"scale_up"	"*"	"calc"	0	1	false	false	false	0
733	"scale_up"	"*"	"calc"	0	1	false	false	false	0
734	"scale_up"	"*"	"calc"	0	1	false	false	false	0
735	"scale_up"	"*"	"calc"	0	1	false	false	false	0
736	"scale_up"	"*"	"calc"	0	1	false	false	false	0
737	"scale_up"	"*"	"calc"	0	1	false	false	false	0
738	"scale_up"	"*"	"calc"	0	1	false	false	false	0
739	"scale_up"	"*"	"calc"	0	1	false	false	false	0
740	"scale_up"	"*"	"calc"	0	1	false	false	false	0
741	"scale_up"	"*"	"calc"	0	1	false	false	false	0
742	"scale_up"	"*"	"calc"	0	1	false	false	false	0
743	"scale_up"	"*"	"calc"	0	1	false	false	false	0
744	"scale_up"	"*"	"calc"	0	1	false	false	false	0
745	"scale_up"	"*"	"calc"	0	1	false	false	false	0
746	"scale_up"	"*"	"calc"	0	1	false	false	false	0
747	"scale_up"	"*"	"calc"	0	1	false	false	false	0
748	"scale_up"	"*"	"calc"	0	1	false	false	false	0
749	"scale_up"	"*"	"calc"	0	1	false	false	false	0
750	"scale_up"	"*"	"calc"	0	1	false	false	false	0
751	"scale_up"	"*"	"calc"	0	1	false	false	false	0
752	"scale_up"	"*"	"calc"	0	1	false	false	false	0
753	"scale_up"	"*"	"calc"	0	1	false	false	false	0
754	"scale_up"	"*"	"calc"	0	1	false	false	false	0
755	"scale_up"	"*"	"calc"	0	1	false	false	false	0
756	"scale_up"	"*"	"calc"	0	1	false	false	false	0
757	"scale_up"	"*"	"calc"	0	1	false	false	false	0
758	"scale_up"	"*"	"calc"	0	1	false	false	false	0
759	"scale_up"	"*"	"calc"	0	1	false	false	false	0
760	"scale_up"	"*"	"calc"	0	1	false	false	false	0
761	"scale_up"	"*"	"calc"	0	1	false	false	false	0
762	"scale_up"	"*"	"calc"	0	1	false	false	false	0
763	"scale_up"	"*"	"calc"	0	1	false	false	false	0
764	"scale_up"	"*"	"calc"	0	1	false	false	false	0
765	"scale_up"	"*"	"calc"	0	1	false	false	false	0
766	"scale_up"	"*"	"calc"	0	1	false	false	false	0
767	"scale_up"	"*"	"calc"	0	1	false	false	false	0
768	"scale_up"	"*"	"calc"	0	1	false	false	false	0
769	"scale_up"	"*"	"calc"	0	1	false	false	false	0
770	"scale_up"	"*"	"calc"	0	1	false	false	false	0
771	"scale_up"	"*"	"calc"	0	1	false	false	false	0
772	"scale_up"	"*"	"calc"	0	1	false	false	false	0
773	"scale_up"	"*"	"calc"	0	1	false	false	false	0
774	"scale_up"	"*"	"calc"	0	1	false	false	false	0
775	"scale_up"	"*"	"calc"	0	1	false	false	false	0
776	"scale_up"	"*"	"calc"	0	1	false	false	false	0
777	"scale_up"	"*"	"calc"	0	1	false	false	false	0
778	"scale_up"	"*"	"calc"	0	1	false	false	false	0
779	"scale_up"	"*"	"calc"	0	1	false	false	false	0
780	"scale_up"	"*"	"calc"	0	1	false	false	false	0
781	"scale_up"	"*"	"calc"	0	1	false	false	false	0
782	"scale_up"	"*"	"calc"	0	1	false	false	false	0
783	"scale_up"	"*"	"calc"	0	1	false	false	false	0
784	"scale_up"	"*"	"calc"	0	1	false	false	false	0
785	"scale_up"	"*"	"calc"	0	1	false	false	false	0
786	"scale_up"	"*"	"calc"	0	1	false	false	false	0
787	"scale_up"	"*"	"calc"	0	1	false	false	false	0
788	"scale_up"	"*"	"calc"	0	1	false	false	false	0
789	"scale_up"	"*"	"calc"	0	1	false	false	false	0
790	"scale_up"	"*"	"calc"	0	1	false	false	false	0
791	"scale_up"	"*"	"calc"	0	1	false	false	false	0
792	"scale_up"	"*"	"calc"	0	1	false	false	false	0
793	"scale_up"	"*"	"calc"	0	1	false	false	false	0
794	"scale_up"	"*"	"calc"	0	1	false	false	false	0
795	"scale_up"	"*"	"calc"	0	1	false	false	false	0
796	"scale_up"	"*"	"calc"	0	1	false	false	false	0
797	"scale_up"	"*"	"calc"	0	1	false	false	false	0
798	"scale_up"	"*"	"calc"	0	1	false	false	false	0
799	"scale_up"	"*"	"calc"	0	1	false	false	false	0
800	"scale_up"	"*"	"calc"	0	1	false	false	false	0
801	"scale_up"	"*"	"calc"	0	1	false	false	false	0
802	"scale_up"	"*"	"calc"	0	1	false	false	false	0
803	"scale_up"	"*"	"calc"	0	1	false	false	false	0
804	"scale_up"	"*"	"calc"	0	1	false	false	false	0
805	"scale_up"	"*"	"calc"	0	1	false	false	false	0
806	"scale_up"	"*"	"calc"	0	1	false	false	false	0
807	"scale_up"	"*"	"calc"	0	1	false	false	false	0
808	"scale_up"	"*"	"calc"	0	1	false	false	false	0
809	"scale_up"	"*"	"calc"	0	1	false	false	false	0
810	"scale_up"	"*"	"calc"	0	1	false	false	false	0
811	"scale_up"	"*"	"calc"	0	1	false	false	false	0
812	"scale_up"	"*"	"calc"	0	1	false	false	false	0
813	"scale_up"	"*"	"calc"	0	1	false	false	false	0
814	"scale_up"	"*"	"calc"	0	1	false	false	false	0
815	"scale_up"	"*"	"calc"	0	1	false	false	false	0
816	"scale_up"	"*"	"calc"	0	1	false	false	false	0
817	"scale_up"	"*"	"calc"	0	1	false	false	false	0
818	"scale_up"	"*"	"calc"	0	1	false	false	false	0
819	"scale_up"	"*"	"calc"	0	1	false	false	false	0
820	"scale_up"	"*"	"calc"	0	1	false	false	false	0
821	"scale_up"	"*"	"calc"	0	1	false	false	false	0
822	"scale_up"	"*"	"calc"	0	1	false	false	false	0
823	"scale_up"	"*"	"calc"	0	1	false	false	false	0
824	"scale_up"	"*"	"calc"	0	1	false	false	false	0
825	"scale_up"	"*"	"calc"	0	1	false	false	false	0
826	"scale_up"	"*"	"calc"	0	1	false	false	false	0
827	"scale_up"	"*"	"calc"	0	1	false	false	false	0
828	"scale_up"	"*"	"calc"	0	1	false	false	false	0
829	"scale_up"	"*"	"calc"	0	1	false	false	false	0
830	"scale_up"	"*"	"calc"	0	1	false	false	false	0
831	"scale_up"	"*"	"calc"	0	1	false	false	false	0
832	"power"	"pow"	"mmath"	0	1	false	false	false	0
833	"floor"	"floor"	"mmath"	0	1	false	false	false	0
834	"ceil"	"ceil"	"mmath"	0	1	false	false	false	0
835	"ceiling"	"ceil"	"mmath"	0	1	false	false	false	0
836	"sin"	"sin"	"mmath"	0	1	false	false	false	0
837	"cos"	"cos"	"mmath"	0	1	false	false	false	0
838	"tan"	"tan"	"mmath"	0	1	false	false	false	0
839	"asin"	"asin"	"mmath"	0	1	false	false	false	0
840	"acos"	"acos"	"mmath"	0	1	false	false	false	0
841	"atan"	"atan"	"mmath"	0	1	false	false	false	0
842	"atan"	"atan2"	"mmath"	0	1	false	false	false	0
843	"sinh"	"sinh"	"mmath"	0	1	false	false	false	0
844	"cot"	"cot"	"mmath"	0	1	false	false	false	0
845	"cosh"	"cosh"	"mmath"	0	1	false	false	false	0
846	"tanh"	"tanh"	"mmath"	0	1	false	false	false	0
847	"sqrt"	"sqrt"	"mmath"	0	1	false	false	false	0
848	"exp"	"exp"	"mmath"	0	1	false	false	false	0
849	"log"	"log"	"mmath"	0	1	false	false	false	0
850	"log10"	"log10"	"mmath"	0	1	false	false	false	0
851	"power"	"pow"	"mmath"	0	1	false	false	false	0
852	"floor"	"floor"	"mmath"	0	1	false	false	false	0
853	"ceil"	"ceil"	"mmath"	0	1	false	false	false	0
854	"ceiling"	"ceil"	"mmath"	0	1	false	false	false	0
855	"sin"	"sin"	"mmath"	0	1	false	false	false	0
856	"cos"	"cos"	"mmath"	0	1	false	false	false	0
857	"tan"	"tan"	"mmath"	0	1	false	false	false	0
858	"asin"	"asin"	"mmath"	0	1	false	false	false	0
859	"acos"	"acos"	"mmath"	0	1	false	false	false	0
860	"atan"	"atan"	"mmath"	0	1	false	false	false	0
861	"atan"	"atan2"	"mmath"	0	1	false	false	false	0
862	"sinh"	"sinh"	"mmath"	0	1	false	false	false	0
863	"cot"	"cot"	"mmath"	0	1	false	false	false	0
864	"cosh"	"cosh"	"mmath"	0	1	false	false	false	0
865	"tanh"	"tanh"	"mmath"	0	1	false	false	false	0
866	"sqrt"	"sqrt"	"mmath"	0	1	false	false	false	0
867	"exp"	"exp"	"mmath"	0	1	false	false	false	0
868	"log"	"log"	"mmath"	0	1	false	false	false	0
869	"log10"	"log10"	"mmath"	0	1	false	false	false	0
870	"pi"	"pi"	"mmath"	0	1	false	false	false	0
871	"rand"	"rand"	"mmath"	0	1	true	false	false	0
872	"rand"	"sqlrand"	"mmath"	0	1	true	false	false	0
873	"curdate"	"current_date"	"mtime"	0	1	false	false	false	0
874	"current_date"	"current_date"	"mtime"	0	1	false	false	false	0
875	"curtime"	"current_time"	"mtime"	0	1	false	false	false	0
876	"current_time"	"current_time"	"mtime"	0	1	false	false	false	0
877	"current_timestamp"	"current_timestamp"	"mtime"	0	1	false	false	false	0
878	"localtime"	"current_time"	"sql"	0	1	false	false	false	0
879	"localtimestamp"	"current_timestamp"	"sql"	0	1	false	false	false	0
880	"sql_sub"	"diff"	"mtime"	0	1	false	false	false	0
881	"sql_sub"	"diff"	"mtime"	0	1	false	false	false	0
882	"sql_sub"	"diff"	"mtime"	0	1	false	false	false	0
883	"sql_sub"	"diff"	"mtime"	0	1	false	false	false	0
884	"sql_sub"	"diff"	"mtime"	0	1	false	false	false	0
885	"sql_sub"	"date_sub_msec_interval"	"mtime"	0	1	false	false	false	0
886	"sql_sub"	"date_sub_month_interval"	"mtime"	0	1	false	false	false	0
887	"sql_sub"	"time_sub_msec_interval"	"mtime"	0	1	false	false	false	0
888	"sql_sub"	"time_sub_msec_interval"	"mtime"	0	1	false	false	false	0
889	"sql_sub"	"timestamp_sub_msec_interval"	"mtime"	0	1	false	false	false	0
890	"sql_sub"	"timestamp_sub_month_interval"	"mtime"	0	1	false	false	false	0
891	"sql_sub"	"timestamp_sub_msec_interval"	"mtime"	0	1	false	false	false	0
892	"sql_sub"	"timestamp_sub_month_interval"	"mtime"	0	1	false	false	false	0
893	"sql_add"	"date_add_msec_interval"	"mtime"	0	1	false	false	false	0
894	"sql_add"	"addmonths"	"mtime"	0	1	false	false	false	0
895	"sql_add"	"timestamp_add_msec_interval"	"mtime"	0	1	false	false	false	0
896	"sql_add"	"timestamp_add_month_interval"	"mtime"	0	1	false	false	false	0
897	"sql_add"	"timestamp_add_msec_interval"	"mtime"	0	1	false	false	false	0
898	"sql_add"	"timestamp_add_month_interval"	"mtime"	0	1	false	false	false	0
899	"sql_add"	"time_add_msec_interval"	"mtime"	0	1	false	false	false	0
900	"sql_add"	"time_add_msec_interval"	"mtime"	0	1	false	false	false	0
901	"local_timezone"	"local_timezone"	"mtime"	0	1	false	false	false	0
902	"year"	"year"	"mtime"	0	1	false	false	false	0
903	"month"	"month"	"mtime"	0	1	false	false	false	0
904	"day"	"day"	"mtime"	0	1	false	false	false	0
905	"hour"	"hours"	"mtime"	0	1	false	false	false	0
906	"minute"	"minutes"	"mtime"	0	1	false	false	false	0
907	"second"	"sql_seconds"	"mtime"	0	1	false	false	false	0
908	"hour"	"hours"	"mtime"	0	1	false	false	false	0
909	"minute"	"minutes"	"mtime"	0	1	false	false	false	0
910	"second"	"sql_seconds"	"mtime"	0	1	false	false	false	0
911	"year"	"year"	"mtime"	0	1	false	false	false	0
912	"month"	"month"	"mtime"	0	1	false	false	false	0
913	"day"	"day"	"mtime"	0	1	false	false	false	0
914	"hour"	"hours"	"mtime"	0	1	false	false	false	0
915	"minute"	"minutes"	"mtime"	0	1	false	false	false	0
916	"second"	"sql_seconds"	"mtime"	0	1	false	false	false	0
917	"year"	"year"	"mtime"	0	1	false	false	false	0
918	"month"	"month"	"mtime"	0	1	false	false	false	0
919	"day"	"day"	"mtime"	0	1	false	false	false	0
920	"hour"	"hours"	"mtime"	0	1	false	false	false	0
921	"minute"	"minutes"	"mtime"	0	1	false	false	false	0
922	"second"	"sql_seconds"	"mtime"	0	1	false	false	false	0
923	"year"	"year"	"mtime"	0	1	false	false	false	0
924	"month"	"month"	"mtime"	0	1	false	false	false	0
925	"day"	"day"	"mtime"	0	1	false	false	false	0
926	"hour"	"hours"	"mtime"	0	1	false	false	false	0
927	"minute"	"minutes"	"mtime"	0	1	false	false	false	0
928	"second"	"seconds"	"mtime"	0	1	false	false	false	0
929	"dayofyear"	"dayofyear"	"mtime"	0	1	false	false	false	0
930	"weekofyear"	"weekofyear"	"mtime"	0	1	false	false	false	0
931	"dayofweek"	"dayofweek"	"mtime"	0	1	false	false	false	0
932	"dayofmonth"	"day"	"mtime"	0	1	false	false	false	0
933	"week"	"weekofyear"	"mtime"	0	1	false	false	false	0
934	"next_value_for"	"next_value"	"sql"	0	1	true	false	false	0
935	"get_value_for"	"get_value"	"sql"	0	1	false	false	false	0
936	"restart"	"restart"	"sql"	0	1	false	false	false	0
937	"index"	"index"	"calc"	0	1	false	false	false	0
938	"index"	"index"	"calc"	0	1	false	false	false	0
939	"index"	"index"	"calc"	0	1	false	false	false	0
940	"strings"	"strings"	"calc"	0	1	false	false	false	0
941	"locate"	"locate"	"str"	0	1	false	false	false	0
942	"locate"	"locate"	"str"	0	1	false	false	false	0
943	"splitpart"	"splitpart"	"str"	0	1	false	false	false	0
944	"substring"	"substring"	"str"	0	1	false	false	false	0
945	"substring"	"substring"	"str"	0	1	false	false	false	0
946	"like"	"like"	"algebra"	0	1	false	false	false	0
947	"like"	"like"	"algebra"	0	1	false	false	false	0
948	"ilike"	"ilike"	"algebra"	0	1	false	false	false	0
949	"ilike"	"ilike"	"algebra"	0	1	false	false	false	0
950	"not_like"	"not_like"	"algebra"	0	1	false	false	false	0
951	"not_like"	"not_like"	"algebra"	0	1	false	false	false	0
952	"not_ilike"	"not_ilike"	"algebra"	0	1	false	false	false	0
953	"not_ilike"	"not_ilike"	"algebra"	0	1	false	false	false	0
954	"patindex"	"patindex"	"pcre"	0	1	false	false	false	0
955	"truncate"	"stringleft"	"str"	0	1	false	false	false	0
956	"concat"	"+"	"calc"	0	1	false	false	false	0
957	"ascii"	"ascii"	"str"	0	1	false	false	false	0
958	"code"	"unicode"	"str"	0	1	false	false	false	0
959	"length"	"stringlength"	"str"	0	1	false	false	false	0
960	"right"	"stringright"	"str"	0	1	false	false	false	0
961	"left"	"stringleft"	"str"	0	1	false	false	false	0
962	"upper"	"toUpper"	"str"	0	1	false	false	false	0
963	"ucase"	"toUpper"	"str"	0	1	false	false	false	0
964	"lower"	"toLower"	"str"	0	1	false	false	false	0
965	"lcase"	"toLower"	"str"	0	1	false	false	false	0
966	"trim"	"trim"	"str"	0	1	false	false	false	0
967	"trim"	"trim"	"str"	0	1	false	false	false	0
968	"ltrim"	"ltrim"	"str"	0	1	false	false	false	0
969	"ltrim"	"ltrim"	"str"	0	1	false	false	false	0
970	"rtrim"	"rtrim"	"str"	0	1	false	false	false	0
971	"rtrim"	"rtrim"	"str"	0	1	false	false	false	0
972	"lpad"	"lpad"	"str"	0	1	false	false	false	0
973	"lpad"	"lpad"	"str"	0	1	false	false	false	0
974	"rpad"	"rpad"	"str"	0	1	false	false	false	0
975	"rpad"	"rpad"	"str"	0	1	false	false	false	0
976	"insert"	"insert"	"str"	0	1	false	false	false	0
977	"replace"	"replace"	"str"	0	1	false	false	false	0
978	"repeat"	"repeat"	"str"	0	1	false	false	false	0
979	"space"	"space"	"str"	0	1	false	false	false	0
980	"char_length"	"length"	"str"	0	1	false	false	false	0
981	"character_length"	"length"	"str"	0	1	false	false	false	0
982	"octet_length"	"nbytes"	"str"	0	1	false	false	false	0
983	"soundex"	"soundex"	"txtsim"	0	1	false	false	false	0
984	"difference"	"stringdiff"	"txtsim"	0	1	false	false	false	0
985	"editdistance"	"editdistance"	"txtsim"	0	1	false	false	false	0
986	"editdistance2"	"editdistance2"	"txtsim"	0	1	false	false	false	0
987	"similarity"	"similarity"	"txtsim"	0	1	false	false	false	0
988	"qgramnormalize"	"qgramnormalize"	"txtsim"	0	1	false	false	false	0
989	"levenshtein"	"levenshtein"	"txtsim"	0	1	false	false	false	0
990	"levenshtein"	"levenshtein"	"txtsim"	0	1	false	false	false	0
991	"index"	"index"	"calc"	0	1	false	false	false	0
992	"index"	"index"	"calc"	0	1	false	false	false	0
993	"index"	"index"	"calc"	0	1	false	false	false	0
994	"strings"	"strings"	"calc"	0	1	false	false	false	0
995	"locate"	"locate"	"str"	0	1	false	false	false	0
996	"locate"	"locate"	"str"	0	1	false	false	false	0
997	"splitpart"	"splitpart"	"str"	0	1	false	false	false	0
998	"substring"	"substring"	"str"	0	1	false	false	false	0
999	"substring"	"substring"	"str"	0	1	false	false	false	0
1000	"like"	"like"	"algebra"	0	1	false	false	false	0
1001	"like"	"like"	"algebra"	0	1	false	false	false	0
1002	"ilike"	"ilike"	"algebra"	0	1	false	false	false	0
1003	"ilike"	"ilike"	"algebra"	0	1	false	false	false	0
1004	"not_like"	"not_like"	"algebra"	0	1	false	false	false	0
1005	"not_like"	"not_like"	"algebra"	0	1	false	false	false	0
1006	"not_ilike"	"not_ilike"	"algebra"	0	1	false	false	false	0
1007	"not_ilike"	"not_ilike"	"algebra"	0	1	false	false	false	0
1008	"patindex"	"patindex"	"pcre"	0	1	false	false	false	0
1009	"truncate"	"stringleft"	"str"	0	1	false	false	false	0
1010	"concat"	"+"	"calc"	0	1	false	false	false	0
1011	"ascii"	"ascii"	"str"	0	1	false	false	false	0
1012	"code"	"unicode"	"str"	0	1	false	false	false	0
1013	"length"	"stringlength"	"str"	0	1	false	false	false	0
1014	"right"	"stringright"	"str"	0	1	false	false	false	0
1015	"left"	"stringleft"	"str"	0	1	false	false	false	0
1016	"upper"	"toUpper"	"str"	0	1	false	false	false	0
1017	"ucase"	"toUpper"	"str"	0	1	false	false	false	0
1018	"lower"	"toLower"	"str"	0	1	false	false	false	0
1019	"lcase"	"toLower"	"str"	0	1	false	false	false	0
1020	"trim"	"trim"	"str"	0	1	false	false	false	0
1021	"trim"	"trim"	"str"	0	1	false	false	false	0
1022	"ltrim"	"ltrim"	"str"	0	1	false	false	false	0
1023	"ltrim"	"ltrim"	"str"	0	1	false	false	false	0
1024	"rtrim"	"rtrim"	"str"	0	1	false	false	false	0
1025	"rtrim"	"rtrim"	"str"	0	1	false	false	false	0
1026	"lpad"	"lpad"	"str"	0	1	false	false	false	0
1027	"lpad"	"lpad"	"str"	0	1	false	false	false	0
1028	"rpad"	"rpad"	"str"	0	1	false	false	false	0
1029	"rpad"	"rpad"	"str"	0	1	false	false	false	0
1030	"insert"	"insert"	"str"	0	1	false	false	false	0
1031	"replace"	"replace"	"str"	0	1	false	false	false	0
1032	"repeat"	"repeat"	"str"	0	1	false	false	false	0
1033	"space"	"space"	"str"	0	1	false	false	false	0
1034	"char_length"	"length"	"str"	0	1	false	false	false	0
1035	"character_length"	"length"	"str"	0	1	false	false	false	0
1036	"octet_length"	"nbytes"	"str"	0	1	false	false	false	0
1037	"soundex"	"soundex"	"txtsim"	0	1	false	false	false	0
1038	"difference"	"stringdiff"	"txtsim"	0	1	false	false	false	0
1039	"editdistance"	"editdistance"	"txtsim"	0	1	false	false	false	0
1040	"editdistance2"	"editdistance2"	"txtsim"	0	1	false	false	false	0
1041	"similarity"	"similarity"	"txtsim"	0	1	false	false	false	0
1042	"qgramnormalize"	"qgramnormalize"	"txtsim"	0	1	false	false	false	0
1043	"levenshtein"	"levenshtein"	"txtsim"	0	1	false	false	false	0
1044	"levenshtein"	"levenshtein"	"txtsim"	0	1	false	false	false	0
1045	"index"	"index"	"calc"	0	1	false	false	false	0
1046	"index"	"index"	"calc"	0	1	false	false	false	0
1047	"index"	"index"	"calc"	0	1	false	false	false	0
1048	"strings"	"strings"	"calc"	0	1	false	false	false	0
1049	"locate"	"locate"	"str"	0	1	false	false	false	0
1050	"locate"	"locate"	"str"	0	1	false	false	false	0
1051	"splitpart"	"splitpart"	"str"	0	1	false	false	false	0
1052	"substring"	"substring"	"str"	0	1	false	false	false	0
1053	"substring"	"substring"	"str"	0	1	false	false	false	0
1054	"like"	"like"	"algebra"	0	1	false	false	false	0
1055	"like"	"like"	"algebra"	0	1	false	false	false	0
1056	"ilike"	"ilike"	"algebra"	0	1	false	false	false	0
1057	"ilike"	"ilike"	"algebra"	0	1	false	false	false	0
1058	"not_like"	"not_like"	"algebra"	0	1	false	false	false	0
1059	"not_like"	"not_like"	"algebra"	0	1	false	false	false	0
1060	"not_ilike"	"not_ilike"	"algebra"	0	1	false	false	false	0
1061	"not_ilike"	"not_ilike"	"algebra"	0	1	false	false	false	0
1062	"patindex"	"patindex"	"pcre"	0	1	false	false	false	0
1063	"truncate"	"stringleft"	"str"	0	1	false	false	false	0
1064	"concat"	"+"	"calc"	0	1	false	false	false	0
1065	"ascii"	"ascii"	"str"	0	1	false	false	false	0
1066	"code"	"unicode"	"str"	0	1	false	false	false	0
1067	"length"	"stringlength"	"str"	0	1	false	false	false	0
1068	"right"	"stringright"	"str"	0	1	false	false	false	0
1069	"left"	"stringleft"	"str"	0	1	false	false	false	0
1070	"upper"	"toUpper"	"str"	0	1	false	false	false	0
1071	"ucase"	"toUpper"	"str"	0	1	false	false	false	0
1072	"lower"	"toLower"	"str"	0	1	false	false	false	0
1073	"lcase"	"toLower"	"str"	0	1	false	false	false	0
1074	"trim"	"trim"	"str"	0	1	false	false	false	0
1075	"trim"	"trim"	"str"	0	1	false	false	false	0
1076	"ltrim"	"ltrim"	"str"	0	1	false	false	false	0
1077	"ltrim"	"ltrim"	"str"	0	1	false	false	false	0
1078	"rtrim"	"rtrim"	"str"	0	1	false	false	false	0
1079	"rtrim"	"rtrim"	"str"	0	1	false	false	false	0
1080	"lpad"	"lpad"	"str"	0	1	false	false	false	0
1081	"lpad"	"lpad"	"str"	0	1	false	false	false	0
1082	"rpad"	"rpad"	"str"	0	1	false	false	false	0
1083	"rpad"	"rpad"	"str"	0	1	false	false	false	0
1084	"insert"	"insert"	"str"	0	1	false	false	false	0
1085	"replace"	"replace"	"str"	0	1	false	false	false	0
1086	"repeat"	"repeat"	"str"	0	1	false	false	false	0
1087	"space"	"space"	"str"	0	1	false	false	false	0
1088	"char_length"	"length"	"str"	0	1	false	false	false	0
1089	"character_length"	"length"	"str"	0	1	false	false	false	0
1090	"octet_length"	"nbytes"	"str"	0	1	false	false	false	0
1091	"soundex"	"soundex"	"txtsim"	0	1	false	false	false	0
1092	"difference"	"stringdiff"	"txtsim"	0	1	false	false	false	0
1093	"editdistance"	"editdistance"	"txtsim"	0	1	false	false	false	0
1094	"editdistance2"	"editdistance2"	"txtsim"	0	1	false	false	false	0
1095	"similarity"	"similarity"	"txtsim"	0	1	false	false	false	0
1096	"qgramnormalize"	"qgramnormalize"	"txtsim"	0	1	false	false	false	0
1097	"levenshtein"	"levenshtein"	"txtsim"	0	1	false	false	false	0
1098	"levenshtein"	"levenshtein"	"txtsim"	0	1	false	false	false	0
1099	"copyfrom"	"copy_from"	"sql"	0	5	false	true	false	0
1100	"copyfrom"	"importTable"	"sql"	0	5	false	true	false	0
27	"not_unique"	"not_unique"	"sql"	0	3	false	false	false	0
39	"zero_or_one"	"zero_or_one"	"sql"	0	3	false	false	false	0
40	"exist"	"exist"	"aggr"	0	3	false	false	false	0
41	"not_exist"	"not_exist"	"aggr"	0	3	false	false	false	0
46	"min"	"min"	"aggr"	0	3	false	false	false	0
47	"max"	"max"	"aggr"	0	3	false	false	false	0
51	"sum"	"sum"	"aggr"	0	3	false	false	false	0
52	"sum"	"sum"	"aggr"	0	3	false	false	false	0
53	"sum"	"sum"	"aggr"	0	3	false	false	false	0
54	"sum"	"sum"	"aggr"	0	3	false	false	false	0
55	"sum"	"sum"	"aggr"	0	3	false	false	false	0
56	"sum"	"sum"	"aggr"	0	3	false	false	false	0
57	"sum"	"sum"	"aggr"	0	3	false	false	false	0
58	"sum"	"sum"	"aggr"	0	3	false	false	false	0
59	"sum"	"sum"	"aggr"	0	3	false	false	false	0
60	"prod"	"prod"	"aggr"	0	3	false	false	false	0
61	"prod"	"prod"	"aggr"	0	3	false	false	false	0
62	"prod"	"prod"	"aggr"	0	3	false	false	false	0
63	"prod"	"prod"	"aggr"	0	3	false	false	false	0
64	"prod"	"prod"	"aggr"	0	3	false	false	false	0
65	"prod"	"prod"	"aggr"	0	3	false	false	false	0
66	"prod"	"prod"	"aggr"	0	3	false	false	false	0
67	"prod"	"prod"	"aggr"	0	3	false	false	false	0
80	"sum"	"sum"	"aggr"	0	3	false	false	false	0
81	"prod"	"prod"	"aggr"	0	3	false	false	false	0
82	"sum"	"sum"	"aggr"	0	3	false	false	false	0
83	"prod"	"prod"	"aggr"	0	3	false	false	false	0
84	"sum"	"sum"	"aggr"	0	3	false	false	false	0
85	"sum"	"sum"	"aggr"	0	3	false	false	false	0
86	"avg"	"avg"	"aggr"	0	3	false	false	false	0
87	"count_no_nil"	"count_no_nil"	"aggr"	0	3	false	false	false	0
88	"count"	"count"	"aggr"	0	3	false	false	false	0
5225	"env"	"CREATE FUNCTION env () RETURNS TABLE( name varchar(1024), value varchar(2048)) EXTERNAL NAME sql.sql_environment;"	"sql"	2	5	false	false	false	2000
5228	"var"	"CREATE FUNCTION var() RETURNS TABLE( name varchar(1024)) EXTERNAL NAME sql.sql_variables;"	"sql"	2	5	false	false	false	2000
5234	"db_users"	"CREATE FUNCTION db_users () RETURNS TABLE( name varchar(2048)) EXTERNAL NAME sql.db_users;"	"sql"	2	5	false	false	false	2000
5254	"like"	"-- This Source Code Form is subject to the terms of the Mozilla Public\n-- License, v. 2.0.  If a copy of the MPL was not distributed with this\n-- file, You can obtain one at http://mozilla.org/MPL/2.0/.\n--\n-- Copyright 2008-2015 MonetDB B.V.\n\ncreate filter function ""like""(val string, pat string, esc string) external name algebra.""like"";"	"algebra"	1	4	true	false	false	2000
5259	"ilike"	"create filter function ""ilike""(val string, pat string, esc string) external name algebra.""ilike"";"	"algebra"	1	4	true	false	false	2000
5264	"like"	"create filter function ""like""(val string, pat string) external name algebra.""like"";"	"algebra"	1	4	true	false	false	2000
5268	"ilike"	"create filter function ""ilike""(val string, pat string) external name algebra.""ilike"";"	"algebra"	1	4	true	false	false	2000
5272	"degrees"	"-- This Source Code Form is subject to the terms of the Mozilla Public\n-- License, v. 2.0.  If a copy of the MPL was not distributed with this\n-- file, You can obtain one at http://mozilla.org/MPL/2.0/.\n--\n-- Copyright 2008-2015 MonetDB B.V.\n\ncreate function degrees(r double)\nreturns double\n\treturn r*180/pi();"	"user"	2	1	false	false	false	2000
5276	"radians"	"create function radians(d double)\nreturns double\n\treturn d*pi()/180;"	"user"	2	1	false	false	false	2000
5280	"times"	"-- This Source Code Form is subject to the terms of the Mozilla Public\n-- License, v. 2.0.  If a copy of the MPL was not distributed with this\n-- file, You can obtain one at http://mozilla.org/MPL/2.0/.\n--\n-- Copyright 2008-2015 MonetDB B.V.\n\n-- Provide a simple equivalent for the UNIX times command\n-- times 0 ms user 0 ms system 0 ms 0 reads 0 writes\n\ncreate procedure times()\nexternal name sql.times;"	"sql"	1	2	true	false	false	2000
5283	"getanchor"	"create function getanchor( theurl url ) returns string\n\texternal name url.""getAnchor"";"	"url"	1	1	false	false	false	2000
5287	"getbasename"	"create function getbasename(theurl url) returns string\n\texternal name url.""getBasename"";"	"url"	1	1	false	false	false	2000
5291	"getcontent"	"create function getcontent(theurl url)   returns string\n\texternal name url.""getContent"";"	"url"	1	1	false	false	false	2000
5295	"getcontext"	"create function getcontext(theurl url)   returns string\n\texternal name url.""getContext"";"	"url"	1	1	false	false	false	2000
5299	"getdomain"	"create function getdomain(theurl url) returns string\n\texternal name url.""getDomain"";"	"url"	1	1	false	false	false	2000
5303	"getextension"	"create function getextension(theurl url) returns string\n\texternal name url.""getExtension"";"	"url"	1	1	false	false	false	2000
5307	"getfile"	"create function getfile(theurl url) returns string\n\texternal name url.""getFile"";"	"url"	1	1	false	false	false	2000
5311	"gethost"	"create function gethost(theurl url)   returns string\n\texternal name url.""getHost"";"	"url"	1	1	false	false	false	2000
5315	"getport"	"create function getport(theurl url) returns string\n\texternal name url.""getPort"";"	"url"	1	1	false	false	false	2000
5319	"getprotocol"	"create function getprotocol(theurl url) returns string\n\texternal name url.""getProtocol"";"	"url"	1	1	false	false	false	2000
5323	"getquery"	"create function getquery(theurl url) returns string\n\texternal name url.""getQuery"";"	"url"	1	1	false	false	false	2000
5327	"getuser"	"create function getuser(theurl url) returns string\n\texternal name url.""getUser"";"	"url"	1	1	false	false	false	2000
5331	"getroboturl"	"create function getroboturl(theurl url) returns string\n\texternal name url.""getRobotURL"";"	"url"	1	1	false	false	false	2000
5335	"isaurl"	"create function isaurl(theurl url) returns bool\n\texternal name url.""isaURL"";"	"url"	1	1	false	false	false	2000
5339	"newurl"	"create function newurl(protocol string, hostname string, ""port"" int, file string)\n\treturns url\n\texternal name url.""new"";"	"url"	1	1	false	false	false	2000
5346	"newurl"	"create function newurl(protocol string, hostname string, file string)\n\treturns url\n\texternal name url.""new"";"	"url"	1	1	false	false	false	2000
5352	"str_to_date"	"-- This Source Code Form is subject to the terms of the Mozilla Public\n-- License, v. 2.0.  If a copy of the MPL was not distributed with this\n-- file, You can obtain one at http://mozilla.org/MPL/2.0/.\n--\n-- Copyright 2008-2015 MonetDB B.V.\n\ncreate function str_to_date(s string, format string) returns date\n\texternal name mtime.""str_to_date"";"	"mtime"	1	1	false	false	false	2000
5357	"date_to_str"	"create function date_to_str(d date, format string) returns string\n\texternal name mtime.""date_to_str"";"	"mtime"	1	1	false	false	false	2000
5362	"str_to_time"	"create function str_to_time(s string, format string) returns time\n\texternal name mtime.""str_to_time"";"	"mtime"	1	1	false	false	false	2000
5367	"time_to_str"	"create function time_to_str(d time, format string) returns string\n\texternal name mtime.""time_to_str"";"	"mtime"	1	1	false	false	false	2000
5372	"str_to_timestamp"	"create function str_to_timestamp(s string, format string) returns timestamp\n\texternal name mtime.""str_to_timestamp"";"	"mtime"	1	1	false	false	false	2000
5377	"timestamp_to_str"	"create function timestamp_to_str(d timestamp, format string) returns string\n\texternal name mtime.""timestamp_to_str"";"	"mtime"	1	1	false	false	false	2000
5383	"broadcast"	"create function ""broadcast"" (p inet) returns inet\n\texternal name inet.""broadcast"";"	"inet"	1	1	false	false	false	2000
5387	"host"	"create function ""host"" (p inet) returns clob\n\texternal name inet.""host"";"	"inet"	1	1	false	false	false	2000
5391	"masklen"	"create function ""masklen"" (p inet) returns int\n\texternal name inet.""masklen"";"	"inet"	1	1	false	false	false	2000
5395	"setmasklen"	"create function ""setmasklen"" (p inet, mask int) returns inet\n\texternal name inet.""setmasklen"";"	"inet"	1	1	false	false	false	2000
5400	"netmask"	"create function ""netmask"" (p inet) returns inet\n\texternal name inet.""netmask"";"	"inet"	1	1	false	false	false	2000
5404	"hostmask"	"create function ""hostmask"" (p inet) returns inet\n\texternal name inet.""hostmask"";"	"inet"	1	1	false	false	false	2000
5408	"network"	"create function ""network"" (p inet) returns inet\n\texternal name inet.""network"";"	"inet"	1	1	false	false	false	2000
5412	"text"	"create function ""text"" (p inet) returns clob\n\texternal name inet.""text"";"	"inet"	1	1	false	false	false	2000
5416	"abbrev"	"create function ""abbrev"" (p inet) returns clob\n\texternal name inet.""abbrev"";"	"inet"	1	1	false	false	false	2000
5420	"left_shift"	"create function ""left_shift""(i1 inet, i2 inet) returns boolean\n\texternal name inet.""<<"";"	"inet"	1	1	false	false	false	2000
5425	"right_shift"	"create function ""right_shift""(i1 inet, i2 inet) returns boolean\n\texternal name inet."">>"";"	"inet"	1	1	false	false	false	2000
5430	"left_shift_assign"	"create function ""left_shift_assign""(i1 inet, i2 inet) returns boolean\n\texternal name inet.""<<="";"	"inet"	1	1	false	false	false	2000
5435	"right_shift_assign"	"create function ""right_shift_assign""(i1 inet, i2 inet) returns boolean\n\texternal name inet."">>="";"	"inet"	1	1	false	false	false	2000
5440	"querylog_catalog"	"-- This Source Code Form is subject to the terms of the Mozilla Public\n-- License, v. 2.0.  If a copy of the MPL was not distributed with this\n-- file, You can obtain one at http://mozilla.org/MPL/2.0/.\n--\n-- Copyright 2008-2015 MonetDB B.V.\n\n-- QUERY HISTORY\n-- The query history mechanism of MonetDB/SQL relies on a few hooks.\n-- The most important one is a global system variable which controls\n--  monitoring of all sessions.\n\ncreate function sys.querylog_catalog()\nreturns table(\n\tid oid,\n\towner string,\n\tdefined timestamp,\n\tquery string,\n\tpipe string,\n\t""plan"" string,\t\t-- Name of MAL plan\n\tmal int,\t\t-- size of MAL plan\n\toptimize bigint\t-- time in usec\n)\nexternal name sql.querylog_catalog;"	"sql"	1	5	false	false	false	2000
5450	"querylog_calls"	"-- Each query call is stored in the table calls\n-- At regular intervals the query history table should be cleaned.\n-- This can be done manually on the SQL console, or be integrated\n-- in the keepQuery and keepCall upon need.\n-- The parameters are geared at understanding the resource claims\n-- They reflect the effect of the total workload mix during execution.\n-- The 'cpu' gives the average cpu load percentage over all cores on the\n-- server during execution phase.\n-- increasing cpu load indicates better use of multi-cores.\n-- The 'io' indicate IOs during complete query run.\n-- The 'space' is the total amount of intermediates created in MB.\n-- Reducing the space component improves performance/\n-- All timing in usec and all storage in bytes.\n\ncreate function sys.querylog_calls()\nreturns table(\n\tid oid,\t\t -- references query plan\n\t""start"" timestamp,\t-- time the statement was started\n\t""stop"" timestamp,\t-- time the statement was completely finished\n\targuments string,\t-- actual call structure\n\ttuples wrd,\t\t-- number of tuples in the result set\n\trun bigint,\t\t-- time spent (in usec)  until the result export\n\tship bigint,\t\t-- time spent (in usec)  to ship the result set\n\tcpu int,\t\t-- average cpu load percentage during execution\n\tio int\t\t\t-- percentage time waiting for IO to finish\n)\nexternal name sql.querylog_calls;"	"sql"	1	5	false	false	false	2000
5500	"querylog_empty"	"-- reset history for a particular user\ncreate procedure sys.querylog_empty()\nexternal name sql.querylog_empty;"	"sql"	1	2	true	false	false	2000
5502	"querylog_enable"	"-- manipulate the query logger\ncreate procedure sys.querylog_enable()\nexternal name sql.querylog_enable;"	"sql"	1	2	true	false	false	2000
5504	"querylog_enable"	"create procedure sys.querylog_enable(threshold smallint)\nexternal name sql.querylog_enable_threshold;"	"sql"	1	2	true	false	false	2000
5507	"querylog_disable"	"create procedure sys.querylog_disable()\nexternal name sql.querylog_disable;"	"sql"	1	2	true	false	false	2000
5509	"tracelog"	"-- This Source Code Form is subject to the terms of the Mozilla Public\n-- License, v. 2.0.  If a copy of the MPL was not distributed with this\n-- file, You can obtain one at http://mozilla.org/MPL/2.0/.\n--\n-- Copyright 2008-2015 MonetDB B.V.\n\n-- make the offline tracing table available for inspection\ncreate function sys.tracelog()\n\treturns table (\n\t\tevent integer,\t\t-- event counter\n\t\tclk varchar(20),\t-- wallclock, no mtime in kernel\n\t\tpc varchar(50),\t-- module.function[nr]\n\t\tthread int,\t\t-- thread identifier\n\t\tticks bigint,\t\t-- time in microseconds\n\t\trrsmb bigint,\t\t-- resident memory in MB\n\t\tvmmb bigint,\t\t-- virtual size in MB\n\t\treads bigint,\t\t-- number of blocks read\n\t\twrites bigint,\t\t-- number of blocks written\n\t\tminflt bigint,\t\t-- minor page faults\n\t\tmajflt bigint,\t\t-- major page faults\n\t\tnvcsw bigint,\t\t-- non-volantary conext switch\n\t\tstmt string\t\t-- actual statement executed\n\t)\n\texternal name sql.dump_trace;"	"sql"	1	5	false	false	false	2000
5539	"epoch"	"-- This Source Code Form is subject to the terms of the Mozilla Public\n-- License, v. 2.0.  If a copy of the MPL was not distributed with this\n-- file, You can obtain one at http://mozilla.org/MPL/2.0/.\n--\n-- Copyright 2008-2015 MonetDB B.V.\n\n-- assume milliseconds when converted to TIMESTAMP\ncreate function sys.""epoch""(sec bigint) returns timestamp\n\texternal name timestamp.""epoch"";"	"timestamp"	1	1	false	false	false	2000
5543	"epoch"	"create function sys.""epoch""(sec int) returns timestamp\n\texternal name timestamp.""epoch"";"	"timestamp"	1	1	false	false	false	2000
5547	"epoch"	"create function sys.""epoch""(ts timestamp) returns int\n\texternal name timestamp.""epoch"";"	"timestamp"	1	1	false	false	false	2000
5551	"epoch"	"create function sys.""epoch""(ts timestamp with time zone) returns int\n\texternal name timestamp.""epoch"";"	"timestamp"	1	1	false	false	false	2000
5555	"shrink"	"-- This Source Code Form is subject to the terms of the Mozilla Public\n-- License, v. 2.0.  If a copy of the MPL was not distributed with this\n-- file, You can obtain one at http://mozilla.org/MPL/2.0/.\n--\n-- Copyright 2008-2015 MonetDB B.V.\n\n-- Vacuum a relational table should be done with care.\n-- For, the oid's are used in join-indices.\n\n-- Vacuum of tables may improve IO performance and disk footprint.\n-- The foreign key constraints should be dropped before\n-- and re-established after the cluster operation.\n\ncreate procedure shrink(sys string, tab string)\n\texternal name sql.shrink;"	"sql"	1	2	true	false	false	2000
5559	"reuse"	"create procedure reuse(sys string, tab string)\n\texternal name sql.reuse;"	"sql"	1	2	true	false	false	2000
5563	"vacuum"	"create procedure vacuum(sys string, tab string)\n\texternal name sql.vacuum;"	"sql"	1	2	true	false	false	2000
5567	"dependencies_schemas_on_users"	"-- This Source Code Form is subject to the terms of the Mozilla Public\n-- License, v. 2.0.  If a copy of the MPL was not distributed with this\n-- file, You can obtain one at http://mozilla.org/MPL/2.0/.\n--\n-- Copyright 2008-2015 MonetDB B.V.\n\n--Schema s has a dependency on user u\ncreate function dependencies_schemas_on_users()\nreturns table (sch varchar(100), usr varchar(100), dep_type varchar(32))\nreturn table (select s.name, u.name, 'DEP_USER' from schemas as s, users u where u.default_schema = s.id);"	"user"	2	5	false	false	false	2000
5572	"dependencies_owners_on_schemas"	"--User (owner) has a dependency in schema s\ncreate function dependencies_owners_on_schemas()\nreturns table (sch varchar(100), usr varchar(100), dep_type varchar(32))\nreturn table (select a.name, s.name, 'DEP_SCHEMA' from schemas as s, auths a where s.owner = a.id);"	"user"	2	5	false	false	false	2000
5577	"dependencies_tables_on_views"	"--Table t has a dependency on view v\ncreate function dependencies_tables_on_views()\nreturns table (sch varchar(100), usr varchar(100), dep_type varchar(32))\nreturn table (select t.name, v.name, 'DEP_VIEW' from tables as t, tables as v, dependencies as dep where t.id = dep.id and v.id = dep.depend_id and dep.depend_type = 5 and v.type = 1);"	"user"	2	5	false	false	false	2000
5582	"dependencies_tables_on_indexes"	"--Table t has a dependency on index  i\ncreate function dependencies_tables_on_indexes()\nreturns table (sch varchar(100), usr varchar(100), dep_type varchar(32))\nreturn table (select t.name, i.name, 'DEP_INDEX' from tables as t, idxs as i where i.table_id = t.id and i.name not in (select name from keys) and t.type = 0);"	"user"	2	5	false	false	false	2000
5587	"dependencies_tables_on_triggers"	"--Table t has a dependency on trigger tri\n\ncreate function dependencies_tables_on_triggers()\nreturns table (sch varchar(100), usr varchar(100), dep_type varchar(32))\nreturn table ((select t.name, tri.name, 'DEP_TRIGGER' from tables as t, triggers as tri where tri.table_id = t.id) union (select t.name, tri.name, 'DEP_TRIGGER' from triggers tri, tables t, dependencies dep where dep.id = t.id and dep.depend_id =tri.id and dep.depend_type = 8));"	"user"	2	5	false	false	false	2000
5592	"dependencies_tables_on_foreignkeys"	"--Table t has a dependency on foreign key k\ncreate function dependencies_tables_on_foreignkeys()\nreturns table (sch varchar(100), usr varchar(100), dep_type varchar(32))\nreturn table (select t.name, fk.name, 'DEP_FKEY' from tables as t, keys as k, keys as fk where fk.rkey = k.id and k.table_id = t.id);"	"user"	2	5	false	false	false	2000
5597	"dependencies_tables_on_functions"	"--Table t has a dependency on function f\ncreate function dependencies_tables_on_functions()\nreturns table (sch varchar(100), usr varchar(100), dep_type varchar(32))\nreturn table (select t.name, f.name, 'DEP_FUNC' from functions as f, tables as t, dependencies as dep where t.id = dep.id and f.id = dep.depend_id and dep.depend_type = 7 and t.type = 0);"	"user"	2	5	false	false	false	2000
5602	"dependencies_columns_on_views"	"--Column c has a dependency on view v\ncreate function dependencies_columns_on_views()\nreturns table (sch varchar(100), usr varchar(100), dep_type varchar(32))\nreturn table (select c.name, v.name, 'DEP_VIEW' from columns as c, tables as v, dependencies as dep where c.id = dep.id and v.id = dep.depend_id and dep.depend_type = 5 and v.type = 1);"	"user"	2	5	false	false	false	2000
5607	"dependencies_columns_on_keys"	"--Column c has a dependency on key k\ncreate function dependencies_columns_on_keys()\nreturns table (sch varchar(100), usr varchar(100), dep_type varchar(32))\nreturn table (select c.name, k.name, 'DEP_KEY' from columns as c, objects as kc, keys as k where kc.""name"" = c.name and kc.id = k.id and k.table_id = c.table_id and k.rkey = -1);"	"user"	2	5	false	false	false	2000
5612	"dependencies_columns_on_indexes"	"--Column c has a dependency on index i\ncreate function dependencies_columns_on_indexes()\nreturns table (sch varchar(100), usr varchar(100), dep_type varchar(32))\nreturn table (select c.name, i.name, 'DEP_INDEX' from columns as c, objects as kc, idxs as i where kc.""name"" = c.name and kc.id = i.id and c.table_id = i.table_id and i.name not in (select name from keys));"	"user"	2	5	false	false	false	2000
5617	"dependencies_columns_on_functions"	"--Column c has a dependency on function f\ncreate function dependencies_columns_on_functions()\nreturns table (sch varchar(100), usr varchar(100), dep_type varchar(32))\nreturn table (select c.name, f.name, 'DEP_FUNC' from functions as f, columns as c, dependencies as dep where c.id = dep.id and f.id = dep.depend_id and dep.depend_type = 7);"	"user"	2	5	false	false	false	2000
5622	"dependencies_columns_on_triggers"	"--Column c has a dependency on trigger tri\ncreate function dependencies_columns_on_triggers()\nreturns table (sch varchar(100), usr varchar(100), dep_type varchar(32))\nreturn table (select c.name, tri.name, 'DEP_TRIGGER' from columns as c, triggers as tri, dependencies as dep where dep.id = c.id and dep.depend_id =tri.id and dep.depend_type = 8);"	"user"	2	5	false	false	false	2000
5627	"dependencies_views_on_functions"	"--View v has a dependency on function f\ncreate function dependencies_views_on_functions()\nreturns table (sch varchar(100), usr varchar(100), dep_type varchar(32))\nreturn table (select v.name, f.name, 'DEP_FUNC' from functions as f, tables as v, dependencies as dep where v.id = dep.id and f.id = dep.depend_id and dep.depend_type = 7 and v.type = 1);"	"user"	2	5	false	false	false	2000
5632	"dependencies_views_on_triggers"	"--View v has a dependency on trigger tri\ncreate function dependencies_views_on_triggers()\nreturns table (sch varchar(100), usr varchar(100), dep_type varchar(32))\nreturn table (select v.name, tri.name, 'DEP_TRIGGER' from tables as v, triggers as tri, dependencies as dep where dep.id = v.id and dep.depend_id =tri.id and dep.depend_type = 8 and v.type = 1);"	"user"	2	5	false	false	false	2000
5637	"dependencies_functions_on_functions"	"--Function f1 has a dependency on function f2\ncreate function dependencies_functions_on_functions()\nreturns table (sch varchar(100), usr varchar(100), dep_type varchar(32))\nreturn table (select f1.name, f2.name, 'DEP_FUNC' from functions as f1, functions as f2, dependencies as dep where f1.id = dep.id and f2.id = dep.depend_id and dep.depend_type = 7);"	"user"	2	5	false	false	false	2000
5642	"dependencies_functions_os_triggers"	"--Function f1 has a dependency on trigger tri\ncreate function dependencies_functions_os_triggers()\nreturns table (sch varchar(100), usr varchar(100), dep_type varchar(32))\nreturn table (select f.name, tri.name, 'DEP_TRIGGER' from functions as f, triggers as tri, dependencies as dep where dep.id = f.id and dep.depend_id =tri.id and dep.depend_type = 8);"	"user"	2	5	false	false	false	2000
5647	"dependencies_keys_on_foreignkeys"	"--Key k has a dependency on foreign key fk\ncreate function dependencies_keys_on_foreignkeys()\nreturns table (sch varchar(100), usr varchar(100), dep_type varchar(32))\nreturn table (select k.name, fk.name, 'DEP_FKEY' from keys as k, keys as fk where fk.rkey = k.id);"	"user"	2	5	false	false	false	2000
5652	"password_hash"	"-- This Source Code Form is subject to the terms of the Mozilla Public\n-- License, v. 2.0.  If a copy of the MPL was not distributed with this\n-- file, You can obtain one at http://mozilla.org/MPL/2.0/.\n--\n-- Copyright 2008-2015 MonetDB B.V.\n\ncreate function sys.password_hash (username string)\n\treturns string\n\texternal name sql.password;"	"sql"	1	1	false	false	false	2000
5656	"sessions"	"create function sys.sessions()\nreturns table(""user"" string, ""login"" timestamp, ""sessiontimeout"" bigint, ""lastcommand"" timestamp, ""querytimeout"" bigint, ""active"" bool)\nexternal name sql.sessions;"	"sql"	1	5	false	false	false	2000
5672	"shutdown"	"create procedure sys.shutdown(delay tinyint)\nexternal name sql.shutdown;"	"sql"	1	2	true	false	false	2000
5675	"shutdown"	"create procedure sys.shutdown(delay tinyint, force bool)\nexternal name sql.shutdown;"	"sql"	1	2	true	false	false	2000
5679	"settimeout"	"-- control the query and session time out\ncreate procedure sys.settimeout(""query"" bigint)\n\texternal name sql.settimeout;"	"sql"	1	2	true	false	false	2000
5682	"settimeout"	"create procedure sys.settimeout(""query"" bigint, ""session"" bigint)\n\texternal name sql.settimeout;"	"sql"	1	2	true	false	false	2000
5686	"setsession"	"create procedure sys.setsession(""timeout"" bigint)\n\texternal name sql.setsession;"	"sql"	1	2	true	false	false	2000
5689	"ms_stuff"	"-- This Source Code Form is subject to the terms of the Mozilla Public\n-- License, v. 2.0.  If a copy of the MPL was not distributed with this\n-- file, You can obtain one at http://mozilla.org/MPL/2.0/.\n--\n-- Copyright 2008-2015 MonetDB B.V.\n\ncreate function ms_stuff( s1 varchar(32), st int, len int, s3 varchar(32))\nreturns varchar(32)\nbegin\n\tdeclare res varchar(32), aux varchar(32);\n\tdeclare ofset int;\n\n    if ( st < 0 or st > length(s1))\n        then return '';\n    end if;\n\n    set ofset = 1;\n    set res = substring(s1,ofset,st-1);\n    set res = res || s3;\n    set ofset = st + len;\n    set aux = substring(s1,ofset,length(s1)-ofset+1);\n\tset res = res || aux;\n\treturn res;\nend;"	"user"	2	1	false	false	false	2000
5696	"ms_trunc"	"create function ms_trunc(num double, prc int)\nreturns double\nexternal name sql.ms_trunc;"	"sql"	1	1	false	false	false	2000
5701	"ms_round"	"create function ms_round(num double, prc int, truncat int)\nreturns double\nbegin\n\tif (truncat = 0)\n\t\tthen return round(num, prc);\n\t\telse return ms_trunc(num, prc);\n\tend if;\nend;"	"user"	2	1	false	false	false	2000
5707	"ms_str"	"create function ms_str(num float, prc int, truncat int)\nreturns string\nbegin\n        return cast(num as string);\nend;"	"user"	2	1	false	false	false	2000
5713	"alpha"	"create function alpha(pdec double, pradius double)\nreturns double external name sql.alpha;"	"sql"	1	1	false	false	false	2000
5718	"zorder_encode"	"-- This Source Code Form is subject to the terms of the Mozilla Public\n-- License, v. 2.0.  If a copy of the MPL was not distributed with this\n-- file, You can obtain one at http://mozilla.org/MPL/2.0/.\n--\n-- Copyright 2008-2015 MonetDB B.V.\n\ncreate function zorder_encode(x integer, y integer) returns oid\n    external name zorder.encode;"	"zorder"	1	1	false	false	false	2000
5723	"zorder_decode_x"	"create function zorder_decode_x(z oid) returns integer\n    external name zorder.decode_x;"	"zorder"	1	1	false	false	false	2000
5727	"zorder_decode_y"	"create function zorder_decode_y(z oid) returns integer\n    external name zorder.decode_y;"	"zorder"	1	1	false	false	false	2000
5731	"optimizer_stats"	"-- This Source Code Form is subject to the terms of the Mozilla Public\n-- License, v. 2.0.  If a copy of the MPL was not distributed with this\n-- file, You can obtain one at http://mozilla.org/MPL/2.0/.\n--\n-- Copyright 2008-2015 MonetDB B.V.\n\n-- show the optimizer statistics maintained by the SQL frontend\ncreate function sys.optimizer_stats ()\n\treturns table (rewrite string, count int)\n\texternal name sql.dump_opt_stats;"	"sql"	1	5	false	false	false	2000
5735	"querycache"	"-- SQL QUERY CACHE\n-- The SQL query cache returns a table with the query plans kept\n\ncreate function sys.querycache()\n\treturns table (query string, count int)\n\texternal name sql.dump_cache;"	"sql"	1	5	false	false	false	2000
5739	"querylog"	"-- Trace the SQL input\ncreate procedure sys.querylog(filename string)\n\texternal name sql.logfile;"	"sql"	1	2	true	false	false	2000
5742	"optimizers"	"-- MONETDB KERNEL SECTION\n-- optimizer pipe catalog\ncreate function sys.optimizers ()\n\treturns table (name string, def string, status string)\n\texternal name sql.optimizers;"	"sql"	1	5	false	false	false	2000
5752	"environment"	"-- The environment table\ncreate function sys.environment()\n\treturns table (""name"" string, value string)\n\texternal name sql.sql_environment;"	"sql"	1	5	false	false	false	2000
5760	"bbp"	"-- The BAT buffer pool overview\ncreate function sys.bbp ()\n\treturns table (id int, name string, \n\t\tttype string, count bigint, refcnt int, lrefcnt int,\n\t\tlocation string, heat int, dirty string,\n\t\tstatus string, kind string)\n\texternal name bbp.get;"	"bbp"	1	5	false	false	false	2000
5773	"malfunctions"	"create function sys.malfunctions()\n\treturns table(""signature"" string, ""address"" string, ""comment"" string)\n\texternal name ""manual"".""functions"";"	"manual"	1	5	false	false	false	2000
5778	"evalalgebra"	"create procedure sys.evalalgebra( ra_stmt string, opt bool)\n\texternal name sql.""evalAlgebra"";"	"sql"	1	2	true	false	false	2000
5782	"flush_log"	"-- enqueue a flush log, ie as soon as no transactions are active \n-- flush the log and cleanup the used storage\ncreate procedure sys.flush_log ()\n\texternal name sql.""flush_log"";"	"sql"	1	2	true	false	false	2000
<<<<<<< HEAD
5784	"queue"	"-- This Source Code Form is subject to the terms of the Mozilla Public\n-- License, v. 2.0.  If a copy of the MPL was not distributed with this\n-- file, You can obtain one at http://mozilla.org/MPL/2.0/.\n--\n-- Copyright 2008-2015 MonetDB B.V.\n\n-- System monitoring\n\n-- show status of all active SQL queries.\ncreate function sys.queue()\nreturns table(\n\tqtag bigint,\n\t""user"" string,\n\tstarted timestamp,\n\testimate timestamp,\n\tprogress int,\n\tstatus string,\n\ttag oid,\n\tquery string\n)\nexternal name sql.sysmon_queue;"	"sql"	1	5	false	false	false	2000
5804	"pause"	"-- operations to manipulate the state of havoc queries\ncreate procedure sys.pause(tag int)\nexternal name sql.sysmon_pause;"	"sql"	1	2	true	false	false	2000
5807	"resume"	"create procedure sys.resume(tag int)\nexternal name sql.sysmon_resume;"	"sql"	1	2	true	false	false	2000
5810	"stop"	"create procedure sys.stop(tag int)\nexternal name sql.sysmon_stop;"	"sql"	1	2	true	false	false	2000
5813	"pause"	"create procedure sys.pause(tag bigint)\nexternal name sql.sysmon_pause;"	"sql"	1	2	true	false	false	2000
5816	"resume"	"create procedure sys.resume(tag bigint)\nexternal name sql.sysmon_resume;"	"sql"	1	2	true	false	false	2000
5819	"stop"	"create procedure sys.stop(tag bigint)\nexternal name sql.sysmon_stop;"	"sql"	1	2	true	false	false	2000
5822	"rejects"	"-- This Source Code Form is subject to the terms of the Mozilla Public\n-- License, v. 2.0.  If a copy of the MPL was not distributed with this\n-- file, You can obtain one at http://mozilla.org/MPL/2.0/.\n--\n-- Copyright 2008-2015 MonetDB B.V.\n\n-- COPY into reject management\n\ncreate function sys.rejects()\nreturns table(\n\trowid bigint,\n\tfldid int,\n\t""message"" string,\n\t""input"" string\n)\nexternal name sql.copy_rejects;"	"sql"	1	5	false	false	false	2000
5834	"clearrejects"	"create procedure sys.clearrejects()\nexternal name sql.copy_rejects_clear;"	"sql"	1	2	true	false	false	2000
5836	"stddev_samp"	"-- This Source Code Form is subject to the terms of the Mozilla Public\n-- License, v. 2.0.  If a copy of the MPL was not distributed with this\n-- file, You can obtain one at http://mozilla.org/MPL/2.0/.\n--\n-- Copyright 2008-2015 MonetDB B.V.\n\ncreate aggregate stddev_samp(val tinyint) returns double\n\texternal name ""aggr"".""stdev"";"	"aggr"	1	3	false	false	false	2000
5840	"stddev_samp"	"create aggregate stddev_samp(val smallint) returns double\n\texternal name ""aggr"".""stdev"";"	"aggr"	1	3	false	false	false	2000
5844	"stddev_samp"	"create aggregate stddev_samp(val integer) returns double\n\texternal name ""aggr"".""stdev"";"	"aggr"	1	3	false	false	false	2000
5848	"stddev_samp"	"create aggregate stddev_samp(val wrd) returns double\n\texternal name ""aggr"".""stdev"";"	"aggr"	1	3	false	false	false	2000
5852	"stddev_samp"	"create aggregate stddev_samp(val bigint) returns double\n\texternal name ""aggr"".""stdev"";"	"aggr"	1	3	false	false	false	2000
5856	"stddev_samp"	"create aggregate stddev_samp(val real) returns double\n\texternal name ""aggr"".""stdev"";"	"aggr"	1	3	false	false	false	2000
5860	"stddev_samp"	"create aggregate stddev_samp(val double) returns double\n\texternal name ""aggr"".""stdev"";"	"aggr"	1	3	false	false	false	2000
5864	"stddev_samp"	"create aggregate stddev_samp(val date) returns double\n\texternal name ""aggr"".""stdev"";"	"aggr"	1	3	false	false	false	2000
5868	"stddev_samp"	"create aggregate stddev_samp(val time) returns double\n\texternal name ""aggr"".""stdev"";"	"aggr"	1	3	false	false	false	2000
5872	"stddev_samp"	"create aggregate stddev_samp(val timestamp) returns double\n\texternal name ""aggr"".""stdev"";"	"aggr"	1	3	false	false	false	2000
5876	"stddev_pop"	"create aggregate stddev_pop(val tinyint) returns double\n\texternal name ""aggr"".""stdevp"";"	"aggr"	1	3	false	false	false	2000
5880	"stddev_pop"	"create aggregate stddev_pop(val smallint) returns double\n\texternal name ""aggr"".""stdevp"";"	"aggr"	1	3	false	false	false	2000
5884	"stddev_pop"	"create aggregate stddev_pop(val integer) returns double\n\texternal name ""aggr"".""stdevp"";"	"aggr"	1	3	false	false	false	2000
5888	"stddev_pop"	"create aggregate stddev_pop(val wrd) returns double\n\texternal name ""aggr"".""stdevp"";"	"aggr"	1	3	false	false	false	2000
5892	"stddev_pop"	"create aggregate stddev_pop(val bigint) returns double\n\texternal name ""aggr"".""stdevp"";"	"aggr"	1	3	false	false	false	2000
5896	"stddev_pop"	"create aggregate stddev_pop(val real) returns double\n\texternal name ""aggr"".""stdevp"";"	"aggr"	1	3	false	false	false	2000
5900	"stddev_pop"	"create aggregate stddev_pop(val double) returns double\n\texternal name ""aggr"".""stdevp"";"	"aggr"	1	3	false	false	false	2000
5904	"stddev_pop"	"create aggregate stddev_pop(val date) returns double\n\texternal name ""aggr"".""stdevp"";"	"aggr"	1	3	false	false	false	2000
5908	"stddev_pop"	"create aggregate stddev_pop(val time) returns double\n\texternal name ""aggr"".""stdevp"";"	"aggr"	1	3	false	false	false	2000
5912	"stddev_pop"	"create aggregate stddev_pop(val timestamp) returns double\n\texternal name ""aggr"".""stdevp"";"	"aggr"	1	3	false	false	false	2000
5916	"var_samp"	"create aggregate var_samp(val tinyint) returns double\n\texternal name ""aggr"".""variance"";"	"aggr"	1	3	false	false	false	2000
5920	"var_samp"	"create aggregate var_samp(val smallint) returns double\n\texternal name ""aggr"".""variance"";"	"aggr"	1	3	false	false	false	2000
5924	"var_samp"	"create aggregate var_samp(val integer) returns double\n\texternal name ""aggr"".""variance"";"	"aggr"	1	3	false	false	false	2000
5928	"var_samp"	"create aggregate var_samp(val wrd) returns double\n\texternal name ""aggr"".""variance"";"	"aggr"	1	3	false	false	false	2000
5932	"var_samp"	"create aggregate var_samp(val bigint) returns double\n\texternal name ""aggr"".""variance"";"	"aggr"	1	3	false	false	false	2000
5936	"var_samp"	"create aggregate var_samp(val real) returns double\n\texternal name ""aggr"".""variance"";"	"aggr"	1	3	false	false	false	2000
5940	"var_samp"	"create aggregate var_samp(val double) returns double\n\texternal name ""aggr"".""variance"";"	"aggr"	1	3	false	false	false	2000
5944	"var_samp"	"create aggregate var_samp(val date) returns double\n\texternal name ""aggr"".""variance"";"	"aggr"	1	3	false	false	false	2000
5948	"var_samp"	"create aggregate var_samp(val time) returns double\n\texternal name ""aggr"".""variance"";"	"aggr"	1	3	false	false	false	2000
5952	"var_samp"	"create aggregate var_samp(val timestamp) returns double\n\texternal name ""aggr"".""variance"";"	"aggr"	1	3	false	false	false	2000
5956	"var_pop"	"create aggregate var_pop(val tinyint) returns double\n\texternal name ""aggr"".""variancep"";"	"aggr"	1	3	false	false	false	2000
5960	"var_pop"	"create aggregate var_pop(val smallint) returns double\n\texternal name ""aggr"".""variancep"";"	"aggr"	1	3	false	false	false	2000
5964	"var_pop"	"create aggregate var_pop(val integer) returns double\n\texternal name ""aggr"".""variancep"";"	"aggr"	1	3	false	false	false	2000
5968	"var_pop"	"create aggregate var_pop(val wrd) returns double\n\texternal name ""aggr"".""variancep"";"	"aggr"	1	3	false	false	false	2000
5972	"var_pop"	"create aggregate var_pop(val bigint) returns double\n\texternal name ""aggr"".""variancep"";"	"aggr"	1	3	false	false	false	2000
5976	"var_pop"	"create aggregate var_pop(val real) returns double\n\texternal name ""aggr"".""variancep"";"	"aggr"	1	3	false	false	false	2000
5980	"var_pop"	"create aggregate var_pop(val double) returns double\n\texternal name ""aggr"".""variancep"";"	"aggr"	1	3	false	false	false	2000
5984	"var_pop"	"create aggregate var_pop(val date) returns double\n\texternal name ""aggr"".""variancep"";"	"aggr"	1	3	false	false	false	2000
5988	"var_pop"	"create aggregate var_pop(val time) returns double\n\texternal name ""aggr"".""variancep"";"	"aggr"	1	3	false	false	false	2000
5992	"var_pop"	"create aggregate var_pop(val timestamp) returns double\n\texternal name ""aggr"".""variancep"";"	"aggr"	1	3	false	false	false	2000
5996	"median"	"create aggregate median(val tinyint) returns tinyint\n\texternal name ""aggr"".""median"";"	"aggr"	1	3	false	false	false	2000
6000	"median"	"create aggregate median(val smallint) returns smallint\n\texternal name ""aggr"".""median"";"	"aggr"	1	3	false	false	false	2000
6004	"median"	"create aggregate median(val integer) returns integer\n\texternal name ""aggr"".""median"";"	"aggr"	1	3	false	false	false	2000
6008	"median"	"create aggregate median(val wrd) returns wrd\n\texternal name ""aggr"".""median"";"	"aggr"	1	3	false	false	false	2000
6012	"median"	"create aggregate median(val bigint) returns bigint\n\texternal name ""aggr"".""median"";"	"aggr"	1	3	false	false	false	2000
6016	"median"	"create aggregate median(val decimal) returns decimal\n\texternal name ""aggr"".""median"";"	"aggr"	1	3	false	false	false	2000
6020	"median"	"create aggregate median(val real) returns real\n\texternal name ""aggr"".""median"";"	"aggr"	1	3	false	false	false	2000
6024	"median"	"create aggregate median(val double) returns double\n\texternal name ""aggr"".""median"";"	"aggr"	1	3	false	false	false	2000
6028	"median"	"create aggregate median(val date) returns date\n\texternal name ""aggr"".""median"";"	"aggr"	1	3	false	false	false	2000
6032	"median"	"create aggregate median(val time) returns time\n\texternal name ""aggr"".""median"";"	"aggr"	1	3	false	false	false	2000
6036	"median"	"create aggregate median(val timestamp) returns timestamp\n\texternal name ""aggr"".""median"";"	"aggr"	1	3	false	false	false	2000
6040	"quantile"	"create aggregate quantile(val tinyint, q double) returns tinyint\n\texternal name ""aggr"".""quantile"";"	"aggr"	1	3	false	false	false	2000
6045	"quantile"	"create aggregate quantile(val smallint, q double) returns smallint\n\texternal name ""aggr"".""quantile"";"	"aggr"	1	3	false	false	false	2000
6050	"quantile"	"create aggregate quantile(val integer, q double) returns integer\n\texternal name ""aggr"".""quantile"";"	"aggr"	1	3	false	false	false	2000
6055	"quantile"	"create aggregate quantile(val wrd, q double) returns wrd\n\texternal name ""aggr"".""quantile"";"	"aggr"	1	3	false	false	false	2000
6060	"quantile"	"create aggregate quantile(val bigint, q double) returns bigint\n\texternal name ""aggr"".""quantile"";"	"aggr"	1	3	false	false	false	2000
6065	"quantile"	"create aggregate quantile(val decimal, q double) returns decimal\n\texternal name ""aggr"".""quantile"";"	"aggr"	1	3	false	false	false	2000
6070	"quantile"	"create aggregate quantile(val real, q double) returns real\n\texternal name ""aggr"".""quantile"";"	"aggr"	1	3	false	false	false	2000
6075	"quantile"	"create aggregate quantile(val double, q double) returns double\n\texternal name ""aggr"".""quantile"";"	"aggr"	1	3	false	false	false	2000
6080	"quantile"	"create aggregate quantile(val date, q double) returns date\n\texternal name ""aggr"".""quantile"";"	"aggr"	1	3	false	false	false	2000
6085	"quantile"	"create aggregate quantile(val time, q double) returns time\n\texternal name ""aggr"".""quantile"";"	"aggr"	1	3	false	false	false	2000
6090	"quantile"	"create aggregate quantile(val timestamp, q double) returns timestamp\n\texternal name ""aggr"".""quantile"";"	"aggr"	1	3	false	false	false	2000
6095	"corr"	"create aggregate corr(e1 tinyint, e2 tinyint) returns tinyint\n\texternal name ""aggr"".""corr"";"	"aggr"	1	3	false	false	false	2000
6100	"corr"	"create aggregate corr(e1 smallint, e2 smallint) returns smallint\n\texternal name ""aggr"".""corr"";"	"aggr"	1	3	false	false	false	2000
6105	"corr"	"create aggregate corr(e1 integer, e2 integer) returns integer\n\texternal name ""aggr"".""corr"";"	"aggr"	1	3	false	false	false	2000
6110	"corr"	"create aggregate corr(e1 wrd, e2 wrd) returns wrd\n\texternal name ""aggr"".""corr"";"	"aggr"	1	3	false	false	false	2000
6115	"corr"	"create aggregate corr(e1 bigint, e2 bigint) returns bigint\n\texternal name ""aggr"".""corr"";"	"aggr"	1	3	false	false	false	2000
6120	"corr"	"create aggregate corr(e1 real, e2 real) returns real\n\texternal name ""aggr"".""corr"";"	"aggr"	1	3	false	false	false	2000
6125	"corr"	"create aggregate corr(e1 double, e2 double) returns double\n\texternal name ""aggr"".""corr"";"	"aggr"	1	3	false	false	false	2000
6143	"mbr"	"-- currently we only use mbr instead of\n-- Envelope():Geometry\n-- as that returns Geometry objects, and we prefer the explicit mbr's\n-- minimum bounding rectangle (mbr)\ncreate function mbr (g geometry) returns mbr external name geom.mbr;"	"geom"	1	1	false	false	false	2000
6147	"mbroverlaps"	"create function mbroverlaps(a mbr, b mbr) returns boolean external name geom.""mbroverlaps"";"	"geom"	1	1	false	false	false	2000
6152	"geomfromtext"	"-- The srid in the *FromText Functions is currently not used\ncreate function geomfromtext(wkt string, srid smallint) returns geometry external name geom.""GeomFromText"";"	"geom"	1	1	false	false	false	2000
6157	"pointfromtext"	"create function pointfromtext(wkt string, srid smallint) returns point external name geom.""PointFromText"";"	"geom"	1	1	false	false	false	2000
6162	"linefromtext"	"create function linefromtext(wkt string, srid smallint) returns linestring external name geom.""LineFromText"";"	"geom"	1	1	false	false	false	2000
6167	"polyfromtext"	"create function polyfromtext(wkt string, srid smallint) returns polygon external name geom.""PolyFromText"";"	"geom"	1	1	false	false	false	2000
6172	"mpointfromtext"	"create function mpointfromtext(wkt string, srid smallint) returns multipoint external name geom.""MultiPointFromText"";"	"geom"	1	1	false	false	false	2000
6177	"mlinefromtext"	"create function mlinefromtext(wkt string, srid smallint) returns multilinestring external name geom.""MultiLineFromText"";"	"geom"	1	1	false	false	false	2000
6182	"mpolyfromtext"	"create function mpolyfromtext(wkt string, srid smallint) returns multipolygon external name geom.""MultiPolyFromText"";"	"geom"	1	1	false	false	false	2000
6187	"geomcollectionfromtext"	"create function geomcollectionfromtext(wkt string, srid smallint) returns multipolygon external name geom.""GeomCollectionFromText"";"	"geom"	1	1	false	false	false	2000
6192	"polygonfromtext"	"-- alias\ncreate function polygonfromtext(wkt string, srid smallint) returns polygon external name geom.""PolyFromText"";"	"geom"	1	1	false	false	false	2000
6197	"astext"	"create function astext(g geometry) returns string external name geom.""AsText"";"	"geom"	1	1	false	false	false	2000
6201	"x"	"create function x(g geometry) returns double external name geom.""X"";"	"geom"	1	1	false	false	false	2000
6205	"y"	"create function y(g geometry) returns double external name geom.""Y"";"	"geom"	1	1	false	false	false	2000
6209	"point"	"create function point(x double,y double) returns point external name geom.point;"	"geom"	1	1	false	false	false	2000
6214	"dimension"	"-- CREATE FUNCTION Point(g Geometry) RETURNS Point external name geom.point;\n-- CREATE FUNCTION Curve(g Geometry) RETURNS Curve external name geom.curve;\n-- CREATE FUNCTION LineString(g Geometry) RETURNS LineString external name geom.linestring;\n-- CREATE FUNCTION Surface(g Geometry) RETURNS Surface external name geom.surface;\n-- CREATE FUNCTION Polygon(g Geometry) RETURNS Polygon external name geom.polygon;\n\n-- ogc basic methods\ncreate function dimension(g geometry) returns integer external name geom.""Dimension"";"	"geom"	1	1	false	false	false	2000
6218	"geometrytypeid"	"create function geometrytypeid(g geometry) returns integer external name geom.""GeometryTypeId"";"	"geom"	1	1	false	false	false	2000
6222	"srid"	"create function srid(g geometry) returns integer external name geom.""SRID"";"	"geom"	1	1	false	false	false	2000
6226	"envelope"	"create function envelope(g geometry) returns geometry external name geom.""Envelope"";"	"geom"	1	1	false	false	false	2000
6230	"isempty"	"create function isempty(g geometry) returns boolean external name geom.""IsEmpty"";"	"geom"	1	1	false	false	false	2000
6234	"issimple"	"create function issimple(g geometry) returns boolean external name geom.""IsSimple"";"	"geom"	1	1	false	false	false	2000
6238	"boundary"	"create function boundary(g geometry) returns geometry external name geom.""Boundary"";"	"geom"	1	1	false	false	false	2000
6242	"equals"	"-- ogc spatial relation methods\ncreate function equals(a geometry, b geometry) returns boolean external name geom.""Equals"";"	"geom"	1	1	false	false	false	2000
6247	"disjoint"	"create function disjoint(a geometry, b geometry) returns boolean external name geom.""Disjoint"";"	"geom"	1	1	false	false	false	2000
6252	"Intersect"	"create function ""Intersect""(a geometry, b geometry) returns boolean external name geom.""Intersect"";"	"geom"	1	1	false	false	false	2000
6257	"touches"	"create function touches(a geometry, b geometry) returns boolean external name geom.""Touches"";"	"geom"	1	1	false	false	false	2000
6262	"crosses"	"create function crosses(a geometry, b geometry) returns boolean external name geom.""Crosses"";"	"geom"	1	1	false	false	false	2000
6267	"within"	"create function within(a geometry, b geometry) returns boolean external name geom.""Within"";"	"geom"	1	1	false	false	false	2000
6272	"contains"	"create function contains(a geometry, b geometry) returns boolean external name geom.""Contains"";"	"geom"	1	1	false	false	false	2000
6277	"contains"	"create function contains(a geometry, x double, y double) returns boolean external name geom.""Contains"";"	"geom"	1	1	false	false	false	2000
6283	"overlaps"	"create function overlaps(a geometry, b geometry) returns boolean external name geom.""Overlaps"";"	"geom"	1	1	false	false	false	2000
6288	"relate"	"create function relate(a geometry, b geometry, pattern string) returns boolean external name geom.""Relate"";"	"geom"	1	1	false	false	false	2000
6294	"area"	"-- ogc Spatial Analysis methods\n\ncreate function area(g geometry) returns float external name geom.""Area"";"	"geom"	1	1	false	false	false	2000
6298	"length"	"create function length(g geometry) returns float external name geom.""Length"";"	"geom"	1	1	false	false	false	2000
6302	"distance"	"create function distance(a geometry, b geometry) returns float external name geom.""Distance"";"	"geom"	1	1	false	false	false	2000
6307	"buffer"	"create function buffer(a geometry, distance float) returns geometry external name geom.""Buffer"";"	"geom"	1	1	false	false	false	2000
6312	"convexhull"	"create function convexhull(a geometry) returns geometry external name geom.""ConvexHull"";"	"geom"	1	1	false	false	false	2000
6316	"intersection"	"create function intersection(a geometry, b geometry) returns geometry external name geom.""Intersection"";"	"geom"	1	1	false	false	false	2000
6321	"Union"	"create function ""Union""(a geometry, b geometry) returns geometry external name geom.""Union"";"	"geom"	1	1	false	false	false	2000
6326	"difference"	"create function difference(a geometry, b geometry) returns geometry external name geom.""Difference"";"	"geom"	1	1	false	false	false	2000
6331	"symdifference"	"create function symdifference(a geometry, b geometry) returns geometry external name geom.""SymDifference"";"	"geom"	1	1	false	false	false	2000
6338	"filter"	"-- access the top level key by name, return its value\ncreate function json.filter(js json, pathexpr string)\nreturns json external name json.filter;"	"json"	1	1	false	false	false	6335
6343	"filter"	"create function json.filter(js json, name tinyint)\nreturns json external name json.filter;"	"json"	1	1	false	false	false	6335
6348	"filter"	"create function json.filter(js json, name integer)\nreturns json external name json.filter;"	"json"	1	1	false	false	false	6335
6353	"filter"	"create function json.filter(js json, name bigint)\nreturns json external name json.filter;"	"json"	1	1	false	false	false	6335
6358	"text"	"create function json.text(js json, e string)\nreturns string external name json.text;"	"json"	1	1	false	false	false	6335
6363	"number"	"create function json.number(js json)\nreturns float external name json.number;"	"json"	1	1	false	false	false	6335
6367	"integer"	"create function json.""integer""(js json)\nreturns bigint external name json.""integer"";"	"json"	1	1	false	false	false	6335
6371	"isvalid"	"-- test string for JSON compliancy\ncreate function json.isvalid(js string)\nreturns bool external name json.isvalid;"	"json"	1	1	false	false	false	6335
6375	"isobject"	"create function json.isobject(js string)\nreturns bool external name json.isobject;"	"json"	1	1	false	false	false	6335
6379	"isarray"	"create function json.isarray(js string)\nreturns bool external name json.isarray;"	"json"	1	1	false	false	false	6335
6383	"isvalid"	"create function json.isvalid(js json)\nreturns bool external name json.isvalid;"	"json"	1	1	false	false	false	6335
6387	"isobject"	"create function json.isobject(js json)\nreturns bool external name json.isobject;"	"json"	1	1	false	false	false	6335
6391	"isarray"	"create function json.isarray(js json)\nreturns bool external name json.isarray;"	"json"	1	1	false	false	false	6335
6395	"length"	"-- return the number of primary components\ncreate function json.length(js json)\nreturns integer external name json.length;"	"json"	1	1	false	false	false	6335
6399	"keyarray"	"create function json.keyarray(js json)\nreturns json external name json.keyarray;"	"json"	1	1	false	false	false	6335
6403	"valuearray"	"create function json.valuearray(js json)\nreturns  json external name json.valuearray;"	"json"	1	1	false	false	false	6335
6407	"text"	"create function json.text(js json)\nreturns string external name json.text;"	"json"	1	1	false	false	false	6335
6411	"text"	"create function json.text(js string)\nreturns string external name json.text;"	"json"	1	1	false	false	false	6335
6415	"text"	"create function json.text(js int)\nreturns string external name json.text;"	"json"	1	1	false	false	false	6335
6419	"output"	"-- The remainder awaits the implementation\n\ncreate aggregate json.output(js json)\nreturns string external name json.output;"	"json"	1	3	false	false	false	6335
6423	"tojsonarray"	"-- create function json.object(*) returns json external name json.objectrender;\n\n-- create function json.array(*) returns json external name json.arrayrender;\n\n-- unnesting the JSON structure\n\n-- create function json.unnest(js json)\n-- returns table( id integer, k string, v string) external name json.unnest;\n\n-- create function json.unnest(js json)\n-- returns table( k string, v string) external name json.unnest;\n\n-- create function json.unnest(js json)\n-- returns table( v string) external name json.unnest;\n\n-- create function json.nest table( id integer, k string, v string)\n-- returns json external name json.nest;\n\ncreate aggregate json.tojsonarray( x string ) returns string external name aggr.jsonaggr;"	"aggr"	1	3	false	false	false	6335
6427	"tojsonarray"	"create aggregate json.tojsonarray( x double ) returns string external name aggr.jsonaggr;"	"aggr"	1	3	false	false	false	6335
6431	"md5"	"-- This Source Code Form is subject to the terms of the Mozilla Public\n-- License, v. 2.0.  If a copy of the MPL was not distributed with this\n-- file, You can obtain one at http://mozilla.org/MPL/2.0/.\n--\n-- Copyright 2008-2015 MonetDB B.V.\n\n-- (co) Arjen de Rijke\n\ncreate function sys.md5(v string)\nreturns string external name clients.md5sum;"	"clients"	1	1	false	false	false	2000
6436	"uuid"	"-- generate a new uuid\ncreate function sys.uuid()\nreturns uuid external name uuid.""new"";"	"uuid"	1	1	false	false	false	2000
6439	"isauuid"	"create function sys.isauuid(u uuid)\nreturns uuid external name uuid.""isaUUID"";"	"uuid"	1	1	false	false	false	2000
6443	"isauuid"	"create function sys.isauuid(u string)\nreturns uuid external name uuid.""isaUUID"";"	"uuid"	1	1	false	false	false	2000
6447	"chi2prob"	"-- This Source Code Form is subject to the terms of the Mozilla Public\n-- License, v. 2.0.  If a copy of the MPL was not distributed with this\n-- file, You can obtain one at http://mozilla.org/MPL/2.0/.\n--\n-- Copyright 2008-2015 MonetDB B.V.\n\n-- (co) Arjen de Rijke, Bart Scheers\n-- Use statistical functions from gsl library\n\n-- Calculate Chi squared probability\ncreate function sys.chi2prob(chi2 double, datapoints double)\nreturns double external name gsl.""chi2prob"";"	"gsl"	1	1	false	false	false	2000
6453	"start"	"create procedure profiler.start() external name profiler.""start"";"	"profiler"	1	2	true	false	false	6451
6455	"stop"	"create procedure profiler.stop() external name profiler.stop;"	"profiler"	1	2	true	false	false	6451
6457	"setheartbeat"	"create procedure profiler.setheartbeat(beat int) external name profiler.setheartbeat;"	"profiler"	1	2	true	false	false	6451
6460	"setpoolsize"	"create procedure profiler.setpoolsize(poolsize int) external name profiler.setpoolsize;"	"profiler"	1	2	true	false	false	6451
6463	"setstream"	"create procedure profiler.setstream(host string, port int) external name profiler.setstream;"	"profiler"	1	2	true	false	false	6451
6488	"listdir"	"\n\ncreate procedure listdir(dirname string) external name fits.listdir;"	"fits"	1	2	true	false	false	2000
6491	"fitsattach"	"create procedure fitsattach(fname string) external name fits.attach;"	"fits"	1	2	true	false	false	2000
6494	"fitsload"	"create procedure fitsload(tname string) external name fits.load;"	"fits"	1	2	true	false	false	2000
6497	"listdirpat"	"create procedure listdirpat(dirname string,pat string) external name fits.listdirpattern;"	"fits"	1	2	true	false	false	2000
6533	"netcdf_attach"	"-- gr_name is ""GLOBAL"" or ""ROOT"" for classic NetCDF files\n-- used for groups in HDF5 files\n-- global attributes have obj_name=""""\n\n-- create function netcdfvar (fname varchar(256)) \n--\treturns int external name netcdf.test;\n\ncreate procedure netcdf_attach(fname varchar(256))\n    external name netcdf.attach;"	"netcdf"	1	2	true	false	false	2000
6536	"netcdf_importvar"	"create procedure netcdf_importvar(fid integer, varnname varchar(256))\n    external name netcdf.importvariable;"	"netcdf"	1	2	true	false	false	2000
6540	"storage"	"-- This Source Code Form is subject to the terms of the Mozilla Public\n-- License, v. 2.0.  If a copy of the MPL was not distributed with this\n-- file, You can obtain one at http://mozilla.org/MPL/2.0/.\n--\n-- Copyright 2008-2015 MonetDB B.V.\n\n-- Author M.Kersten\n-- This script gives the database administrator insight in the actual\n-- footprint of the persistent tables and the maximum playground used\n-- when indices are introduced upon them.\n-- By chancing the storagemodelinput table directly, the footprint for\n-- yet to be loaded databases can be assessed.\n\n-- The actual storage footprint of an existing database can be\n-- obtained by the table procuding function storage()\n-- It represents the actual state of affairs, i.e. storage on disk\n-- of columns and foreign key indices, and possible temporary hash indices.\n-- For strings we take a sample to determine their average length.\n\ncreate function sys.""storage""()\nreturns table (\n\t""schema"" string,\n\t""table"" string,\n\t""column"" string,\n\t""type"" string,\n\t""mode"" string,\n\tlocation string,\n\t""count"" bigint,\n\ttypewidth int,\n\tcolumnsize bigint,\n\theapsize bigint,\n\thashes bigint,\n\tphash boolean,\n\timprints bigint,\n\tsorted boolean\n)\nexternal name sql.""storage"";"	"sql"	1	5	false	false	false	2000
6584	"storagemodelinit"	"-- this table can be adjusted to reflect the anticipated final database size\n\n-- The model input can be derived from the current database using\ncreate procedure sys.storagemodelinit()\nbegin\n\tdelete from sys.storagemodelinput;\n\n\tinsert into sys.storagemodelinput\n\tselect x.""schema"", x.""table"", x.""column"", x.""type"", x.typewidth, x.count, 0, x.typewidth, false, x.sorted from sys.""storage""() x;\n\n\tupdate sys.storagemodelinput\n\tset reference = true\n\twhere concat(concat(""schema"",""table""), ""column"") in (\n\t\tselect concat( concat(""fkschema"".""name"", ""fktable"".""name""), ""fkkeycol"".""name"" )\n\t\tfrom\t""sys"".""keys"" as    ""fkkey"",\n\t\t\t\t""sys"".""objects"" as ""fkkeycol"",\n\t\t\t\t""sys"".""tables"" as  ""fktable"",\n\t\t\t\t""sys"".""schemas"" as ""fkschema""\n\t\twhere   ""fktable"".""id"" = ""fkkey"".""table_id""\n\t\t\tand ""fkkey"".""id"" = ""fkkeycol"".""id""\n\t\t\tand ""fkschema"".""id"" = ""fktable"".""schema_id""\n\t\t\tand ""fkkey"".""rkey"" > -1);\n\n\tupdate sys.storagemodelinput\n\tset ""distinct"" = ""count"" -- assume all distinct\n\twhere ""type"" = 'varchar' or ""type""='clob';\nend;"	"user"	2	2	true	false	false	2000
6586	"columnsize"	"-- The predicted storage footprint of the complete database\n-- determines the amount of diskspace needed for persistent storage\n-- and the upperbound when all possible index structures are created.\n-- The storage requirement for foreign key joins is split amongst the participants.\n\ncreate function sys.columnsize(nme string, i bigint, d bigint)\nreturns bigint\nbegin\n\tcase\n\twhen nme = 'boolean' then return i;\n\twhen nme = 'char' then return 2*i;\n\twhen nme = 'smallint' then return 2 * i;\n\twhen nme = 'int' then return 4 * i;\n\twhen nme = 'bigint' then return 8 * i;\n\twhen nme = 'hugeint' then return 16 * i;\n\twhen nme = 'timestamp' then return 8 * i;\n\twhen  nme = 'varchar' then\n\t\tcase\n\t\twhen cast(d as bigint) << 8 then return i;\n\t\twhen cast(d as bigint) << 16 then return 2 * i;\n\t\twhen cast(d as bigint) << 32 then return 4 * i;\n\t\telse return 8 * i;\n\t\tend case;\n\telse return 8 * i;\n\tend case;\nend;"	"user"	2	1	false	false	false	2000
6592	"heapsize"	"create function sys.heapsize(tpe string, i bigint, w int)\nreturns bigint\nbegin\n\tif  tpe <> 'varchar' and tpe <> 'clob'\n\tthen\n\t\treturn 0;\n\tend if;\n\treturn 10240 + i * w;\nend;"	"user"	2	1	false	false	false	2000
6598	"hashsize"	"create function sys.hashsize(b boolean, i bigint)\nreturns bigint\nbegin\n\t-- assume non-compound keys\n\tif  b = true\n\tthen\n\t\treturn 8 * i;\n\tend if;\n\treturn 0;\nend;"	"user"	2	1	false	false	false	2000
6603	"imprintsize"	"create function sys.imprintsize(i bigint, nme string)\nreturns bigint\nbegin\n\tif nme = 'boolean'\n\t\tor nme = 'tinyint'\n\t\tor nme = 'smallint'\n\t\tor nme = 'int'\n\t\tor nme = 'bigint'\n\t\tor nme = 'hugeint'\n\t\tor nme = 'decimal'\n\t\tor nme = 'date'\n\t\tor nme = 'timestamp'\n\t\tor nme = 'real'\n\t\tor nme = 'double'\n\tthen\n\t\treturn cast( i * 0.12 as bigint);\n\tend if ;\n\treturn 0;\nend;"	"user"	2	1	false	false	false	2000
6608	"storagemodel"	"create function sys.storagemodel()\nreturns table (\n\t""schema"" string,\n\t""table"" string,\n\t""column"" string,\n\t""type"" string,\n\t""count"" bigint,\n\tcolumnsize bigint,\n\theapsize bigint,\n\thashes bigint,\n\timprints bigint,\n\tsorted boolean)\nbegin\n\treturn select i.""schema"", i.""table"", i.""column"", i.""type"", i.""count"",\n\tcolumnsize(i.""type"", i.count, i.""distinct""),\n\theapsize(i.""type"", i.""distinct"", i.""atomwidth""),\n\thashsize(i.""reference"", i.""count""),\n\timprintsize(i.""count"",i.""type""),\n\ti.sorted\n\tfrom sys.storagemodelinput i;\nend;"	"user"	2	5	false	false	false	2000
6655	"analyze"	"create procedure sys.analyze(minmax int, ""sample"" bigint)\nexternal name sql.analyze;"	"sql"	1	2	true	false	false	2000
6659	"analyze"	"create procedure sys.analyze(minmax int, ""sample"" bigint, sch string)\nexternal name sql.analyze;"	"sql"	1	2	true	false	false	2000
6664	"analyze"	"create procedure sys.analyze(minmax int, ""sample"" bigint, sch string, tbl string)\nexternal name sql.analyze;"	"sql"	1	2	true	false	false	2000
6670	"analyze"	"create procedure sys.analyze(minmax int, ""sample"" bigint, sch string, tbl string, col string)\nexternal name sql.analyze;"	"sql"	1	2	true	false	false	2000
6677	"reverse"	"-- This Source Code Form is subject to the terms of the Mozilla Public\n-- License, v. 2.0.  If a copy of the MPL was not distributed with this\n-- file, You can obtain one at http://mozilla.org/MPL/2.0/.\n--\n-- Copyright 2008-2015 MonetDB B.V.\n\n-- add function signatures to SQL catalog\n\n\n-- Reverse a string\ncreate function reverse(src string)\nreturns string external name udf.reverse;"	"udf"	1	1	false	false	false	2000
6681	"fuse"	"-- fuse two (1-byte) tinyint values into one (2-byte) smallint value\ncreate function fuse(one tinyint, two tinyint)\nreturns smallint external name udf.fuse;"	"udf"	1	1	false	false	false	2000
6686	"fuse"	"-- fuse two (2-byte) smallint values into one (4-byte) integer value\ncreate function fuse(one smallint, two smallint)\nreturns integer external name udf.fuse;"	"udf"	1	1	false	false	false	2000
6691	"fuse"	"-- fuse two (4-byte) integer values into one (8-byte) bigint value\ncreate function fuse(one integer, two integer)\nreturns bigint external name udf.fuse;"	"udf"	1	1	false	false	false	2000
6697	"bam_loader_repos"	"create procedure bam.bam_loader_repos(bam_repos string, dbschema smallint)\nexternal name bam.bam_loader_repos;"	"bam"	1	2	true	false	false	6695
6701	"bam_loader_files"	"create procedure bam.bam_loader_files(bam_files string, dbschema smallint)\nexternal name bam.bam_loader_files;"	"bam"	1	2	true	false	false	6695
6705	"bam_loader_file"	"create procedure bam.bam_loader_file(bam_file string, dbschema smallint)\nexternal name bam.bam_loader_file;"	"bam"	1	2	true	false	false	6695
6709	"bam_drop_file"	"create procedure bam.bam_drop_file(file_id bigint, dbschema smallint)\nexternal name bam.bam_drop_file;"	"bam"	1	2	true	false	false	6695
6713	"bam_flag"	"create function bam.bam_flag(flag smallint, name string)\nreturns boolean external name bam.bam_flag;"	"bam"	1	1	false	false	false	6695
6718	"reverse_seq"	"create function bam.reverse_seq(seq string)\nreturns string external name bam.reverse_seq;"	"bam"	1	1	false	false	false	6695
6722	"reverse_qual"	"create function bam.reverse_qual(qual string)\nreturns string external name bam.reverse_qual;"	"bam"	1	1	false	false	false	6695
6726	"seq_length"	"create function bam.seq_length(cigar string)\nreturns int external name bam.seq_length;"	"bam"	1	1	false	false	false	6695
6730	"seq_char"	"create function bam.seq_char(ref_pos int, alg_seq string, alg_pos int, alg_cigar string)\nreturns char(1) external name bam.seq_char;"	"bam"	1	1	false	false	false	6695
6737	"sam_export"	"create procedure bam.sam_export(output_path string)\nexternal name bam.sam_export;"	"bam"	1	2	true	false	false	6695
6740	"bam_export"	"create procedure bam.bam_export(output_path string)\nexternal name bam.bam_export;"	"bam"	1	2	true	false	false	6695
6810	"generate_series"	"-- This Source Code Form is subject to the terms of the Mozilla Public\n-- License, v. 2.0.  If a copy of the MPL was not distributed with this\n-- file, You can obtain one at http://mozilla.org/MPL/2.0/.\n--\n-- Copyright 2008-2015 MonetDB B.V.\n\n-- (c) Author M.Kersten\n\ncreate function sys.generate_series(first tinyint, last tinyint)\nreturns table (value tinyint)\nexternal name generator.series;"	"generator"	1	5	false	false	false	2000
6815	"generate_series"	"create function sys.generate_series(first tinyint, last tinyint, stepsize tinyint)\nreturns table (value tinyint)\nexternal name generator.series;"	"generator"	1	5	false	false	false	2000
6821	"generate_series"	"create function sys.generate_series(first smallint, last smallint)\nreturns table (value smallint)\nexternal name generator.series;"	"generator"	1	5	false	false	false	2000
6826	"generate_series"	"create function sys.generate_series(first smallint, last smallint, stepsize smallint)\nreturns table (value smallint)\nexternal name generator.series;"	"generator"	1	5	false	false	false	2000
6832	"generate_series"	"create function sys.generate_series(first int, last int)\nreturns table (value int)\nexternal name generator.series;"	"generator"	1	5	false	false	false	2000
6837	"generate_series"	"create function sys.generate_series(first int, last int, stepsize int)\nreturns table (value int)\nexternal name generator.series;"	"generator"	1	5	false	false	false	2000
6843	"generate_series"	"create function sys.generate_series(first bigint, last bigint)\nreturns table (value bigint)\nexternal name generator.series;"	"generator"	1	5	false	false	false	2000
6848	"generate_series"	"create function sys.generate_series(first bigint, last bigint, stepsize bigint)\nreturns table (value bigint)\nexternal name generator.series;"	"generator"	1	5	false	false	false	2000
6854	"generate_series"	"create function sys.generate_series(first real, last real, stepsize real)\nreturns table (value real)\nexternal name generator.series;"	"generator"	1	5	false	false	false	2000
6860	"generate_series"	"create function sys.generate_series(first double, last double, stepsize double)\nreturns table (value double)\nexternal name generator.series;"	"generator"	1	5	false	false	false	2000
6866	"generate_series"	"create function sys.generate_series(first decimal(10,2), last decimal(10,2), stepsize decimal(10,2))\nreturns table (value decimal(10,2))\nexternal name generator.series;"	"generator"	1	5	false	false	false	2000
6872	"generate_series"	"create function sys.generate_series(first timestamp, last timestamp, stepsize interval second)\nreturns table (value timestamp)\nexternal name generator.series;"	"generator"	1	5	false	false	false	2000
=======
5784	"debug"	"create function sys.debug(debug int) returns integer\n\texternal name mdb.""setDebug"";"	"mdb"	1	1	false	false	false	2000
5788	"queue"	"-- This Source Code Form is subject to the terms of the Mozilla Public\n-- License, v. 2.0.  If a copy of the MPL was not distributed with this\n-- file, You can obtain one at http://mozilla.org/MPL/2.0/.\n--\n-- Copyright 2008-2015 MonetDB B.V.\n\n-- System monitoring\n\n-- show status of all active SQL queries.\ncreate function sys.queue()\nreturns table(\n\tqtag bigint,\n\t""user"" string,\n\tstarted timestamp,\n\testimate timestamp,\n\tprogress int,\n\tstatus string,\n\ttag oid,\n\tquery string\n)\nexternal name sql.sysmon_queue;"	"sql"	1	5	false	false	false	2000
5808	"pause"	"-- operations to manipulate the state of havoc queries\ncreate procedure sys.pause(tag int)\nexternal name sql.sysmon_pause;"	"sql"	1	2	true	false	false	2000
5811	"resume"	"create procedure sys.resume(tag int)\nexternal name sql.sysmon_resume;"	"sql"	1	2	true	false	false	2000
5814	"stop"	"create procedure sys.stop(tag int)\nexternal name sql.sysmon_stop;"	"sql"	1	2	true	false	false	2000
5817	"pause"	"create procedure sys.pause(tag bigint)\nexternal name sql.sysmon_pause;"	"sql"	1	2	true	false	false	2000
5820	"resume"	"create procedure sys.resume(tag bigint)\nexternal name sql.sysmon_resume;"	"sql"	1	2	true	false	false	2000
5823	"stop"	"create procedure sys.stop(tag bigint)\nexternal name sql.sysmon_stop;"	"sql"	1	2	true	false	false	2000
5826	"rejects"	"-- This Source Code Form is subject to the terms of the Mozilla Public\n-- License, v. 2.0.  If a copy of the MPL was not distributed with this\n-- file, You can obtain one at http://mozilla.org/MPL/2.0/.\n--\n-- Copyright 2008-2015 MonetDB B.V.\n\n-- COPY into reject management\n\ncreate function sys.rejects()\nreturns table(\n\trowid bigint,\n\tfldid int,\n\t""message"" string,\n\t""input"" string\n)\nexternal name sql.copy_rejects;"	"sql"	1	5	false	false	false	2000
5838	"clearrejects"	"create procedure sys.clearrejects()\nexternal name sql.copy_rejects_clear;"	"sql"	1	2	true	false	false	2000
5840	"stddev_samp"	"-- This Source Code Form is subject to the terms of the Mozilla Public\n-- License, v. 2.0.  If a copy of the MPL was not distributed with this\n-- file, You can obtain one at http://mozilla.org/MPL/2.0/.\n--\n-- Copyright 2008-2015 MonetDB B.V.\n\ncreate aggregate stddev_samp(val tinyint) returns double\n\texternal name ""aggr"".""stdev"";"	"aggr"	1	3	false	false	false	2000
5844	"stddev_samp"	"create aggregate stddev_samp(val smallint) returns double\n\texternal name ""aggr"".""stdev"";"	"aggr"	1	3	false	false	false	2000
5848	"stddev_samp"	"create aggregate stddev_samp(val integer) returns double\n\texternal name ""aggr"".""stdev"";"	"aggr"	1	3	false	false	false	2000
5852	"stddev_samp"	"create aggregate stddev_samp(val wrd) returns double\n\texternal name ""aggr"".""stdev"";"	"aggr"	1	3	false	false	false	2000
5856	"stddev_samp"	"create aggregate stddev_samp(val bigint) returns double\n\texternal name ""aggr"".""stdev"";"	"aggr"	1	3	false	false	false	2000
5860	"stddev_samp"	"create aggregate stddev_samp(val real) returns double\n\texternal name ""aggr"".""stdev"";"	"aggr"	1	3	false	false	false	2000
5864	"stddev_samp"	"create aggregate stddev_samp(val double) returns double\n\texternal name ""aggr"".""stdev"";"	"aggr"	1	3	false	false	false	2000
5868	"stddev_samp"	"create aggregate stddev_samp(val date) returns double\n\texternal name ""aggr"".""stdev"";"	"aggr"	1	3	false	false	false	2000
5872	"stddev_samp"	"create aggregate stddev_samp(val time) returns double\n\texternal name ""aggr"".""stdev"";"	"aggr"	1	3	false	false	false	2000
5876	"stddev_samp"	"create aggregate stddev_samp(val timestamp) returns double\n\texternal name ""aggr"".""stdev"";"	"aggr"	1	3	false	false	false	2000
5880	"stddev_pop"	"create aggregate stddev_pop(val tinyint) returns double\n\texternal name ""aggr"".""stdevp"";"	"aggr"	1	3	false	false	false	2000
5884	"stddev_pop"	"create aggregate stddev_pop(val smallint) returns double\n\texternal name ""aggr"".""stdevp"";"	"aggr"	1	3	false	false	false	2000
5888	"stddev_pop"	"create aggregate stddev_pop(val integer) returns double\n\texternal name ""aggr"".""stdevp"";"	"aggr"	1	3	false	false	false	2000
5892	"stddev_pop"	"create aggregate stddev_pop(val wrd) returns double\n\texternal name ""aggr"".""stdevp"";"	"aggr"	1	3	false	false	false	2000
5896	"stddev_pop"	"create aggregate stddev_pop(val bigint) returns double\n\texternal name ""aggr"".""stdevp"";"	"aggr"	1	3	false	false	false	2000
5900	"stddev_pop"	"create aggregate stddev_pop(val real) returns double\n\texternal name ""aggr"".""stdevp"";"	"aggr"	1	3	false	false	false	2000
5904	"stddev_pop"	"create aggregate stddev_pop(val double) returns double\n\texternal name ""aggr"".""stdevp"";"	"aggr"	1	3	false	false	false	2000
5908	"stddev_pop"	"create aggregate stddev_pop(val date) returns double\n\texternal name ""aggr"".""stdevp"";"	"aggr"	1	3	false	false	false	2000
5912	"stddev_pop"	"create aggregate stddev_pop(val time) returns double\n\texternal name ""aggr"".""stdevp"";"	"aggr"	1	3	false	false	false	2000
5916	"stddev_pop"	"create aggregate stddev_pop(val timestamp) returns double\n\texternal name ""aggr"".""stdevp"";"	"aggr"	1	3	false	false	false	2000
5920	"var_samp"	"create aggregate var_samp(val tinyint) returns double\n\texternal name ""aggr"".""variance"";"	"aggr"	1	3	false	false	false	2000
5924	"var_samp"	"create aggregate var_samp(val smallint) returns double\n\texternal name ""aggr"".""variance"";"	"aggr"	1	3	false	false	false	2000
5928	"var_samp"	"create aggregate var_samp(val integer) returns double\n\texternal name ""aggr"".""variance"";"	"aggr"	1	3	false	false	false	2000
5932	"var_samp"	"create aggregate var_samp(val wrd) returns double\n\texternal name ""aggr"".""variance"";"	"aggr"	1	3	false	false	false	2000
5936	"var_samp"	"create aggregate var_samp(val bigint) returns double\n\texternal name ""aggr"".""variance"";"	"aggr"	1	3	false	false	false	2000
5940	"var_samp"	"create aggregate var_samp(val real) returns double\n\texternal name ""aggr"".""variance"";"	"aggr"	1	3	false	false	false	2000
5944	"var_samp"	"create aggregate var_samp(val double) returns double\n\texternal name ""aggr"".""variance"";"	"aggr"	1	3	false	false	false	2000
5948	"var_samp"	"create aggregate var_samp(val date) returns double\n\texternal name ""aggr"".""variance"";"	"aggr"	1	3	false	false	false	2000
5952	"var_samp"	"create aggregate var_samp(val time) returns double\n\texternal name ""aggr"".""variance"";"	"aggr"	1	3	false	false	false	2000
5956	"var_samp"	"create aggregate var_samp(val timestamp) returns double\n\texternal name ""aggr"".""variance"";"	"aggr"	1	3	false	false	false	2000
5960	"var_pop"	"create aggregate var_pop(val tinyint) returns double\n\texternal name ""aggr"".""variancep"";"	"aggr"	1	3	false	false	false	2000
5964	"var_pop"	"create aggregate var_pop(val smallint) returns double\n\texternal name ""aggr"".""variancep"";"	"aggr"	1	3	false	false	false	2000
5968	"var_pop"	"create aggregate var_pop(val integer) returns double\n\texternal name ""aggr"".""variancep"";"	"aggr"	1	3	false	false	false	2000
5972	"var_pop"	"create aggregate var_pop(val wrd) returns double\n\texternal name ""aggr"".""variancep"";"	"aggr"	1	3	false	false	false	2000
5976	"var_pop"	"create aggregate var_pop(val bigint) returns double\n\texternal name ""aggr"".""variancep"";"	"aggr"	1	3	false	false	false	2000
5980	"var_pop"	"create aggregate var_pop(val real) returns double\n\texternal name ""aggr"".""variancep"";"	"aggr"	1	3	false	false	false	2000
5984	"var_pop"	"create aggregate var_pop(val double) returns double\n\texternal name ""aggr"".""variancep"";"	"aggr"	1	3	false	false	false	2000
5988	"var_pop"	"create aggregate var_pop(val date) returns double\n\texternal name ""aggr"".""variancep"";"	"aggr"	1	3	false	false	false	2000
5992	"var_pop"	"create aggregate var_pop(val time) returns double\n\texternal name ""aggr"".""variancep"";"	"aggr"	1	3	false	false	false	2000
5996	"var_pop"	"create aggregate var_pop(val timestamp) returns double\n\texternal name ""aggr"".""variancep"";"	"aggr"	1	3	false	false	false	2000
6000	"median"	"create aggregate median(val tinyint) returns tinyint\n\texternal name ""aggr"".""median"";"	"aggr"	1	3	false	false	false	2000
6004	"median"	"create aggregate median(val smallint) returns smallint\n\texternal name ""aggr"".""median"";"	"aggr"	1	3	false	false	false	2000
6008	"median"	"create aggregate median(val integer) returns integer\n\texternal name ""aggr"".""median"";"	"aggr"	1	3	false	false	false	2000
6012	"median"	"create aggregate median(val wrd) returns wrd\n\texternal name ""aggr"".""median"";"	"aggr"	1	3	false	false	false	2000
6016	"median"	"create aggregate median(val bigint) returns bigint\n\texternal name ""aggr"".""median"";"	"aggr"	1	3	false	false	false	2000
6020	"median"	"create aggregate median(val decimal) returns decimal\n\texternal name ""aggr"".""median"";"	"aggr"	1	3	false	false	false	2000
6024	"median"	"create aggregate median(val real) returns real\n\texternal name ""aggr"".""median"";"	"aggr"	1	3	false	false	false	2000
6028	"median"	"create aggregate median(val double) returns double\n\texternal name ""aggr"".""median"";"	"aggr"	1	3	false	false	false	2000
6032	"median"	"create aggregate median(val date) returns date\n\texternal name ""aggr"".""median"";"	"aggr"	1	3	false	false	false	2000
6036	"median"	"create aggregate median(val time) returns time\n\texternal name ""aggr"".""median"";"	"aggr"	1	3	false	false	false	2000
6040	"median"	"create aggregate median(val timestamp) returns timestamp\n\texternal name ""aggr"".""median"";"	"aggr"	1	3	false	false	false	2000
6044	"quantile"	"create aggregate quantile(val tinyint, q double) returns tinyint\n\texternal name ""aggr"".""quantile"";"	"aggr"	1	3	false	false	false	2000
6049	"quantile"	"create aggregate quantile(val smallint, q double) returns smallint\n\texternal name ""aggr"".""quantile"";"	"aggr"	1	3	false	false	false	2000
6054	"quantile"	"create aggregate quantile(val integer, q double) returns integer\n\texternal name ""aggr"".""quantile"";"	"aggr"	1	3	false	false	false	2000
6059	"quantile"	"create aggregate quantile(val wrd, q double) returns wrd\n\texternal name ""aggr"".""quantile"";"	"aggr"	1	3	false	false	false	2000
6064	"quantile"	"create aggregate quantile(val bigint, q double) returns bigint\n\texternal name ""aggr"".""quantile"";"	"aggr"	1	3	false	false	false	2000
6069	"quantile"	"create aggregate quantile(val decimal, q double) returns decimal\n\texternal name ""aggr"".""quantile"";"	"aggr"	1	3	false	false	false	2000
6074	"quantile"	"create aggregate quantile(val real, q double) returns real\n\texternal name ""aggr"".""quantile"";"	"aggr"	1	3	false	false	false	2000
6079	"quantile"	"create aggregate quantile(val double, q double) returns double\n\texternal name ""aggr"".""quantile"";"	"aggr"	1	3	false	false	false	2000
6084	"quantile"	"create aggregate quantile(val date, q double) returns date\n\texternal name ""aggr"".""quantile"";"	"aggr"	1	3	false	false	false	2000
6089	"quantile"	"create aggregate quantile(val time, q double) returns time\n\texternal name ""aggr"".""quantile"";"	"aggr"	1	3	false	false	false	2000
6094	"quantile"	"create aggregate quantile(val timestamp, q double) returns timestamp\n\texternal name ""aggr"".""quantile"";"	"aggr"	1	3	false	false	false	2000
6099	"corr"	"create aggregate corr(e1 tinyint, e2 tinyint) returns tinyint\n\texternal name ""aggr"".""corr"";"	"aggr"	1	3	false	false	false	2000
6104	"corr"	"create aggregate corr(e1 smallint, e2 smallint) returns smallint\n\texternal name ""aggr"".""corr"";"	"aggr"	1	3	false	false	false	2000
6109	"corr"	"create aggregate corr(e1 integer, e2 integer) returns integer\n\texternal name ""aggr"".""corr"";"	"aggr"	1	3	false	false	false	2000
6114	"corr"	"create aggregate corr(e1 wrd, e2 wrd) returns wrd\n\texternal name ""aggr"".""corr"";"	"aggr"	1	3	false	false	false	2000
6119	"corr"	"create aggregate corr(e1 bigint, e2 bigint) returns bigint\n\texternal name ""aggr"".""corr"";"	"aggr"	1	3	false	false	false	2000
6124	"corr"	"create aggregate corr(e1 real, e2 real) returns real\n\texternal name ""aggr"".""corr"";"	"aggr"	1	3	false	false	false	2000
6129	"corr"	"create aggregate corr(e1 double, e2 double) returns double\n\texternal name ""aggr"".""corr"";"	"aggr"	1	3	false	false	false	2000
6147	"mbr"	"-- currently we only use mbr instead of\n-- Envelope():Geometry\n-- as that returns Geometry objects, and we prefer the explicit mbr's\n-- minimum bounding rectangle (mbr)\ncreate function mbr (g geometry) returns mbr external name geom.mbr;"	"geom"	1	1	false	false	false	2000
6151	"mbroverlaps"	"create function mbroverlaps(a mbr, b mbr) returns boolean external name geom.""mbroverlaps"";"	"geom"	1	1	false	false	false	2000
6156	"geomfromtext"	"-- The srid in the *FromText Functions is currently not used\ncreate function geomfromtext(wkt string, srid smallint) returns geometry external name geom.""GeomFromText"";"	"geom"	1	1	false	false	false	2000
6161	"pointfromtext"	"create function pointfromtext(wkt string, srid smallint) returns point external name geom.""PointFromText"";"	"geom"	1	1	false	false	false	2000
6166	"linefromtext"	"create function linefromtext(wkt string, srid smallint) returns linestring external name geom.""LineFromText"";"	"geom"	1	1	false	false	false	2000
6171	"polyfromtext"	"create function polyfromtext(wkt string, srid smallint) returns polygon external name geom.""PolyFromText"";"	"geom"	1	1	false	false	false	2000
6176	"mpointfromtext"	"create function mpointfromtext(wkt string, srid smallint) returns multipoint external name geom.""MultiPointFromText"";"	"geom"	1	1	false	false	false	2000
6181	"mlinefromtext"	"create function mlinefromtext(wkt string, srid smallint) returns multilinestring external name geom.""MultiLineFromText"";"	"geom"	1	1	false	false	false	2000
6186	"mpolyfromtext"	"create function mpolyfromtext(wkt string, srid smallint) returns multipolygon external name geom.""MultiPolyFromText"";"	"geom"	1	1	false	false	false	2000
6191	"geomcollectionfromtext"	"create function geomcollectionfromtext(wkt string, srid smallint) returns multipolygon external name geom.""GeomCollectionFromText"";"	"geom"	1	1	false	false	false	2000
6196	"polygonfromtext"	"-- alias\ncreate function polygonfromtext(wkt string, srid smallint) returns polygon external name geom.""PolyFromText"";"	"geom"	1	1	false	false	false	2000
6201	"astext"	"create function astext(g geometry) returns string external name geom.""AsText"";"	"geom"	1	1	false	false	false	2000
6205	"x"	"create function x(g geometry) returns double external name geom.""X"";"	"geom"	1	1	false	false	false	2000
6209	"y"	"create function y(g geometry) returns double external name geom.""Y"";"	"geom"	1	1	false	false	false	2000
6213	"point"	"create function point(x double,y double) returns point external name geom.point;"	"geom"	1	1	false	false	false	2000
6218	"dimension"	"-- CREATE FUNCTION Point(g Geometry) RETURNS Point external name geom.point;\n-- CREATE FUNCTION Curve(g Geometry) RETURNS Curve external name geom.curve;\n-- CREATE FUNCTION LineString(g Geometry) RETURNS LineString external name geom.linestring;\n-- CREATE FUNCTION Surface(g Geometry) RETURNS Surface external name geom.surface;\n-- CREATE FUNCTION Polygon(g Geometry) RETURNS Polygon external name geom.polygon;\n\n-- ogc basic methods\ncreate function dimension(g geometry) returns integer external name geom.""Dimension"";"	"geom"	1	1	false	false	false	2000
6222	"geometrytypeid"	"create function geometrytypeid(g geometry) returns integer external name geom.""GeometryTypeId"";"	"geom"	1	1	false	false	false	2000
6226	"srid"	"create function srid(g geometry) returns integer external name geom.""SRID"";"	"geom"	1	1	false	false	false	2000
6230	"envelope"	"create function envelope(g geometry) returns geometry external name geom.""Envelope"";"	"geom"	1	1	false	false	false	2000
6234	"isempty"	"create function isempty(g geometry) returns boolean external name geom.""IsEmpty"";"	"geom"	1	1	false	false	false	2000
6238	"issimple"	"create function issimple(g geometry) returns boolean external name geom.""IsSimple"";"	"geom"	1	1	false	false	false	2000
6242	"boundary"	"create function boundary(g geometry) returns geometry external name geom.""Boundary"";"	"geom"	1	1	false	false	false	2000
6246	"equals"	"-- ogc spatial relation methods\ncreate function equals(a geometry, b geometry) returns boolean external name geom.""Equals"";"	"geom"	1	1	false	false	false	2000
6251	"disjoint"	"create function disjoint(a geometry, b geometry) returns boolean external name geom.""Disjoint"";"	"geom"	1	1	false	false	false	2000
6256	"Intersect"	"create function ""Intersect""(a geometry, b geometry) returns boolean external name geom.""Intersect"";"	"geom"	1	1	false	false	false	2000
6261	"touches"	"create function touches(a geometry, b geometry) returns boolean external name geom.""Touches"";"	"geom"	1	1	false	false	false	2000
6266	"crosses"	"create function crosses(a geometry, b geometry) returns boolean external name geom.""Crosses"";"	"geom"	1	1	false	false	false	2000
6271	"within"	"create function within(a geometry, b geometry) returns boolean external name geom.""Within"";"	"geom"	1	1	false	false	false	2000
6276	"contains"	"create function contains(a geometry, b geometry) returns boolean external name geom.""Contains"";"	"geom"	1	1	false	false	false	2000
6281	"contains"	"create function contains(a geometry, x double, y double) returns boolean external name geom.""Contains"";"	"geom"	1	1	false	false	false	2000
6287	"overlaps"	"create function overlaps(a geometry, b geometry) returns boolean external name geom.""Overlaps"";"	"geom"	1	1	false	false	false	2000
6292	"relate"	"create function relate(a geometry, b geometry, pattern string) returns boolean external name geom.""Relate"";"	"geom"	1	1	false	false	false	2000
6298	"area"	"-- ogc Spatial Analysis methods\n\ncreate function area(g geometry) returns float external name geom.""Area"";"	"geom"	1	1	false	false	false	2000
6302	"length"	"create function length(g geometry) returns float external name geom.""Length"";"	"geom"	1	1	false	false	false	2000
6306	"distance"	"create function distance(a geometry, b geometry) returns float external name geom.""Distance"";"	"geom"	1	1	false	false	false	2000
6311	"buffer"	"create function buffer(a geometry, distance float) returns geometry external name geom.""Buffer"";"	"geom"	1	1	false	false	false	2000
6316	"convexhull"	"create function convexhull(a geometry) returns geometry external name geom.""ConvexHull"";"	"geom"	1	1	false	false	false	2000
6320	"intersection"	"create function intersection(a geometry, b geometry) returns geometry external name geom.""Intersection"";"	"geom"	1	1	false	false	false	2000
6325	"Union"	"create function ""Union""(a geometry, b geometry) returns geometry external name geom.""Union"";"	"geom"	1	1	false	false	false	2000
6330	"difference"	"create function difference(a geometry, b geometry) returns geometry external name geom.""Difference"";"	"geom"	1	1	false	false	false	2000
6335	"symdifference"	"create function symdifference(a geometry, b geometry) returns geometry external name geom.""SymDifference"";"	"geom"	1	1	false	false	false	2000
6342	"filter"	"-- access the top level key by name, return its value\ncreate function json.filter(js json, pathexpr string)\nreturns json external name json.filter;"	"json"	1	1	false	false	false	6339
6347	"filter"	"create function json.filter(js json, name tinyint)\nreturns json external name json.filter;"	"json"	1	1	false	false	false	6339
6352	"filter"	"create function json.filter(js json, name integer)\nreturns json external name json.filter;"	"json"	1	1	false	false	false	6339
6357	"filter"	"create function json.filter(js json, name bigint)\nreturns json external name json.filter;"	"json"	1	1	false	false	false	6339
6362	"text"	"create function json.text(js json, e string)\nreturns string external name json.text;"	"json"	1	1	false	false	false	6339
6367	"number"	"create function json.number(js json)\nreturns float external name json.number;"	"json"	1	1	false	false	false	6339
6371	"integer"	"create function json.""integer""(js json)\nreturns bigint external name json.""integer"";"	"json"	1	1	false	false	false	6339
6375	"isvalid"	"-- test string for JSON compliancy\ncreate function json.isvalid(js string)\nreturns bool external name json.isvalid;"	"json"	1	1	false	false	false	6339
6379	"isobject"	"create function json.isobject(js string)\nreturns bool external name json.isobject;"	"json"	1	1	false	false	false	6339
6383	"isarray"	"create function json.isarray(js string)\nreturns bool external name json.isarray;"	"json"	1	1	false	false	false	6339
6387	"isvalid"	"create function json.isvalid(js json)\nreturns bool external name json.isvalid;"	"json"	1	1	false	false	false	6339
6391	"isobject"	"create function json.isobject(js json)\nreturns bool external name json.isobject;"	"json"	1	1	false	false	false	6339
6395	"isarray"	"create function json.isarray(js json)\nreturns bool external name json.isarray;"	"json"	1	1	false	false	false	6339
6399	"length"	"-- return the number of primary components\ncreate function json.length(js json)\nreturns integer external name json.length;"	"json"	1	1	false	false	false	6339
6403	"keyarray"	"create function json.keyarray(js json)\nreturns json external name json.keyarray;"	"json"	1	1	false	false	false	6339
6407	"valuearray"	"create function json.valuearray(js json)\nreturns  json external name json.valuearray;"	"json"	1	1	false	false	false	6339
6411	"text"	"create function json.text(js json)\nreturns string external name json.text;"	"json"	1	1	false	false	false	6339
6415	"text"	"create function json.text(js string)\nreturns string external name json.text;"	"json"	1	1	false	false	false	6339
6419	"text"	"create function json.text(js int)\nreturns string external name json.text;"	"json"	1	1	false	false	false	6339
6423	"output"	"-- The remainder awaits the implementation\n\ncreate aggregate json.output(js json)\nreturns string external name json.output;"	"json"	1	3	false	false	false	6339
6427	"tojsonarray"	"-- create function json.object(*) returns json external name json.objectrender;\n\n-- create function json.array(*) returns json external name json.arrayrender;\n\n-- unnesting the JSON structure\n\n-- create function json.unnest(js json)\n-- returns table( id integer, k string, v string) external name json.unnest;\n\n-- create function json.unnest(js json)\n-- returns table( k string, v string) external name json.unnest;\n\n-- create function json.unnest(js json)\n-- returns table( v string) external name json.unnest;\n\n-- create function json.nest table( id integer, k string, v string)\n-- returns json external name json.nest;\n\ncreate aggregate json.tojsonarray( x string ) returns string external name aggr.jsonaggr;"	"aggr"	1	3	false	false	false	6339
6431	"tojsonarray"	"create aggregate json.tojsonarray( x double ) returns string external name aggr.jsonaggr;"	"aggr"	1	3	false	false	false	6339
6435	"md5"	"-- This Source Code Form is subject to the terms of the Mozilla Public\n-- License, v. 2.0.  If a copy of the MPL was not distributed with this\n-- file, You can obtain one at http://mozilla.org/MPL/2.0/.\n--\n-- Copyright 2008-2015 MonetDB B.V.\n\n-- (co) Arjen de Rijke\n\ncreate function sys.md5(v string)\nreturns string external name clients.md5sum;"	"clients"	1	1	false	false	false	2000
6440	"uuid"	"-- generate a new uuid\ncreate function sys.uuid()\nreturns uuid external name uuid.""new"";"	"uuid"	1	1	false	false	false	2000
6443	"isauuid"	"create function sys.isauuid(u uuid)\nreturns uuid external name uuid.""isaUUID"";"	"uuid"	1	1	false	false	false	2000
6447	"isauuid"	"create function sys.isauuid(u string)\nreturns uuid external name uuid.""isaUUID"";"	"uuid"	1	1	false	false	false	2000
6451	"chi2prob"	"-- This Source Code Form is subject to the terms of the Mozilla Public\n-- License, v. 2.0.  If a copy of the MPL was not distributed with this\n-- file, You can obtain one at http://mozilla.org/MPL/2.0/.\n--\n-- Copyright 2008-2015 MonetDB B.V.\n\n-- (co) Arjen de Rijke, Bart Scheers\n-- Use statistical functions from gsl library\n\n-- Calculate Chi squared probability\ncreate function sys.chi2prob(chi2 double, datapoints double)\nreturns double external name gsl.""chi2prob"";"	"gsl"	1	1	false	false	false	2000
6457	"start"	"create procedure profiler.start() external name profiler.""start"";"	"profiler"	1	2	true	false	false	6455
6459	"stop"	"create procedure profiler.stop() external name profiler.stop;"	"profiler"	1	2	true	false	false	6455
6461	"setheartbeat"	"create procedure profiler.setheartbeat(beat int) external name profiler.setheartbeat;"	"profiler"	1	2	true	false	false	6455
6464	"setpoolsize"	"create procedure profiler.setpoolsize(poolsize int) external name profiler.setpoolsize;"	"profiler"	1	2	true	false	false	6455
6467	"setstream"	"create procedure profiler.setstream(host string, port int) external name profiler.setstream;"	"profiler"	1	2	true	false	false	6455
6492	"listdir"	"\n\ncreate procedure listdir(dirname string) external name fits.listdir;"	"fits"	1	2	true	false	false	2000
6495	"fitsattach"	"create procedure fitsattach(fname string) external name fits.attach;"	"fits"	1	2	true	false	false	2000
6498	"fitsload"	"create procedure fitsload(tname string) external name fits.load;"	"fits"	1	2	true	false	false	2000
6501	"listdirpat"	"create procedure listdirpat(dirname string,pat string) external name fits.listdirpattern;"	"fits"	1	2	true	false	false	2000
6537	"netcdf_attach"	"-- gr_name is ""GLOBAL"" or ""ROOT"" for classic NetCDF files\n-- used for groups in HDF5 files\n-- global attributes have obj_name=""""\n\n-- create function netcdfvar (fname varchar(256)) \n--\treturns int external name netcdf.test;\n\ncreate procedure netcdf_attach(fname varchar(256))\n    external name netcdf.attach;"	"netcdf"	1	2	true	false	false	2000
6540	"netcdf_importvar"	"create procedure netcdf_importvar(fid integer, varnname varchar(256))\n    external name netcdf.importvariable;"	"netcdf"	1	2	true	false	false	2000
6544	"storage"	"-- This Source Code Form is subject to the terms of the Mozilla Public\n-- License, v. 2.0.  If a copy of the MPL was not distributed with this\n-- file, You can obtain one at http://mozilla.org/MPL/2.0/.\n--\n-- Copyright 2008-2015 MonetDB B.V.\n\n-- Author M.Kersten\n-- This script gives the database administrator insight in the actual\n-- footprint of the persistent tables and the maximum playground used\n-- when indices are introduced upon them.\n-- By changing the storagemodelinput table directly, the footprint for\n-- yet to be loaded databases can be assessed.\n\n-- The actual storage footprint of an existing database can be\n-- obtained by the table producing function storage()\n-- It represents the actual state of affairs, i.e. storage on disk\n-- of columns and foreign key indices, and possible temporary hash indices.\n-- For strings we take a sample to determine their average length.\n\ncreate function sys.""storage""()\nreturns table (\n\t""schema"" string,\n\t""table"" string,\n\t""column"" string,\n\t""type"" string,\n\t""mode"" string,\n\tlocation string,\n\t""count"" bigint,\n\ttypewidth int,\n\tcolumnsize bigint,\n\theapsize bigint,\n\thashes bigint,\n\tphash boolean,\n\timprints bigint,\n\tsorted boolean\n)\nexternal name sql.""storage"";"	"sql"	1	5	false	false	false	2000
6588	"storagemodelinit"	"-- this table can be adjusted to reflect the anticipated final database size\n\n-- The model input can be derived from the current database using\ncreate procedure sys.storagemodelinit()\nbegin\n\tdelete from sys.storagemodelinput;\n\n\tinsert into sys.storagemodelinput\n\tselect x.""schema"", x.""table"", x.""column"", x.""type"", x.typewidth, x.count, 0, x.typewidth, false, x.sorted from sys.""storage""() x;\n\n\tupdate sys.storagemodelinput\n\tset reference = true\n\twhere concat(concat(""schema"",""table""), ""column"") in (\n\t\tselect concat( concat(""fkschema"".""name"", ""fktable"".""name""), ""fkkeycol"".""name"" )\n\t\tfrom\t""sys"".""keys"" as    ""fkkey"",\n\t\t\t\t""sys"".""objects"" as ""fkkeycol"",\n\t\t\t\t""sys"".""tables"" as  ""fktable"",\n\t\t\t\t""sys"".""schemas"" as ""fkschema""\n\t\twhere   ""fktable"".""id"" = ""fkkey"".""table_id""\n\t\t\tand ""fkkey"".""id"" = ""fkkeycol"".""id""\n\t\t\tand ""fkschema"".""id"" = ""fktable"".""schema_id""\n\t\t\tand ""fkkey"".""rkey"" > -1);\n\n\tupdate sys.storagemodelinput\n\tset ""distinct"" = ""count"" -- assume all distinct\n\twhere ""type"" = 'varchar' or ""type""='clob';\nend;"	"user"	2	2	true	false	false	2000
6590	"columnsize"	"-- The predicted storage footprint of the complete database\n-- determines the amount of diskspace needed for persistent storage\n-- and the upperbound when all possible index structures are created.\n-- The storage requirement for foreign key joins is split amongst the participants.\n\ncreate function sys.columnsize(nme string, i bigint, d bigint)\nreturns bigint\nbegin\n\tcase\n\twhen nme = 'boolean' then return i;\n\twhen nme = 'char' then return 2*i;\n\twhen nme = 'smallint' then return 2 * i;\n\twhen nme = 'int' then return 4 * i;\n\twhen nme = 'bigint' then return 8 * i;\n\twhen nme = 'hugeint' then return 16 * i;\n\twhen nme = 'timestamp' then return 8 * i;\n\twhen  nme = 'varchar' then\n\t\tcase\n\t\twhen cast(d as bigint) << 8 then return i;\n\t\twhen cast(d as bigint) << 16 then return 2 * i;\n\t\twhen cast(d as bigint) << 32 then return 4 * i;\n\t\telse return 8 * i;\n\t\tend case;\n\telse return 8 * i;\n\tend case;\nend;"	"user"	2	1	false	false	false	2000
6596	"heapsize"	"create function sys.heapsize(tpe string, i bigint, w int)\nreturns bigint\nbegin\n\tif  tpe <> 'varchar' and tpe <> 'clob'\n\tthen\n\t\treturn 0;\n\tend if;\n\treturn 10240 + i * w;\nend;"	"user"	2	1	false	false	false	2000
6602	"hashsize"	"create function sys.hashsize(b boolean, i bigint)\nreturns bigint\nbegin\n\t-- assume non-compound keys\n\tif  b = true\n\tthen\n\t\treturn 8 * i;\n\tend if;\n\treturn 0;\nend;"	"user"	2	1	false	false	false	2000
6607	"imprintsize"	"create function sys.imprintsize(i bigint, nme string)\nreturns bigint\nbegin\n\tif nme = 'boolean'\n\t\tor nme = 'tinyint'\n\t\tor nme = 'smallint'\n\t\tor nme = 'int'\n\t\tor nme = 'bigint'\n\t\tor nme = 'hugeint'\n\t\tor nme = 'decimal'\n\t\tor nme = 'date'\n\t\tor nme = 'timestamp'\n\t\tor nme = 'real'\n\t\tor nme = 'double'\n\tthen\n\t\treturn cast( i * 0.12 as bigint);\n\tend if ;\n\treturn 0;\nend;"	"user"	2	1	false	false	false	2000
6612	"storagemodel"	"create function sys.storagemodel()\nreturns table (\n\t""schema"" string,\n\t""table"" string,\n\t""column"" string,\n\t""type"" string,\n\t""count"" bigint,\n\tcolumnsize bigint,\n\theapsize bigint,\n\thashes bigint,\n\timprints bigint,\n\tsorted boolean)\nbegin\n\treturn select i.""schema"", i.""table"", i.""column"", i.""type"", i.""count"",\n\tcolumnsize(i.""type"", i.count, i.""distinct""),\n\theapsize(i.""type"", i.""distinct"", i.""atomwidth""),\n\thashsize(i.""reference"", i.""count""),\n\timprintsize(i.""count"",i.""type""),\n\ti.sorted\n\tfrom sys.storagemodelinput i;\nend;"	"user"	2	5	false	false	false	2000
6659	"analyze"	"create procedure sys.analyze(minmax int, ""sample"" bigint)\nexternal name sql.analyze;"	"sql"	1	2	true	false	false	2000
6663	"analyze"	"create procedure sys.analyze(minmax int, ""sample"" bigint, sch string)\nexternal name sql.analyze;"	"sql"	1	2	true	false	false	2000
6668	"analyze"	"create procedure sys.analyze(minmax int, ""sample"" bigint, sch string, tbl string)\nexternal name sql.analyze;"	"sql"	1	2	true	false	false	2000
6674	"analyze"	"create procedure sys.analyze(minmax int, ""sample"" bigint, sch string, tbl string, col string)\nexternal name sql.analyze;"	"sql"	1	2	true	false	false	2000
6681	"reverse"	"-- This Source Code Form is subject to the terms of the Mozilla Public\n-- License, v. 2.0.  If a copy of the MPL was not distributed with this\n-- file, You can obtain one at http://mozilla.org/MPL/2.0/.\n--\n-- Copyright 2008-2015 MonetDB B.V.\n\n-- add function signatures to SQL catalog\n\n\n-- Reverse a string\ncreate function reverse(src string)\nreturns string external name udf.reverse;"	"udf"	1	1	false	false	false	2000
6685	"fuse"	"-- fuse two (1-byte) tinyint values into one (2-byte) smallint value\ncreate function fuse(one tinyint, two tinyint)\nreturns smallint external name udf.fuse;"	"udf"	1	1	false	false	false	2000
6690	"fuse"	"-- fuse two (2-byte) smallint values into one (4-byte) integer value\ncreate function fuse(one smallint, two smallint)\nreturns integer external name udf.fuse;"	"udf"	1	1	false	false	false	2000
6695	"fuse"	"-- fuse two (4-byte) integer values into one (8-byte) bigint value\ncreate function fuse(one integer, two integer)\nreturns bigint external name udf.fuse;"	"udf"	1	1	false	false	false	2000
6701	"bam_loader_repos"	"create procedure bam.bam_loader_repos(bam_repos string, dbschema smallint)\nexternal name bam.bam_loader_repos;"	"bam"	1	2	true	false	false	6699
6705	"bam_loader_files"	"create procedure bam.bam_loader_files(bam_files string, dbschema smallint)\nexternal name bam.bam_loader_files;"	"bam"	1	2	true	false	false	6699
6709	"bam_loader_file"	"create procedure bam.bam_loader_file(bam_file string, dbschema smallint)\nexternal name bam.bam_loader_file;"	"bam"	1	2	true	false	false	6699
6713	"bam_drop_file"	"create procedure bam.bam_drop_file(file_id bigint, dbschema smallint)\nexternal name bam.bam_drop_file;"	"bam"	1	2	true	false	false	6699
6717	"bam_flag"	"create function bam.bam_flag(flag smallint, name string)\nreturns boolean external name bam.bam_flag;"	"bam"	1	1	false	false	false	6699
6722	"reverse_seq"	"create function bam.reverse_seq(seq string)\nreturns string external name bam.reverse_seq;"	"bam"	1	1	false	false	false	6699
6726	"reverse_qual"	"create function bam.reverse_qual(qual string)\nreturns string external name bam.reverse_qual;"	"bam"	1	1	false	false	false	6699
6730	"seq_length"	"create function bam.seq_length(cigar string)\nreturns int external name bam.seq_length;"	"bam"	1	1	false	false	false	6699
6734	"seq_char"	"create function bam.seq_char(ref_pos int, alg_seq string, alg_pos int, alg_cigar string)\nreturns char(1) external name bam.seq_char;"	"bam"	1	1	false	false	false	6699
6741	"sam_export"	"create procedure bam.sam_export(output_path string)\nexternal name bam.sam_export;"	"bam"	1	2	true	false	false	6699
6744	"bam_export"	"create procedure bam.bam_export(output_path string)\nexternal name bam.bam_export;"	"bam"	1	2	true	false	false	6699
6814	"generate_series"	"-- This Source Code Form is subject to the terms of the Mozilla Public\n-- License, v. 2.0.  If a copy of the MPL was not distributed with this\n-- file, You can obtain one at http://mozilla.org/MPL/2.0/.\n--\n-- Copyright 2008-2015 MonetDB B.V.\n\n-- (c) Author M.Kersten\n\ncreate function sys.generate_series(first tinyint, last tinyint)\nreturns table (value tinyint)\nexternal name generator.series;"	"generator"	1	5	false	false	false	2000
6819	"generate_series"	"create function sys.generate_series(first tinyint, last tinyint, stepsize tinyint)\nreturns table (value tinyint)\nexternal name generator.series;"	"generator"	1	5	false	false	false	2000
6825	"generate_series"	"create function sys.generate_series(first smallint, last smallint)\nreturns table (value smallint)\nexternal name generator.series;"	"generator"	1	5	false	false	false	2000
6830	"generate_series"	"create function sys.generate_series(first smallint, last smallint, stepsize smallint)\nreturns table (value smallint)\nexternal name generator.series;"	"generator"	1	5	false	false	false	2000
6836	"generate_series"	"create function sys.generate_series(first int, last int)\nreturns table (value int)\nexternal name generator.series;"	"generator"	1	5	false	false	false	2000
6841	"generate_series"	"create function sys.generate_series(first int, last int, stepsize int)\nreturns table (value int)\nexternal name generator.series;"	"generator"	1	5	false	false	false	2000
6847	"generate_series"	"create function sys.generate_series(first bigint, last bigint)\nreturns table (value bigint)\nexternal name generator.series;"	"generator"	1	5	false	false	false	2000
6852	"generate_series"	"create function sys.generate_series(first bigint, last bigint, stepsize bigint)\nreturns table (value bigint)\nexternal name generator.series;"	"generator"	1	5	false	false	false	2000
6858	"generate_series"	"create function sys.generate_series(first real, last real, stepsize real)\nreturns table (value real)\nexternal name generator.series;"	"generator"	1	5	false	false	false	2000
6864	"generate_series"	"create function sys.generate_series(first double, last double, stepsize double)\nreturns table (value double)\nexternal name generator.series;"	"generator"	1	5	false	false	false	2000
6870	"generate_series"	"create function sys.generate_series(first decimal(10,2), last decimal(10,2), stepsize decimal(10,2))\nreturns table (value decimal(10,2))\nexternal name generator.series;"	"generator"	1	5	false	false	false	2000
6876	"generate_series"	"create function sys.generate_series(first timestamp, last timestamp, stepsize interval second)\nreturns table (value timestamp)\nexternal name generator.series;"	"generator"	1	5	false	false	false	2000
>>>>>>> 242cceaf
COMMIT;
START TRANSACTION;
CREATE TABLE "sys"."idxs" (
	"id"       INTEGER,
	"table_id" INTEGER,
	"type"     INTEGER,
	"name"     VARCHAR(1024)
);
COPY 12 RECORDS INTO "sys"."idxs" FROM stdin USING DELIMITERS '\t','\n','"';
<<<<<<< HEAD
6469	6470	0	"keywords_keyword_pkey"
6474	6478	0	"table_types_table_type_id_pkey"
6477	6478	0	"table_types_table_type_name_unique"
6482	6486	0	"dependency_types_dependency_type_id_pkey"
6485	6486	0	"dependency_types_dependency_type_name_unique"
6750	6751	0	"files_pkey_file_id"
6761	6764	0	"sq_pkey_sn_file_id"
6763	6764	1	"sq_fkey_file_id"
6780	6783	0	"rg_pkey_id_file_id"
6782	6783	1	"rg_fkey_file_id"
6792	6795	0	"pg_pkey_id_file_id"
6794	6795	1	"pg_fkey_file_id"
=======
6473	6474	0	"keywords_keyword_pkey"
6478	6482	0	"table_types_table_type_id_pkey"
6481	6482	0	"table_types_table_type_name_unique"
6486	6490	0	"dependency_types_dependency_type_id_pkey"
6489	6490	0	"dependency_types_dependency_type_name_unique"
6754	6755	0	"files_pkey_file_id"
6765	6768	0	"sq_pkey_sn_file_id"
6767	6768	1	"sq_fkey_file_id"
6784	6787	0	"rg_pkey_id_file_id"
6786	6787	1	"rg_fkey_file_id"
6796	6799	0	"pg_pkey_id_file_id"
6798	6799	1	"pg_fkey_file_id"
>>>>>>> 242cceaf
COMMIT;
START TRANSACTION;
CREATE TABLE "sys"."keys" (
	"id"       INTEGER,
	"table_id" INTEGER,
	"type"     INTEGER,
	"name"     VARCHAR(1024),
	"rkey"     INTEGER,
	"action"   INTEGER
);
COPY 12 RECORDS INTO "sys"."keys" FROM stdin USING DELIMITERS '\t','\n','"';
<<<<<<< HEAD
6468	6470	0	"keywords_keyword_pkey"	-1	-1
6473	6478	0	"table_types_table_type_id_pkey"	-1	-1
6476	6478	1	"table_types_table_type_name_unique"	-1	-1
6481	6486	0	"dependency_types_dependency_type_id_pkey"	-1	-1
6484	6486	1	"dependency_types_dependency_type_name_unique"	-1	-1
6749	6751	0	"files_pkey_file_id"	-1	-1
6760	6764	0	"sq_pkey_sn_file_id"	-1	-1
6762	6764	2	"sq_fkey_file_id"	6749	514
6779	6783	0	"rg_pkey_id_file_id"	-1	-1
6781	6783	2	"rg_fkey_file_id"	6749	514
6791	6795	0	"pg_pkey_id_file_id"	-1	-1
6793	6795	2	"pg_fkey_file_id"	6749	514
=======
6472	6474	0	"keywords_keyword_pkey"	-1	-1
6477	6482	0	"table_types_table_type_id_pkey"	-1	-1
6480	6482	1	"table_types_table_type_name_unique"	-1	-1
6485	6490	0	"dependency_types_dependency_type_id_pkey"	-1	-1
6488	6490	1	"dependency_types_dependency_type_name_unique"	-1	-1
6753	6755	0	"files_pkey_file_id"	-1	-1
6764	6768	0	"sq_pkey_sn_file_id"	-1	-1
6766	6768	2	"sq_fkey_file_id"	6753	514
6783	6787	0	"rg_pkey_id_file_id"	-1	-1
6785	6787	2	"rg_fkey_file_id"	6753	514
6795	6799	0	"pg_pkey_id_file_id"	-1	-1
6797	6799	2	"pg_fkey_file_id"	6753	514
>>>>>>> 242cceaf
COMMIT;
START TRANSACTION;
CREATE TABLE "sys"."objects" (
	"id"   INTEGER,
	"name" VARCHAR(1024),
	"nr"   INTEGER
);
COPY 30 RECORDS INTO "sys"."objects" FROM stdin USING DELIMITERS '\t','\n','"';
<<<<<<< HEAD
6469	"keyword"	0
6468	"keyword"	0
6474	"table_type_id"	0
6477	"table_type_name"	0
6473	"table_type_id"	0
6476	"table_type_name"	0
6482	"dependency_type_id"	0
6485	"dependency_type_name"	0
6481	"dependency_type_id"	0
6484	"dependency_type_name"	0
6750	"file_id"	0
6749	"file_id"	0
6761	"sn"	0
6761	"file_id"	1
6763	"file_id"	0
6760	"sn"	0
6760	"file_id"	1
6762	"file_id"	0
6780	"id"	0
6780	"file_id"	1
6782	"file_id"	0
6779	"id"	0
6779	"file_id"	1
6781	"file_id"	0
6792	"id"	0
6792	"file_id"	1
6794	"file_id"	0
6791	"id"	0
6791	"file_id"	1
6793	"file_id"	0
=======
6473	"keyword"	0
6472	"keyword"	0
6478	"table_type_id"	0
6481	"table_type_name"	0
6477	"table_type_id"	0
6480	"table_type_name"	0
6486	"dependency_type_id"	0
6489	"dependency_type_name"	0
6485	"dependency_type_id"	0
6488	"dependency_type_name"	0
6754	"file_id"	0
6753	"file_id"	0
6765	"sn"	0
6765	"file_id"	1
6767	"file_id"	0
6764	"sn"	0
6764	"file_id"	1
6766	"file_id"	0
6784	"id"	0
6784	"file_id"	1
6786	"file_id"	0
6783	"id"	0
6783	"file_id"	1
6785	"file_id"	0
6796	"id"	0
6796	"file_id"	1
6798	"file_id"	0
6795	"id"	0
6795	"file_id"	1
6797	"file_id"	0
>>>>>>> 242cceaf
COMMIT;
START TRANSACTION;
CREATE TABLE "sys"."privileges" (
	"obj_id"     INTEGER,
	"auth_id"    INTEGER,
	"privileges" INTEGER,
	"grantor"    INTEGER,
	"grantable"  INTEGER
);
COPY 46 RECORDS INTO "sys"."privileges" FROM stdin USING DELIMITERS '\t','\n','"';
2001	1	1	0	0
2007	1	1	0	0
2016	1	1	0	0
2027	1	1	0	0
2036	1	1	0	0
2046	1	1	0	0
2050	1	1	0	0
2059	1	1	0	0
2068	1	1	0	0
2079	1	1	0	0
2086	1	1	0	0
2091	1	1	0	0
2102	1	1	0	0
5204	1	1	0	0
5214	1	1	0	0
5240	1	1	0	0
5243	1	1	0	0
5247	1	1	0	0
<<<<<<< HEAD
6879	1	1	3	0
=======
5254	1	16	3	0
5259	1	16	3	0
5264	1	16	3	0
5268	1	16	3	0
5272	1	16	3	0
5276	1	16	3	0
5280	1	16	3	0
5352	1	16	3	0
5357	1	16	3	0
5362	1	16	3	0
5367	1	16	3	0
5372	1	16	3	0
5377	1	16	3	0
5539	1	16	3	0
5543	1	16	3	0
5547	1	16	3	0
5551	1	16	3	0
5689	1	16	3	0
5696	1	16	3	0
5701	1	16	3	0
5707	1	16	3	0
5713	1	16	3	0
5718	1	16	3	0
5723	1	16	3	0
5727	1	16	3	0
5826	1	16	3	0
6435	1	16	3	0
6883	1	1	3	0
>>>>>>> 242cceaf
COMMIT;
START TRANSACTION;
CREATE TABLE "sys"."schemas" (
	"id"            INTEGER,
	"name"          VARCHAR(1024),
	"authorization" INTEGER,
	"owner"         INTEGER,
	"system"        BOOLEAN
);
COPY 5 RECORDS INTO "sys"."schemas" FROM stdin USING DELIMITERS '\t','\n','"';
2000	"sys"	2	3	true
2106	"tmp"	2	3	true
<<<<<<< HEAD
6335	"json"	3	3	true
6451	"profiler"	3	3	true
6695	"bam"	3	3	true
=======
6339	"json"	3	3	true
6455	"profiler"	3	3	true
6699	"bam"	3	3	true
>>>>>>> 242cceaf
COMMIT;
START TRANSACTION;
CREATE TABLE "sys"."sequences" (
	"id"        INTEGER,
	"schema_id" INTEGER,
	"name"      VARCHAR(256),
	"start"     BIGINT,
	"minvalue"  BIGINT,
	"maxvalue"  BIGINT,
	"increment" BIGINT,
	"cacheinc"  BIGINT,
	"cycle"     BOOLEAN
);
COMMIT;
START TRANSACTION;
CREATE TABLE "sys"."statistics" (
	"column_id" INTEGER,
	"type"   CHARACTER LARGE OBJECT,
	"width"  INTEGER,
	"stamp"  TIMESTAMP,
	"sample" BIGINT,
	"count"  BIGINT,
	"unique" BIGINT,
	"nils"   BIGINT,
	"minval" CHARACTER LARGE OBJECT,
	"maxval" CHARACTER LARGE OBJECT,
	"sorted" BOOLEAN
);
COMMIT;
START TRANSACTION;
CREATE TABLE "sys"."storagemodelinput" (
	"schema"    CHARACTER LARGE OBJECT,
	"table"     CHARACTER LARGE OBJECT,
	"column"    CHARACTER LARGE OBJECT,
	"type"      CHARACTER LARGE OBJECT,
	"typewidth" INTEGER,
	"count"     BIGINT,
	"distinct"  BIGINT,
	"atomwidth" INTEGER,
	"reference" BOOLEAN,
	"sorted"    BOOLEAN
);
COMMIT;
START TRANSACTION;
CREATE TABLE "sys"."systemfunctions" (
	"function_id" INTEGER
);
<<<<<<< HEAD
COPY 1369 RECORDS INTO "sys"."systemfunctions" FROM stdin USING DELIMITERS '\t','\n','"';
=======
COPY 1370 RECORDS INTO "sys"."systemfunctions" FROM stdin USING DELIMITERS '\t','\n','"';
>>>>>>> 242cceaf
28
29
30
31
32
33
34
35
36
37
38
42
43
44
45
48
49
50
68
69
70
71
72
73
74
75
76
77
78
79
89
90
91
92
93
94
95
96
97
98
99
100
101
102
103
104
105
106
107
108
109
110
111
112
113
114
115
116
117
118
119
120
121
122
123
124
125
126
127
128
129
130
131
132
133
134
135
136
137
138
139
140
141
142
143
144
145
146
147
148
149
150
151
152
153
154
155
156
157
158
159
160
161
162
163
164
165
166
167
168
169
170
171
172
173
174
175
176
177
178
179
180
181
182
183
184
185
186
187
188
189
190
191
192
193
194
195
196
197
198
199
200
201
202
203
204
205
206
207
208
209
210
211
212
213
214
215
216
217
218
219
220
221
222
223
224
225
226
227
228
229
230
231
232
233
234
235
236
237
238
239
240
241
242
243
244
245
246
247
248
249
250
251
252
253
254
255
256
257
258
259
260
261
262
263
264
265
266
267
268
269
270
271
272
273
274
275
276
277
278
279
280
281
282
283
284
285
286
287
288
289
290
291
292
293
294
295
296
297
298
299
300
301
302
303
304
305
306
307
308
309
310
311
312
313
314
315
316
317
318
319
320
321
322
323
324
325
326
327
328
329
330
331
332
333
334
335
336
337
338
339
340
341
342
343
344
345
346
347
348
349
350
351
352
353
354
355
356
357
358
359
360
361
362
363
364
365
366
367
368
369
370
371
372
373
374
375
376
377
378
379
380
381
382
383
384
385
386
387
388
389
390
391
392
393
394
395
396
397
398
399
400
401
402
403
404
405
406
407
408
409
410
411
412
413
414
415
416
417
418
419
420
421
422
423
424
425
426
427
428
429
430
431
432
433
434
435
436
437
438
439
440
441
442
443
444
445
446
447
448
449
450
451
452
453
454
455
456
457
458
459
460
461
462
463
464
465
466
467
468
469
470
471
472
473
474
475
476
477
478
479
480
481
482
483
484
485
486
487
488
489
490
491
492
493
494
495
496
497
498
499
500
501
502
503
504
505
506
507
508
509
510
511
512
513
514
515
516
517
518
519
520
521
522
523
524
525
526
527
528
529
530
531
532
533
534
535
536
537
538
539
540
541
542
543
544
545
546
547
548
549
550
551
552
553
554
555
556
557
558
559
560
561
562
563
564
565
566
567
568
569
570
571
572
573
574
575
576
577
578
579
580
581
582
583
584
585
586
587
588
589
590
591
592
593
594
595
596
597
598
599
600
601
602
603
604
605
606
607
608
609
610
611
612
613
614
615
616
617
618
619
620
621
622
623
624
625
626
627
628
629
630
631
632
633
634
635
636
637
638
639
640
641
642
643
644
645
646
647
648
649
650
651
652
653
654
655
656
657
658
659
660
661
662
663
664
665
666
667
668
669
670
671
672
673
674
675
676
677
678
679
680
681
682
683
684
685
686
687
688
689
690
691
692
693
694
695
696
697
698
699
700
701
702
703
704
705
706
707
708
709
710
711
712
713
714
715
716
717
718
719
720
721
722
723
724
725
726
727
728
729
730
731
732
733
734
735
736
737
738
739
740
741
742
743
744
745
746
747
748
749
750
751
752
753
754
755
756
757
758
759
760
761
762
763
764
765
766
767
768
769
770
771
772
773
774
775
776
777
778
779
780
781
782
783
784
785
786
787
788
789
790
791
792
793
794
795
796
797
798
799
800
801
802
803
804
805
806
807
808
809
810
811
812
813
814
815
816
817
818
819
820
821
822
823
824
825
826
827
828
829
830
831
832
833
834
835
836
837
838
839
840
841
842
843
844
845
846
847
848
849
850
851
852
853
854
855
856
857
858
859
860
861
862
863
864
865
866
867
868
869
870
871
872
873
874
875
876
877
878
879
880
881
882
883
884
885
886
887
888
889
890
891
892
893
894
895
896
897
898
899
900
901
902
903
904
905
906
907
908
909
910
911
912
913
914
915
916
917
918
919
920
921
922
923
924
925
926
927
928
929
930
931
932
933
934
935
936
937
938
939
940
941
942
943
944
945
946
947
948
949
950
951
952
953
954
955
956
957
958
959
960
961
962
963
964
965
966
967
968
969
970
971
972
973
974
975
976
977
978
979
980
981
982
983
984
985
986
987
988
989
990
991
992
993
994
995
996
997
998
999
1000
1001
1002
1003
1004
1005
1006
1007
1008
1009
1010
1011
1012
1013
1014
1015
1016
1017
1018
1019
1020
1021
1022
1023
1024
1025
1026
1027
1028
1029
1030
1031
1032
1033
1034
1035
1036
1037
1038
1039
1040
1041
1042
1043
1044
1045
1046
1047
1048
1049
1050
1051
1052
1053
1054
1055
1056
1057
1058
1059
1060
1061
1062
1063
1064
1065
1066
1067
1068
1069
1070
1071
1072
1073
1074
1075
1076
1077
1078
1079
1080
1081
1082
1083
1084
1085
1086
1087
1088
1089
1090
1091
1092
1093
1094
1095
1096
1097
1098
1099
1100
27
39
40
41
46
47
51
52
53
54
55
56
57
58
59
60
61
62
63
64
65
66
67
80
81
82
83
84
85
86
87
88
5225
5228
5234
5254
5259
5264
5268
5272
5276
5280
5283
5287
5291
5295
5299
5303
5307
5311
5315
5319
5323
5327
5331
5335
5339
5346
5352
5357
5362
5367
5372
5377
5383
5387
5391
5395
5400
5404
5408
5412
5416
5420
5425
5430
5435
5440
5450
5500
5502
5504
5507
5509
5539
5543
5547
5551
5555
5559
5563
5567
5572
5577
5582
5587
5592
5597
5602
5607
5612
5617
5622
5627
5632
5637
5642
5647
5652
5656
5672
5675
5679
5682
5686
5689
5696
5701
5707
5713
5718
5723
5727
5731
5735
5739
5742
5752
5760
5773
5778
5782
5784
<<<<<<< HEAD
5804
5807
5810
5813
5816
5819
5822
5834
5836
=======
5788
5808
5811
5814
5817
5820
5823
5826
5838
>>>>>>> 242cceaf
5840
5844
5848
5852
5856
5860
5864
5868
5872
5876
5880
5884
5888
5892
5896
5900
5904
5908
5912
5916
5920
5924
5928
5932
5936
5940
5944
5948
5952
5956
5960
5964
5968
5972
5976
5980
5984
5988
5992
5996
6000
6004
6008
6012
6016
6020
6024
6028
6032
6036
6040
<<<<<<< HEAD
6045
6050
6055
6060
6065
6070
6075
6080
6085
6090
6095
6100
6105
6110
6115
6120
6125
6143
6147
6152
6157
6162
6167
6172
6177
6182
6187
6192
6197
6201
6205
6209
6214
=======
6044
6049
6054
6059
6064
6069
6074
6079
6084
6089
6094
6099
6104
6109
6114
6119
6124
6129
6147
6151
6156
6161
6166
6171
6176
6181
6186
6191
6196
6201
6205
6209
6213
>>>>>>> 242cceaf
6218
6222
6226
6230
6234
6238
6242
<<<<<<< HEAD
6247
6252
6257
6262
6267
6272
6277
6283
6288
6294
6298
6302
6307
6312
6316
6321
6326
6331
6338
6343
6348
6353
6358
6363
=======
6246
6251
6256
6261
6266
6271
6276
6281
6287
6292
6298
6302
6306
6311
6316
6320
6325
6330
6335
6342
6347
6352
6357
6362
>>>>>>> 242cceaf
6367
6371
6375
6379
6383
6387
6391
6395
6399
6403
6407
6411
6415
6419
6423
6427
6431
<<<<<<< HEAD
6436
6439
6443
6447
6453
6455
6457
6460
6463
6488
6491
6494
6497
6533
6536
6540
6584
6586
6592
6598
6603
6608
6655
6659
6664
6670
6677
6681
6686
6691
6697
=======
6435
6440
6443
6447
6451
6457
6459
6461
6464
6467
6492
6495
6498
6501
6537
6540
6544
6588
6590
6596
6602
6607
6612
6659
6663
6668
6674
6681
6685
6690
6695
>>>>>>> 242cceaf
6701
6705
6709
6713
<<<<<<< HEAD
6718
6722
6726
6730
6737
6740
6810
6815
6821
6826
6832
6837
6843
6848
6854
6860
6866
6872
=======
6717
6722
6726
6730
6734
6741
6744
6814
6819
6825
6830
6836
6841
6847
6852
6858
6864
6870
6876
>>>>>>> 242cceaf
COMMIT;
START TRANSACTION;
CREATE TABLE "sys"."triggers" (
	"id"          INTEGER,
	"name"        VARCHAR(1024),
	"table_id"    INTEGER,
	"time"        SMALLINT,
	"orientation" SMALLINT,
	"event"       SMALLINT,
	"old_name"    VARCHAR(1024),
	"new_name"    VARCHAR(1024),
	"condition"   VARCHAR(2048),
	"statement"   VARCHAR(2048)
);
COMMIT;
START TRANSACTION;
CREATE TABLE "sys"."types" (
	"id"         INTEGER,
	"systemname" VARCHAR(256),
	"sqlname"    VARCHAR(1024),
	"digits"     INTEGER,
	"scale"      INTEGER,
	"radix"      INTEGER,
	"eclass"     INTEGER,
	"schema_id"  INTEGER
);
COPY 44 RECORDS INTO "sys"."types" FROM stdin USING DELIMITERS '\t','\n','"';
0	"void"	"any"	0	0	0	0	0
1	"bat"	"table"	0	0	0	1	0
2	"ptr"	"ptr"	0	0	0	1	0
3	"bit"	"boolean"	1	0	2	2	0
4	"str"	"char"	0	0	0	3	0
5	"str"	"varchar"	0	0	0	4	0
6	"str"	"clob"	0	0	0	4	0
7	"oid"	"oid"	63	0	2	6	0
8	"bte"	"tinyint"	8	1	2	7	0
9	"sht"	"smallint"	16	1	2	7	0
10	"int"	"int"	32	1	2	7	0
11	"lng"	"bigint"	64	1	2	7	0
12	"wrd"	"wrd"	64	1	2	7	0
13	"bte"	"decimal"	2	1	10	10	0
14	"sht"	"decimal"	4	1	10	10	0
15	"int"	"decimal"	9	1	10	10	0
16	"lng"	"decimal"	19	1	10	10	0
17	"flt"	"real"	24	2	2	11	0
18	"dbl"	"double"	53	2	2	11	0
19	"int"	"month_interval"	32	0	2	8	0
20	"lng"	"sec_interval"	13	1	10	9	0
21	"daytime"	"time"	7	0	0	12	0
22	"daytime"	"timetz"	7	1	0	12	0
23	"date"	"date"	0	0	0	13	0
24	"timestamp"	"timestamp"	7	0	0	14	0
25	"timestamp"	"timestamptz"	7	1	0	14	0
26	"sqlblob"	"blob"	0	0	0	5	0
5281	"url"	"url"	0	0	0	15	2000
5381	"inet"	"inet"	0	0	0	15	2000
<<<<<<< HEAD
6129	"wkb"	"point"	0	0	0	15	2000
6130	"wkb"	"curve"	0	0	0	15	2000
6131	"wkb"	"linestring"	0	0	0	15	2000
6132	"wkb"	"surface"	0	0	0	15	2000
6133	"wkb"	"polygon"	0	0	0	15	2000
6134	"wkb"	"multipoint"	0	0	0	15	2000
6135	"wkb"	"multicurve"	0	0	0	15	2000
6136	"wkb"	"multilinestring"	0	0	0	15	2000
6137	"wkb"	"multisurface"	0	0	0	15	2000
6138	"wkb"	"multipolygon"	0	0	0	15	2000
6139	"wkb"	"geometry"	0	0	0	15	2000
6140	"wkb"	"geomcollection"	0	0	0	15	2000
6141	"mbr"	"mbr"	0	0	0	15	2000
6336	"json"	"json"	0	0	0	15	2000
6434	"uuid"	"uuid"	0	0	0	15	2000
=======
6133	"wkb"	"point"	0	0	0	15	2000
6134	"wkb"	"curve"	0	0	0	15	2000
6135	"wkb"	"linestring"	0	0	0	15	2000
6136	"wkb"	"surface"	0	0	0	15	2000
6137	"wkb"	"polygon"	0	0	0	15	2000
6138	"wkb"	"multipoint"	0	0	0	15	2000
6139	"wkb"	"multicurve"	0	0	0	15	2000
6140	"wkb"	"multilinestring"	0	0	0	15	2000
6141	"wkb"	"multisurface"	0	0	0	15	2000
6142	"wkb"	"multipolygon"	0	0	0	15	2000
6143	"wkb"	"geometry"	0	0	0	15	2000
6144	"wkb"	"geomcollection"	0	0	0	15	2000
6145	"mbr"	"mbr"	0	0	0	15	2000
6340	"json"	"json"	0	0	0	15	2000
6438	"uuid"	"uuid"	0	0	0	15	2000
>>>>>>> 242cceaf
COMMIT;
START TRANSACTION;
CREATE TABLE "sys"."user_role" (
	"login_id" INTEGER,
	"role_id"  INTEGER
);
COMMIT;

# 13:32:07 >  
# 13:32:07 >  "Done."
# 13:32:07 >  
<|MERGE_RESOLUTION|>--- conflicted
+++ resolved
@@ -1651,144 +1651,6 @@
 5749	"status"	"clob"	0	0	5750	NULL	true	2	NULL
 5756	"name"	"clob"	0	0	5758	NULL	true	0	NULL
 5757	"value"	"clob"	0	0	5758	NULL	true	1	NULL
-<<<<<<< HEAD
-5794	"qtag"	"bigint"	64	0	5802	NULL	true	0	NULL
-5795	"user"	"clob"	0	0	5802	NULL	true	1	NULL
-5796	"started"	"timestamp"	7	0	5802	NULL	true	2	NULL
-5797	"estimate"	"timestamp"	7	0	5802	NULL	true	3	NULL
-5798	"progress"	"int"	32	0	5802	NULL	true	4	NULL
-5799	"status"	"clob"	0	0	5802	NULL	true	5	NULL
-5800	"tag"	"oid"	63	0	5802	NULL	true	6	NULL
-5801	"query"	"clob"	0	0	5802	NULL	true	7	NULL
-5828	"rowid"	"bigint"	64	0	5832	NULL	true	0	NULL
-5829	"fldid"	"int"	32	0	5832	NULL	true	1	NULL
-5830	"message"	"clob"	0	0	5832	NULL	true	2	NULL
-5831	"input"	"clob"	0	0	5832	NULL	true	3	NULL
-6467	"keyword"	"varchar"	40	0	6470	NULL	false	0	NULL
-6472	"table_type_id"	"smallint"	16	0	6478	NULL	false	0	NULL
-6475	"table_type_name"	"varchar"	25	0	6478	NULL	false	1	NULL
-6480	"dependency_type_id"	"smallint"	16	0	6486	NULL	false	0	NULL
-6483	"dependency_type_name"	"varchar"	15	0	6486	NULL	false	1	NULL
-6501	"file_id"	"int"	32	0	6503	NULL	true	0	NULL
-6502	"location"	"char"	256	0	6503	NULL	true	1	NULL
-6505	"dim_id"	"int"	32	0	6509	NULL	true	0	NULL
-6506	"file_id"	"int"	32	0	6509	NULL	true	1	NULL
-6507	"name"	"varchar"	64	0	6509	NULL	true	2	NULL
-6508	"length"	"int"	32	0	6509	NULL	true	3	NULL
-6511	"var_id"	"int"	32	0	6517	NULL	true	0	NULL
-6512	"file_id"	"int"	32	0	6517	NULL	true	1	NULL
-6513	"name"	"varchar"	64	0	6517	NULL	true	2	NULL
-6514	"vartype"	"varchar"	64	0	6517	NULL	true	3	NULL
-6515	"ndim"	"int"	32	0	6517	NULL	true	4	NULL
-6516	"coord_dim_id"	"int"	32	0	6517	NULL	true	5	NULL
-6519	"var_id"	"int"	32	0	6523	NULL	true	0	NULL
-6520	"dim_id"	"int"	32	0	6523	NULL	true	1	NULL
-6521	"file_id"	"int"	32	0	6523	NULL	true	2	NULL
-6522	"dimpos"	"int"	32	0	6523	NULL	true	3	NULL
-6525	"obj_name"	"varchar"	256	0	6531	NULL	true	0	NULL
-6526	"att_name"	"varchar"	256	0	6531	NULL	true	1	NULL
-6527	"att_type"	"varchar"	64	0	6531	NULL	true	2	NULL
-6528	"value"	"clob"	0	0	6531	NULL	true	3	NULL
-6529	"file_id"	"int"	32	0	6531	NULL	true	4	NULL
-6530	"gr_name"	"varchar"	256	0	6531	NULL	true	5	NULL
-6556	"schema"	"clob"	0	0	6570	NULL	true	0	NULL
-6557	"table"	"clob"	0	0	6570	NULL	true	1	NULL
-6558	"column"	"clob"	0	0	6570	NULL	true	2	NULL
-6559	"type"	"clob"	0	0	6570	NULL	true	3	NULL
-6560	"mode"	"clob"	0	0	6570	NULL	true	4	NULL
-6561	"location"	"clob"	0	0	6570	NULL	true	5	NULL
-6562	"count"	"bigint"	64	0	6570	NULL	true	6	NULL
-6563	"typewidth"	"int"	32	0	6570	NULL	true	7	NULL
-6564	"columnsize"	"bigint"	64	0	6570	NULL	true	8	NULL
-6565	"heapsize"	"bigint"	64	0	6570	NULL	true	9	NULL
-6566	"hashes"	"bigint"	64	0	6570	NULL	true	10	NULL
-6567	"phash"	"boolean"	1	0	6570	NULL	true	11	NULL
-6568	"imprints"	"bigint"	64	0	6570	NULL	true	12	NULL
-6569	"sorted"	"boolean"	1	0	6570	NULL	true	13	NULL
-6572	"schema"	"clob"	0	0	6582	NULL	true	0	NULL
-6573	"table"	"clob"	0	0	6582	NULL	true	1	NULL
-6574	"column"	"clob"	0	0	6582	NULL	true	2	NULL
-6575	"type"	"clob"	0	0	6582	NULL	true	3	NULL
-6576	"typewidth"	"int"	32	0	6582	NULL	true	4	NULL
-6577	"count"	"bigint"	64	0	6582	NULL	true	5	NULL
-6578	"distinct"	"bigint"	64	0	6582	NULL	true	6	NULL
-6579	"atomwidth"	"int"	32	0	6582	NULL	true	7	NULL
-6580	"reference"	"boolean"	1	0	6582	NULL	true	8	NULL
-6581	"sorted"	"boolean"	1	0	6582	NULL	true	9	NULL
-6620	"schema"	"clob"	0	0	6630	NULL	true	0	NULL
-6621	"table"	"clob"	0	0	6630	NULL	true	1	NULL
-6622	"column"	"clob"	0	0	6630	NULL	true	2	NULL
-6623	"type"	"clob"	0	0	6630	NULL	true	3	NULL
-6624	"count"	"bigint"	64	0	6630	NULL	true	4	NULL
-6625	"columnsize"	"bigint"	64	0	6630	NULL	true	5	NULL
-6626	"heapsize"	"bigint"	64	0	6630	NULL	true	6	NULL
-6627	"hashes"	"bigint"	64	0	6630	NULL	true	7	NULL
-6628	"imprints"	"bigint"	64	0	6630	NULL	true	8	NULL
-6629	"sorted"	"boolean"	1	0	6630	NULL	true	9	NULL
-6632	"schema"	"clob"	0	0	6640	NULL	true	0	NULL
-6633	"table"	"clob"	0	0	6640	NULL	true	1	NULL
-6634	"count"	"bigint"	64	0	6640	NULL	true	2	NULL
-6635	"columnsize"	"bigint"	64	0	6640	NULL	true	3	NULL
-6636	"heapsize"	"bigint"	64	0	6640	NULL	true	4	NULL
-6637	"hashes"	"bigint"	64	0	6640	NULL	true	5	NULL
-6638	"imprints"	"bigint"	64	0	6640	NULL	true	6	NULL
-6639	"auxiliary"	"bigint"	64	0	6640	NULL	true	7	NULL
-6642	"column_id"	"int"	32	0	6653	NULL	true	0	NULL
-6643	"type"	"clob"	0	0	6653	NULL	true	1	NULL
-6644	"width"	"int"	32	0	6653	NULL	true	2	NULL
-6645	"stamp"	"timestamp"	7	0	6653	NULL	true	3	NULL
-6646	"sample"	"bigint"	64	0	6653	NULL	true	4	NULL
-6647	"count"	"bigint"	64	0	6653	NULL	true	5	NULL
-6648	"unique"	"bigint"	64	0	6653	NULL	true	6	NULL
-6649	"nils"	"bigint"	64	0	6653	NULL	true	7	NULL
-6650	"minval"	"clob"	0	0	6653	NULL	true	8	NULL
-6651	"maxval"	"clob"	0	0	6653	NULL	true	9	NULL
-6652	"sorted"	"boolean"	1	0	6653	NULL	true	10	NULL
-6743	"file_id"	"bigint"	64	0	6751	NULL	false	0	NULL
-6744	"file_location"	"clob"	0	0	6751	NULL	false	1	NULL
-6745	"dbschema"	"smallint"	16	0	6751	NULL	false	2	NULL
-6746	"format_version"	"varchar"	7	0	6751	NULL	true	3	NULL
-6747	"sorting_order"	"varchar"	10	0	6751	NULL	true	4	NULL
-6748	"comments"	"clob"	0	0	6751	NULL	true	5	NULL
-6753	"sn"	"clob"	0	0	6764	NULL	false	0	NULL
-6754	"file_id"	"bigint"	64	0	6764	NULL	false	1	NULL
-6755	"ln"	"int"	32	0	6764	NULL	true	2	NULL
-6756	"as"	"int"	32	0	6764	NULL	true	3	NULL
-6757	"m5"	"clob"	0	0	6764	NULL	true	4	NULL
-6758	"sp"	"clob"	0	0	6764	NULL	true	5	NULL
-6759	"ur"	"clob"	0	0	6764	NULL	true	6	NULL
-6766	"id"	"clob"	0	0	6783	NULL	false	0	NULL
-6767	"file_id"	"bigint"	64	0	6783	NULL	false	1	NULL
-6768	"cn"	"clob"	0	0	6783	NULL	true	2	NULL
-6769	"ds"	"clob"	0	0	6783	NULL	true	3	NULL
-6770	"dt"	"timestamp"	7	0	6783	NULL	true	4	NULL
-6771	"fo"	"clob"	0	0	6783	NULL	true	5	NULL
-6772	"ks"	"clob"	0	0	6783	NULL	true	6	NULL
-6773	"lb"	"clob"	0	0	6783	NULL	true	7	NULL
-6774	"pg"	"clob"	0	0	6783	NULL	true	8	NULL
-6775	"pi"	"int"	32	0	6783	NULL	true	9	NULL
-6776	"pl"	"clob"	0	0	6783	NULL	true	10	NULL
-6777	"pu"	"clob"	0	0	6783	NULL	true	11	NULL
-6778	"sm"	"clob"	0	0	6783	NULL	true	12	NULL
-6785	"id"	"clob"	0	0	6795	NULL	false	0	NULL
-6786	"file_id"	"bigint"	64	0	6795	NULL	false	1	NULL
-6787	"pn"	"clob"	0	0	6795	NULL	true	2	NULL
-6788	"cl"	"clob"	0	0	6795	NULL	true	3	NULL
-6789	"pp"	"clob"	0	0	6795	NULL	true	4	NULL
-6790	"vn"	"clob"	0	0	6795	NULL	true	5	NULL
-6797	"qname"	"clob"	0	0	6808	NULL	false	0	NULL
-6798	"flag"	"smallint"	16	0	6808	NULL	false	1	NULL
-6799	"rname"	"clob"	0	0	6808	NULL	false	2	NULL
-6800	"pos"	"int"	32	0	6808	NULL	false	3	NULL
-6801	"mapq"	"smallint"	16	0	6808	NULL	false	4	NULL
-6802	"cigar"	"clob"	0	0	6808	NULL	false	5	NULL
-6803	"rnext"	"clob"	0	0	6808	NULL	false	6	NULL
-6804	"pnext"	"int"	32	0	6808	NULL	false	7	NULL
-6805	"tlen"	"int"	32	0	6808	NULL	false	8	NULL
-6806	"seq"	"clob"	0	0	6808	NULL	false	9	NULL
-6807	"qual"	"clob"	0	0	6808	NULL	false	10	NULL
-6878	"function_id"	"int"	32	0	6879	NULL	true	0	NULL
-=======
 5798	"qtag"	"bigint"	64	0	5806	NULL	true	0	NULL
 5799	"user"	"clob"	0	0	5806	NULL	true	1	NULL
 5800	"started"	"timestamp"	7	0	5806	NULL	true	2	NULL
@@ -1925,7 +1787,6 @@
 6810	"seq"	"clob"	0	0	6812	NULL	false	9	NULL
 6811	"qual"	"clob"	0	0	6812	NULL	false	10	NULL
 6882	"function_id"	"int"	32	0	6883	NULL	true	0	NULL
->>>>>>> 242cceaf
 COMMIT;
 START TRANSACTION;
 CREATE TABLE "sys"."_tables" (
@@ -1972,29 +1833,6 @@
 5670	"sessions"	2000	"create view sys.sessions as select * from sys.sessions();"	1	true	0	0
 5750	"optimizers"	2000	"create view sys.optimizers as select * from sys.optimizers();"	1	true	0	0
 5758	"environment"	2000	"create view sys.environment as select * from sys.environment();"	1	true	0	0
-<<<<<<< HEAD
-5802	"queue"	2000	"create view sys.queue as select * from sys.queue();"	1	true	0	0
-5832	"rejects"	2000	"create view sys.rejects as select * from sys.rejects();"	1	true	0	0
-6470	"keywords"	2000	NULL	0	true	0	0
-6478	"table_types"	2000	NULL	0	true	0	0
-6486	"dependency_types"	2000	NULL	0	true	0	0
-6503	"netcdf_files"	2000	NULL	0	true	0	0
-6509	"netcdf_dims"	2000	NULL	0	true	0	0
-6517	"netcdf_vars"	2000	NULL	0	true	0	0
-6523	"netcdf_vardim"	2000	NULL	0	true	0	0
-6531	"netcdf_attrs"	2000	NULL	0	true	0	0
-6570	"storage"	2000	"create view sys.""storage"" as select * from sys.""storage""();"	1	true	0	0
-6582	"storagemodelinput"	2000	NULL	0	true	0	0
-6630	"storagemodel"	2000	"create view sys.storagemodel as select * from sys.storagemodel();"	1	true	0	0
-6640	"tablestoragemodel"	2000	"-- A summary of the table storage requirement is is available as a table view.\n-- The auxiliary column denotes the maximum space if all non-sorted columns\n-- would be augmented with a hash (rare situation)\ncreate view sys.tablestoragemodel\nas select ""schema"",""table"",max(count) as ""count"",\n\tsum(columnsize) as columnsize,\n\tsum(heapsize) as heapsize,\n\tsum(hashes) as hashes,\n\tsum(imprints) as imprints,\n\tsum(case when sorted = false then 8 * count else 0 end) as auxiliary\nfrom sys.storagemodel() group by ""schema"",""table"";"	1	true	0	0
-6653	"statistics"	2000	NULL	0	true	0	0
-6751	"files"	6695	NULL	0	true	0	0
-6764	"sq"	6695	NULL	0	true	0	0
-6783	"rg"	6695	NULL	0	true	0	0
-6795	"pg"	6695	NULL	0	true	0	0
-6808	"export"	6695	NULL	0	true	0	0
-6879	"systemfunctions"	2000	NULL	0	true	0	0
-=======
 5806	"queue"	2000	"create view sys.queue as select * from sys.queue();"	1	true	0	0
 5836	"rejects"	2000	"create view sys.rejects as select * from sys.rejects();"	1	true	0	0
 6474	"keywords"	2000	NULL	0	true	0	0
@@ -2016,7 +1854,6 @@
 6799	"pg"	6699	NULL	0	true	0	0
 6812	"export"	6699	NULL	0	true	0	0
 6883	"systemfunctions"	2000	NULL	0	true	0	0
->>>>>>> 242cceaf
 COMMIT;
 START TRANSACTION;
 CREATE TABLE "sys"."args" (
@@ -5346,225 +5183,6 @@
 5776	5773	"comment"	"clob"	0	0	0	2
 5779	5778	"ra_stmt"	"clob"	0	0	1	0
 5780	5778	"opt"	"boolean"	1	0	1	1
-<<<<<<< HEAD
-5785	5784	"qtag"	"bigint"	64	0	0	0
-5786	5784	"user"	"clob"	0	0	0	1
-5787	5784	"started"	"timestamp"	7	0	0	2
-5788	5784	"estimate"	"timestamp"	7	0	0	3
-5789	5784	"progress"	"int"	32	0	0	4
-5790	5784	"status"	"clob"	0	0	0	5
-5791	5784	"tag"	"oid"	63	0	0	6
-5792	5784	"query"	"clob"	0	0	0	7
-5805	5804	"tag"	"int"	32	0	1	0
-5808	5807	"tag"	"int"	32	0	1	0
-5811	5810	"tag"	"int"	32	0	1	0
-5814	5813	"tag"	"bigint"	64	0	1	0
-5817	5816	"tag"	"bigint"	64	0	1	0
-5820	5819	"tag"	"bigint"	64	0	1	0
-5823	5822	"rowid"	"bigint"	64	0	0	0
-5824	5822	"fldid"	"int"	32	0	0	1
-5825	5822	"message"	"clob"	0	0	0	2
-5826	5822	"input"	"clob"	0	0	0	3
-5837	5836	"result"	"double"	53	0	0	0
-5838	5836	"val"	"tinyint"	8	0	1	1
-5841	5840	"result"	"double"	53	0	0	0
-5842	5840	"val"	"smallint"	16	0	1	1
-5845	5844	"result"	"double"	53	0	0	0
-5846	5844	"val"	"int"	32	0	1	1
-5849	5848	"result"	"double"	53	0	0	0
-5850	5848	"val"	"wrd"	64	0	1	1
-5853	5852	"result"	"double"	53	0	0	0
-5854	5852	"val"	"bigint"	64	0	1	1
-5857	5856	"result"	"double"	53	0	0	0
-5858	5856	"val"	"real"	24	0	1	1
-5861	5860	"result"	"double"	53	0	0	0
-5862	5860	"val"	"double"	53	0	1	1
-5865	5864	"result"	"double"	53	0	0	0
-5866	5864	"val"	"date"	0	0	1	1
-5869	5868	"result"	"double"	53	0	0	0
-5870	5868	"val"	"time"	1	0	1	1
-5873	5872	"result"	"double"	53	0	0	0
-5874	5872	"val"	"timestamp"	7	0	1	1
-5877	5876	"result"	"double"	53	0	0	0
-5878	5876	"val"	"tinyint"	8	0	1	1
-5881	5880	"result"	"double"	53	0	0	0
-5882	5880	"val"	"smallint"	16	0	1	1
-5885	5884	"result"	"double"	53	0	0	0
-5886	5884	"val"	"int"	32	0	1	1
-5889	5888	"result"	"double"	53	0	0	0
-5890	5888	"val"	"wrd"	64	0	1	1
-5893	5892	"result"	"double"	53	0	0	0
-5894	5892	"val"	"bigint"	64	0	1	1
-5897	5896	"result"	"double"	53	0	0	0
-5898	5896	"val"	"real"	24	0	1	1
-5901	5900	"result"	"double"	53	0	0	0
-5902	5900	"val"	"double"	53	0	1	1
-5905	5904	"result"	"double"	53	0	0	0
-5906	5904	"val"	"date"	0	0	1	1
-5909	5908	"result"	"double"	53	0	0	0
-5910	5908	"val"	"time"	1	0	1	1
-5913	5912	"result"	"double"	53	0	0	0
-5914	5912	"val"	"timestamp"	7	0	1	1
-5917	5916	"result"	"double"	53	0	0	0
-5918	5916	"val"	"tinyint"	8	0	1	1
-5921	5920	"result"	"double"	53	0	0	0
-5922	5920	"val"	"smallint"	16	0	1	1
-5925	5924	"result"	"double"	53	0	0	0
-5926	5924	"val"	"int"	32	0	1	1
-5929	5928	"result"	"double"	53	0	0	0
-5930	5928	"val"	"wrd"	64	0	1	1
-5933	5932	"result"	"double"	53	0	0	0
-5934	5932	"val"	"bigint"	64	0	1	1
-5937	5936	"result"	"double"	53	0	0	0
-5938	5936	"val"	"real"	24	0	1	1
-5941	5940	"result"	"double"	53	0	0	0
-5942	5940	"val"	"double"	53	0	1	1
-5945	5944	"result"	"double"	53	0	0	0
-5946	5944	"val"	"date"	0	0	1	1
-5949	5948	"result"	"double"	53	0	0	0
-5950	5948	"val"	"time"	1	0	1	1
-5953	5952	"result"	"double"	53	0	0	0
-5954	5952	"val"	"timestamp"	7	0	1	1
-5957	5956	"result"	"double"	53	0	0	0
-5958	5956	"val"	"tinyint"	8	0	1	1
-5961	5960	"result"	"double"	53	0	0	0
-5962	5960	"val"	"smallint"	16	0	1	1
-5965	5964	"result"	"double"	53	0	0	0
-5966	5964	"val"	"int"	32	0	1	1
-5969	5968	"result"	"double"	53	0	0	0
-5970	5968	"val"	"wrd"	64	0	1	1
-5973	5972	"result"	"double"	53	0	0	0
-5974	5972	"val"	"bigint"	64	0	1	1
-5977	5976	"result"	"double"	53	0	0	0
-5978	5976	"val"	"real"	24	0	1	1
-5981	5980	"result"	"double"	53	0	0	0
-5982	5980	"val"	"double"	53	0	1	1
-5985	5984	"result"	"double"	53	0	0	0
-5986	5984	"val"	"date"	0	0	1	1
-5989	5988	"result"	"double"	53	0	0	0
-5990	5988	"val"	"time"	1	0	1	1
-5993	5992	"result"	"double"	53	0	0	0
-5994	5992	"val"	"timestamp"	7	0	1	1
-5997	5996	"result"	"tinyint"	8	0	0	0
-5998	5996	"val"	"tinyint"	8	0	1	1
-6001	6000	"result"	"smallint"	16	0	0	0
-6002	6000	"val"	"smallint"	16	0	1	1
-6005	6004	"result"	"int"	32	0	0	0
-6006	6004	"val"	"int"	32	0	1	1
-6009	6008	"result"	"wrd"	64	0	0	0
-6010	6008	"val"	"wrd"	64	0	1	1
-6013	6012	"result"	"bigint"	64	0	0	0
-6014	6012	"val"	"bigint"	64	0	1	1
-6017	6016	"result"	"decimal"	18	3	0	0
-6018	6016	"val"	"decimal"	18	3	1	1
-6021	6020	"result"	"real"	24	0	0	0
-6022	6020	"val"	"real"	24	0	1	1
-6025	6024	"result"	"double"	53	0	0	0
-6026	6024	"val"	"double"	53	0	1	1
-6029	6028	"result"	"date"	0	0	0	0
-6030	6028	"val"	"date"	0	0	1	1
-6033	6032	"result"	"time"	1	0	0	0
-6034	6032	"val"	"time"	1	0	1	1
-6037	6036	"result"	"timestamp"	7	0	0	0
-6038	6036	"val"	"timestamp"	7	0	1	1
-6041	6040	"result"	"tinyint"	8	0	0	0
-6042	6040	"val"	"tinyint"	8	0	1	1
-6043	6040	"q"	"double"	53	0	1	2
-6046	6045	"result"	"smallint"	16	0	0	0
-6047	6045	"val"	"smallint"	16	0	1	1
-6048	6045	"q"	"double"	53	0	1	2
-6051	6050	"result"	"int"	32	0	0	0
-6052	6050	"val"	"int"	32	0	1	1
-6053	6050	"q"	"double"	53	0	1	2
-6056	6055	"result"	"wrd"	64	0	0	0
-6057	6055	"val"	"wrd"	64	0	1	1
-6058	6055	"q"	"double"	53	0	1	2
-6061	6060	"result"	"bigint"	64	0	0	0
-6062	6060	"val"	"bigint"	64	0	1	1
-6063	6060	"q"	"double"	53	0	1	2
-6066	6065	"result"	"decimal"	18	3	0	0
-6067	6065	"val"	"decimal"	18	3	1	1
-6068	6065	"q"	"double"	53	0	1	2
-6071	6070	"result"	"real"	24	0	0	0
-6072	6070	"val"	"real"	24	0	1	1
-6073	6070	"q"	"double"	53	0	1	2
-6076	6075	"result"	"double"	53	0	0	0
-6077	6075	"val"	"double"	53	0	1	1
-6078	6075	"q"	"double"	53	0	1	2
-6081	6080	"result"	"date"	0	0	0	0
-6082	6080	"val"	"date"	0	0	1	1
-6083	6080	"q"	"double"	53	0	1	2
-6086	6085	"result"	"time"	1	0	0	0
-6087	6085	"val"	"time"	1	0	1	1
-6088	6085	"q"	"double"	53	0	1	2
-6091	6090	"result"	"timestamp"	7	0	0	0
-6092	6090	"val"	"timestamp"	7	0	1	1
-6093	6090	"q"	"double"	53	0	1	2
-6096	6095	"result"	"tinyint"	8	0	0	0
-6097	6095	"e1"	"tinyint"	8	0	1	1
-6098	6095	"e2"	"tinyint"	8	0	1	2
-6101	6100	"result"	"smallint"	16	0	0	0
-6102	6100	"e1"	"smallint"	16	0	1	1
-6103	6100	"e2"	"smallint"	16	0	1	2
-6106	6105	"result"	"int"	32	0	0	0
-6107	6105	"e1"	"int"	32	0	1	1
-6108	6105	"e2"	"int"	32	0	1	2
-6111	6110	"result"	"wrd"	64	0	0	0
-6112	6110	"e1"	"wrd"	64	0	1	1
-6113	6110	"e2"	"wrd"	64	0	1	2
-6116	6115	"result"	"bigint"	64	0	0	0
-6117	6115	"e1"	"bigint"	64	0	1	1
-6118	6115	"e2"	"bigint"	64	0	1	2
-6121	6120	"result"	"real"	24	0	0	0
-6122	6120	"e1"	"real"	24	0	1	1
-6123	6120	"e2"	"real"	24	0	1	2
-6126	6125	"result"	"double"	53	0	0	0
-6127	6125	"e1"	"double"	53	0	1	1
-6128	6125	"e2"	"double"	53	0	1	2
-6144	6143	"result"	"mbr"	0	0	0	0
-6145	6143	"g"	"geometry"	0	0	1	1
-6148	6147	"result"	"boolean"	1	0	0	0
-6149	6147	"a"	"mbr"	0	0	1	1
-6150	6147	"b"	"mbr"	0	0	1	2
-6153	6152	"result"	"geometry"	0	0	0	0
-6154	6152	"wkt"	"clob"	0	0	1	1
-6155	6152	"srid"	"smallint"	16	0	1	2
-6158	6157	"result"	"point"	0	0	0	0
-6159	6157	"wkt"	"clob"	0	0	1	1
-6160	6157	"srid"	"smallint"	16	0	1	2
-6163	6162	"result"	"linestring"	0	0	0	0
-6164	6162	"wkt"	"clob"	0	0	1	1
-6165	6162	"srid"	"smallint"	16	0	1	2
-6168	6167	"result"	"polygon"	0	0	0	0
-6169	6167	"wkt"	"clob"	0	0	1	1
-6170	6167	"srid"	"smallint"	16	0	1	2
-6173	6172	"result"	"multipoint"	0	0	0	0
-6174	6172	"wkt"	"clob"	0	0	1	1
-6175	6172	"srid"	"smallint"	16	0	1	2
-6178	6177	"result"	"multilinestring"	0	0	0	0
-6179	6177	"wkt"	"clob"	0	0	1	1
-6180	6177	"srid"	"smallint"	16	0	1	2
-6183	6182	"result"	"multipolygon"	0	0	0	0
-6184	6182	"wkt"	"clob"	0	0	1	1
-6185	6182	"srid"	"smallint"	16	0	1	2
-6188	6187	"result"	"multipolygon"	0	0	0	0
-6189	6187	"wkt"	"clob"	0	0	1	1
-6190	6187	"srid"	"smallint"	16	0	1	2
-6193	6192	"result"	"polygon"	0	0	0	0
-6194	6192	"wkt"	"clob"	0	0	1	1
-6195	6192	"srid"	"smallint"	16	0	1	2
-6198	6197	"result"	"clob"	0	0	0	0
-6199	6197	"g"	"geometry"	0	0	1	1
-6202	6201	"result"	"double"	53	0	0	0
-6203	6201	"g"	"geometry"	0	0	1	1
-6206	6205	"result"	"double"	53	0	0	0
-6207	6205	"g"	"geometry"	0	0	1	1
-6210	6209	"result"	"point"	0	0	0	0
-6211	6209	"x"	"double"	53	0	1	1
-6212	6209	"y"	"double"	53	0	1	2
-6215	6214	"result"	"int"	32	0	0	0
-6216	6214	"g"	"geometry"	0	0	1	1
-=======
 5785	5784	"result"	"int"	32	0	0	0
 5786	5784	"debug"	"int"	32	0	1	1
 5789	5788	"qtag"	"bigint"	64	0	0	0
@@ -5782,98 +5400,10 @@
 6214	6213	"result"	"point"	0	0	0	0
 6215	6213	"x"	"double"	53	0	1	1
 6216	6213	"y"	"double"	53	0	1	2
->>>>>>> 242cceaf
 6219	6218	"result"	"int"	32	0	0	0
 6220	6218	"g"	"geometry"	0	0	1	1
 6223	6222	"result"	"int"	32	0	0	0
 6224	6222	"g"	"geometry"	0	0	1	1
-<<<<<<< HEAD
-6227	6226	"result"	"geometry"	0	0	0	0
-6228	6226	"g"	"geometry"	0	0	1	1
-6231	6230	"result"	"boolean"	1	0	0	0
-6232	6230	"g"	"geometry"	0	0	1	1
-6235	6234	"result"	"boolean"	1	0	0	0
-6236	6234	"g"	"geometry"	0	0	1	1
-6239	6238	"result"	"geometry"	0	0	0	0
-6240	6238	"g"	"geometry"	0	0	1	1
-6243	6242	"result"	"boolean"	1	0	0	0
-6244	6242	"a"	"geometry"	0	0	1	1
-6245	6242	"b"	"geometry"	0	0	1	2
-6248	6247	"result"	"boolean"	1	0	0	0
-6249	6247	"a"	"geometry"	0	0	1	1
-6250	6247	"b"	"geometry"	0	0	1	2
-6253	6252	"result"	"boolean"	1	0	0	0
-6254	6252	"a"	"geometry"	0	0	1	1
-6255	6252	"b"	"geometry"	0	0	1	2
-6258	6257	"result"	"boolean"	1	0	0	0
-6259	6257	"a"	"geometry"	0	0	1	1
-6260	6257	"b"	"geometry"	0	0	1	2
-6263	6262	"result"	"boolean"	1	0	0	0
-6264	6262	"a"	"geometry"	0	0	1	1
-6265	6262	"b"	"geometry"	0	0	1	2
-6268	6267	"result"	"boolean"	1	0	0	0
-6269	6267	"a"	"geometry"	0	0	1	1
-6270	6267	"b"	"geometry"	0	0	1	2
-6273	6272	"result"	"boolean"	1	0	0	0
-6274	6272	"a"	"geometry"	0	0	1	1
-6275	6272	"b"	"geometry"	0	0	1	2
-6278	6277	"result"	"boolean"	1	0	0	0
-6279	6277	"a"	"geometry"	0	0	1	1
-6280	6277	"x"	"double"	53	0	1	2
-6281	6277	"y"	"double"	53	0	1	3
-6284	6283	"result"	"boolean"	1	0	0	0
-6285	6283	"a"	"geometry"	0	0	1	1
-6286	6283	"b"	"geometry"	0	0	1	2
-6289	6288	"result"	"boolean"	1	0	0	0
-6290	6288	"a"	"geometry"	0	0	1	1
-6291	6288	"b"	"geometry"	0	0	1	2
-6292	6288	"pattern"	"clob"	0	0	1	3
-6295	6294	"result"	"double"	53	0	0	0
-6296	6294	"g"	"geometry"	0	0	1	1
-6299	6298	"result"	"double"	53	0	0	0
-6300	6298	"g"	"geometry"	0	0	1	1
-6303	6302	"result"	"double"	53	0	0	0
-6304	6302	"a"	"geometry"	0	0	1	1
-6305	6302	"b"	"geometry"	0	0	1	2
-6308	6307	"result"	"geometry"	0	0	0	0
-6309	6307	"a"	"geometry"	0	0	1	1
-6310	6307	"distance"	"double"	53	0	1	2
-6313	6312	"result"	"geometry"	0	0	0	0
-6314	6312	"a"	"geometry"	0	0	1	1
-6317	6316	"result"	"geometry"	0	0	0	0
-6318	6316	"a"	"geometry"	0	0	1	1
-6319	6316	"b"	"geometry"	0	0	1	2
-6322	6321	"result"	"geometry"	0	0	0	0
-6323	6321	"a"	"geometry"	0	0	1	1
-6324	6321	"b"	"geometry"	0	0	1	2
-6327	6326	"result"	"geometry"	0	0	0	0
-6328	6326	"a"	"geometry"	0	0	1	1
-6329	6326	"b"	"geometry"	0	0	1	2
-6332	6331	"result"	"geometry"	0	0	0	0
-6333	6331	"a"	"geometry"	0	0	1	1
-6334	6331	"b"	"geometry"	0	0	1	2
-6339	6338	"result"	"json"	0	0	0	0
-6340	6338	"js"	"json"	0	0	1	1
-6341	6338	"pathexpr"	"clob"	0	0	1	2
-6344	6343	"result"	"json"	0	0	0	0
-6345	6343	"js"	"json"	0	0	1	1
-6346	6343	"name"	"tinyint"	8	0	1	2
-6349	6348	"result"	"json"	0	0	0	0
-6350	6348	"js"	"json"	0	0	1	1
-6351	6348	"name"	"int"	32	0	1	2
-6354	6353	"result"	"json"	0	0	0	0
-6355	6353	"js"	"json"	0	0	1	1
-6356	6353	"name"	"bigint"	64	0	1	2
-6359	6358	"result"	"clob"	0	0	0	0
-6360	6358	"js"	"json"	0	0	1	1
-6361	6358	"e"	"clob"	0	0	1	2
-6364	6363	"result"	"double"	53	0	0	0
-6365	6363	"js"	"json"	0	0	1	1
-6368	6367	"result"	"bigint"	64	0	0	0
-6369	6367	"js"	"json"	0	0	1	1
-6372	6371	"result"	"boolean"	1	0	0	0
-6373	6371	"js"	"clob"	0	0	1	1
-=======
 6227	6226	"result"	"int"	32	0	0	0
 6228	6226	"g"	"geometry"	0	0	1	1
 6231	6230	"result"	"geometry"	0	0	0	0
@@ -5959,194 +5489,16 @@
 6369	6367	"js"	"json"	0	0	1	1
 6372	6371	"result"	"bigint"	64	0	0	0
 6373	6371	"js"	"json"	0	0	1	1
->>>>>>> 242cceaf
 6376	6375	"result"	"boolean"	1	0	0	0
 6377	6375	"js"	"clob"	0	0	1	1
 6380	6379	"result"	"boolean"	1	0	0	0
 6381	6379	"js"	"clob"	0	0	1	1
 6384	6383	"result"	"boolean"	1	0	0	0
-<<<<<<< HEAD
-6385	6383	"js"	"json"	0	0	1	1
-=======
 6385	6383	"js"	"clob"	0	0	1	1
->>>>>>> 242cceaf
 6388	6387	"result"	"boolean"	1	0	0	0
 6389	6387	"js"	"json"	0	0	1	1
 6392	6391	"result"	"boolean"	1	0	0	0
 6393	6391	"js"	"json"	0	0	1	1
-<<<<<<< HEAD
-6396	6395	"result"	"int"	32	0	0	0
-6397	6395	"js"	"json"	0	0	1	1
-6400	6399	"result"	"json"	0	0	0	0
-6401	6399	"js"	"json"	0	0	1	1
-6404	6403	"result"	"json"	0	0	0	0
-6405	6403	"js"	"json"	0	0	1	1
-6408	6407	"result"	"clob"	0	0	0	0
-6409	6407	"js"	"json"	0	0	1	1
-6412	6411	"result"	"clob"	0	0	0	0
-6413	6411	"js"	"clob"	0	0	1	1
-6416	6415	"result"	"clob"	0	0	0	0
-6417	6415	"js"	"int"	32	0	1	1
-6420	6419	"result"	"clob"	0	0	0	0
-6421	6419	"js"	"json"	0	0	1	1
-6424	6423	"result"	"clob"	0	0	0	0
-6425	6423	"x"	"clob"	0	0	1	1
-6428	6427	"result"	"clob"	0	0	0	0
-6429	6427	"x"	"double"	53	0	1	1
-6432	6431	"result"	"clob"	0	0	0	0
-6433	6431	"v"	"clob"	0	0	1	1
-6437	6436	"result"	"uuid"	0	0	0	0
-6440	6439	"result"	"uuid"	0	0	0	0
-6441	6439	"u"	"uuid"	0	0	1	1
-6444	6443	"result"	"uuid"	0	0	0	0
-6445	6443	"u"	"clob"	0	0	1	1
-6448	6447	"result"	"double"	53	0	0	0
-6449	6447	"chi2"	"double"	53	0	1	1
-6450	6447	"datapoints"	"double"	53	0	1	2
-6458	6457	"beat"	"int"	32	0	1	0
-6461	6460	"poolsize"	"int"	32	0	1	0
-6464	6463	"host"	"clob"	0	0	1	0
-6465	6463	"port"	"int"	32	0	1	1
-6489	6488	"dirname"	"clob"	0	0	1	0
-6492	6491	"fname"	"clob"	0	0	1	0
-6495	6494	"tname"	"clob"	0	0	1	0
-6498	6497	"dirname"	"clob"	0	0	1	0
-6499	6497	"pat"	"clob"	0	0	1	1
-6534	6533	"fname"	"varchar"	256	0	1	0
-6537	6536	"fid"	"int"	32	0	1	0
-6538	6536	"varnname"	"varchar"	256	0	1	1
-6541	6540	"schema"	"clob"	0	0	0	0
-6542	6540	"table"	"clob"	0	0	0	1
-6543	6540	"column"	"clob"	0	0	0	2
-6544	6540	"type"	"clob"	0	0	0	3
-6545	6540	"mode"	"clob"	0	0	0	4
-6546	6540	"location"	"clob"	0	0	0	5
-6547	6540	"count"	"bigint"	64	0	0	6
-6548	6540	"typewidth"	"int"	32	0	0	7
-6549	6540	"columnsize"	"bigint"	64	0	0	8
-6550	6540	"heapsize"	"bigint"	64	0	0	9
-6551	6540	"hashes"	"bigint"	64	0	0	10
-6552	6540	"phash"	"boolean"	1	0	0	11
-6553	6540	"imprints"	"bigint"	64	0	0	12
-6554	6540	"sorted"	"boolean"	1	0	0	13
-6587	6586	"result"	"bigint"	64	0	0	0
-6588	6586	"nme"	"clob"	0	0	1	1
-6589	6586	"i"	"bigint"	64	0	1	2
-6590	6586	"d"	"bigint"	64	0	1	3
-6593	6592	"result"	"bigint"	64	0	0	0
-6594	6592	"tpe"	"clob"	0	0	1	1
-6595	6592	"i"	"bigint"	64	0	1	2
-6596	6592	"w"	"int"	32	0	1	3
-6599	6598	"result"	"bigint"	64	0	0	0
-6600	6598	"b"	"boolean"	1	0	1	1
-6601	6598	"i"	"bigint"	64	0	1	2
-6604	6603	"result"	"bigint"	64	0	0	0
-6605	6603	"i"	"bigint"	64	0	1	1
-6606	6603	"nme"	"clob"	0	0	1	2
-6609	6608	"schema"	"clob"	0	0	0	0
-6610	6608	"table"	"clob"	0	0	0	1
-6611	6608	"column"	"clob"	0	0	0	2
-6612	6608	"type"	"clob"	0	0	0	3
-6613	6608	"count"	"bigint"	64	0	0	4
-6614	6608	"columnsize"	"bigint"	64	0	0	5
-6615	6608	"heapsize"	"bigint"	64	0	0	6
-6616	6608	"hashes"	"bigint"	64	0	0	7
-6617	6608	"imprints"	"bigint"	64	0	0	8
-6618	6608	"sorted"	"boolean"	1	0	0	9
-6656	6655	"MinMax"	"int"	32	0	1	0
-6657	6655	"sample"	"bigint"	64	0	1	1
-6660	6659	"MinMax"	"int"	32	0	1	0
-6661	6659	"sample"	"bigint"	64	0	1	1
-6662	6659	"sch"	"clob"	0	0	1	2
-6665	6664	"MinMax"	"int"	32	0	1	0
-6666	6664	"sample"	"bigint"	64	0	1	1
-6667	6664	"sch"	"clob"	0	0	1	2
-6668	6664	"tbl"	"clob"	0	0	1	3
-6671	6670	"MinMax"	"int"	32	0	1	0
-6672	6670	"sample"	"bigint"	64	0	1	1
-6673	6670	"sch"	"clob"	0	0	1	2
-6674	6670	"tbl"	"clob"	0	0	1	3
-6675	6670	"col"	"clob"	0	0	1	4
-6678	6677	"result"	"clob"	0	0	0	0
-6679	6677	"src"	"clob"	0	0	1	1
-6682	6681	"result"	"smallint"	16	0	0	0
-6683	6681	"one"	"tinyint"	8	0	1	1
-6684	6681	"two"	"tinyint"	8	0	1	2
-6687	6686	"result"	"int"	32	0	0	0
-6688	6686	"one"	"smallint"	16	0	1	1
-6689	6686	"two"	"smallint"	16	0	1	2
-6692	6691	"result"	"bigint"	64	0	0	0
-6693	6691	"one"	"int"	32	0	1	1
-6694	6691	"two"	"int"	32	0	1	2
-6698	6697	"bam_repos"	"clob"	0	0	1	0
-6699	6697	"dbschema"	"smallint"	16	0	1	1
-6702	6701	"bam_files"	"clob"	0	0	1	0
-6703	6701	"dbschema"	"smallint"	16	0	1	1
-6706	6705	"bam_file"	"clob"	0	0	1	0
-6707	6705	"dbschema"	"smallint"	16	0	1	1
-6710	6709	"file_id"	"bigint"	64	0	1	0
-6711	6709	"dbschema"	"smallint"	16	0	1	1
-6714	6713	"result"	"boolean"	1	0	0	0
-6715	6713	"flag"	"smallint"	16	0	1	1
-6716	6713	"name"	"clob"	0	0	1	2
-6719	6718	"result"	"clob"	0	0	0	0
-6720	6718	"seq"	"clob"	0	0	1	1
-6723	6722	"result"	"clob"	0	0	0	0
-6724	6722	"qual"	"clob"	0	0	1	1
-6727	6726	"result"	"int"	32	0	0	0
-6728	6726	"cigar"	"clob"	0	0	1	1
-6731	6730	"result"	"char"	1	0	0	0
-6732	6730	"ref_pos"	"int"	32	0	1	1
-6733	6730	"alg_seq"	"clob"	0	0	1	2
-6734	6730	"alg_pos"	"int"	32	0	1	3
-6735	6730	"alg_cigar"	"clob"	0	0	1	4
-6738	6737	"output_path"	"clob"	0	0	1	0
-6741	6740	"output_path"	"clob"	0	0	1	0
-6811	6810	"value"	"tinyint"	8	0	0	0
-6812	6810	"first"	"tinyint"	8	0	1	1
-6813	6810	"last"	"tinyint"	8	0	1	2
-6816	6815	"value"	"tinyint"	8	0	0	0
-6817	6815	"first"	"tinyint"	8	0	1	1
-6818	6815	"last"	"tinyint"	8	0	1	2
-6819	6815	"stepsize"	"tinyint"	8	0	1	3
-6822	6821	"value"	"smallint"	16	0	0	0
-6823	6821	"first"	"smallint"	16	0	1	1
-6824	6821	"last"	"smallint"	16	0	1	2
-6827	6826	"value"	"smallint"	16	0	0	0
-6828	6826	"first"	"smallint"	16	0	1	1
-6829	6826	"last"	"smallint"	16	0	1	2
-6830	6826	"stepsize"	"smallint"	16	0	1	3
-6833	6832	"value"	"int"	32	0	0	0
-6834	6832	"first"	"int"	32	0	1	1
-6835	6832	"last"	"int"	32	0	1	2
-6838	6837	"value"	"int"	32	0	0	0
-6839	6837	"first"	"int"	32	0	1	1
-6840	6837	"last"	"int"	32	0	1	2
-6841	6837	"stepsize"	"int"	32	0	1	3
-6844	6843	"value"	"bigint"	64	0	0	0
-6845	6843	"first"	"bigint"	64	0	1	1
-6846	6843	"last"	"bigint"	64	0	1	2
-6849	6848	"value"	"bigint"	64	0	0	0
-6850	6848	"first"	"bigint"	64	0	1	1
-6851	6848	"last"	"bigint"	64	0	1	2
-6852	6848	"stepsize"	"bigint"	64	0	1	3
-6855	6854	"value"	"real"	24	0	0	0
-6856	6854	"first"	"real"	24	0	1	1
-6857	6854	"last"	"real"	24	0	1	2
-6858	6854	"stepsize"	"real"	24	0	1	3
-6861	6860	"value"	"double"	53	0	0	0
-6862	6860	"first"	"double"	53	0	1	1
-6863	6860	"last"	"double"	53	0	1	2
-6864	6860	"stepsize"	"double"	53	0	1	3
-6867	6866	"value"	"decimal"	10	2	0	0
-6868	6866	"first"	"decimal"	10	2	1	1
-6869	6866	"last"	"decimal"	10	2	1	2
-6870	6866	"stepsize"	"decimal"	10	2	1	3
-6873	6872	"value"	"timestamp"	7	0	0	0
-6874	6872	"first"	"timestamp"	7	0	1	1
-6875	6872	"last"	"timestamp"	7	0	1	2
-6876	6872	"stepsize"	"sec_interval"	13	0	1	3
-=======
 6396	6395	"result"	"boolean"	1	0	0	0
 6397	6395	"js"	"json"	0	0	1	1
 6400	6399	"result"	"int"	32	0	0	0
@@ -6320,7 +5672,6 @@
 6878	6876	"first"	"timestamp"	7	0	1	1
 6879	6876	"last"	"timestamp"	7	0	1	2
 6880	6876	"stepsize"	"sec_interval"	13	0	1	3
->>>>>>> 242cceaf
 COMMIT;
 START TRANSACTION;
 CREATE TABLE "sys"."auths" (
@@ -6360,19 +5711,13 @@
 	"depend_id"   INTEGER,
 	"depend_type" SMALLINT
 );
-<<<<<<< HEAD
-COPY 236 RECORDS INTO "sys"."dependencies" FROM stdin USING DELIMITERS '\t','\n','"';
-=======
 COPY 325 RECORDS INTO "sys"."dependencies" FROM stdin USING DELIMITERS '\t','\n','"';
->>>>>>> 242cceaf
 368	5272	7
 367	5272	7
 870	5272	7
 368	5276	7
 367	5276	7
 870	5276	7
-<<<<<<< HEAD
-=======
 5281	5283	15
 5281	5287	15
 5281	5291	15
@@ -6402,7 +5747,6 @@
 5381	5425	15
 5381	5430	15
 5381	5435	15
->>>>>>> 242cceaf
 5440	5469	5
 5450	5480	5
 5440	5498	5
@@ -6554,87 +5898,6 @@
 5696	5701	7
 5742	5750	5
 5752	5758	5
-<<<<<<< HEAD
-5784	5802	5
-5822	5832	5
-6467	6469	10
-6467	6468	4
-6472	6474	10
-6475	6477	10
-6472	6473	4
-6480	6482	10
-6483	6485	10
-6480	6481	4
-6540	6570	5
-6572	6584	13
-6582	6584	13
-6573	6584	13
-6574	6584	13
-6575	6584	13
-6576	6584	13
-6577	6584	13
-6578	6584	13
-6579	6584	13
-6580	6584	13
-6581	6584	13
-32	6586	7
-104	6586	7
-218	6586	7
-94	6592	7
-33	6592	7
-211	6592	7
-108	6592	7
-32	6598	7
-104	6598	7
-95	6603	7
-32	6603	7
-327	6603	7
-6572	6608	7
-6582	6608	7
-6573	6608	7
-6574	6608	7
-6575	6608	7
-6577	6608	7
-6578	6608	7
-6579	6608	7
-6580	6608	7
-6581	6608	7
-6586	6608	7
-6592	6608	7
-6598	6608	7
-6603	6608	7
-6608	6630	5
-6608	6640	5
-47	6640	5
-54	6640	5
-50	6640	5
-34	6640	5
-32	6640	5
-104	6640	5
-6743	6750	10
-6743	6749	4
-6753	6761	10
-6754	6761	10
-6754	6763	10
-6753	6760	4
-6754	6760	4
-6749	6762	11
-6754	6762	11
-6766	6780	10
-6767	6780	10
-6767	6782	10
-6766	6779	4
-6767	6779	4
-6749	6781	11
-6767	6781	11
-6785	6792	10
-6786	6792	10
-6786	6794	10
-6785	6791	4
-6786	6791	4
-6749	6793	11
-6786	6793	11
-=======
 5788	5806	5
 5826	5836	5
 6143	6147	15
@@ -6774,7 +6037,6 @@
 6790	6795	4
 6753	6797	11
 6790	6797	11
->>>>>>> 242cceaf
 COMMIT;
 START TRANSACTION;
 CREATE TABLE "sys"."functions" (
@@ -6789,11 +6051,7 @@
 	"vararg"      BOOLEAN,
 	"schema_id"   INTEGER
 );
-<<<<<<< HEAD
-COPY 1369 RECORDS INTO "sys"."functions" FROM stdin USING DELIMITERS '\t','\n','"';
-=======
 COPY 1370 RECORDS INTO "sys"."functions" FROM stdin USING DELIMITERS '\t','\n','"';
->>>>>>> 242cceaf
 28	"not_uniques"	"not_uniques"	"sql"	0	1	false	false	false	0
 29	"not_uniques"	"not_uniques"	"sql"	0	1	false	false	false	0
 30	"hash"	"hash"	"mkey"	0	1	false	false	false	0
@@ -7968,203 +7226,6 @@
 5773	"malfunctions"	"create function sys.malfunctions()\n\treturns table(""signature"" string, ""address"" string, ""comment"" string)\n\texternal name ""manual"".""functions"";"	"manual"	1	5	false	false	false	2000
 5778	"evalalgebra"	"create procedure sys.evalalgebra( ra_stmt string, opt bool)\n\texternal name sql.""evalAlgebra"";"	"sql"	1	2	true	false	false	2000
 5782	"flush_log"	"-- enqueue a flush log, ie as soon as no transactions are active \n-- flush the log and cleanup the used storage\ncreate procedure sys.flush_log ()\n\texternal name sql.""flush_log"";"	"sql"	1	2	true	false	false	2000
-<<<<<<< HEAD
-5784	"queue"	"-- This Source Code Form is subject to the terms of the Mozilla Public\n-- License, v. 2.0.  If a copy of the MPL was not distributed with this\n-- file, You can obtain one at http://mozilla.org/MPL/2.0/.\n--\n-- Copyright 2008-2015 MonetDB B.V.\n\n-- System monitoring\n\n-- show status of all active SQL queries.\ncreate function sys.queue()\nreturns table(\n\tqtag bigint,\n\t""user"" string,\n\tstarted timestamp,\n\testimate timestamp,\n\tprogress int,\n\tstatus string,\n\ttag oid,\n\tquery string\n)\nexternal name sql.sysmon_queue;"	"sql"	1	5	false	false	false	2000
-5804	"pause"	"-- operations to manipulate the state of havoc queries\ncreate procedure sys.pause(tag int)\nexternal name sql.sysmon_pause;"	"sql"	1	2	true	false	false	2000
-5807	"resume"	"create procedure sys.resume(tag int)\nexternal name sql.sysmon_resume;"	"sql"	1	2	true	false	false	2000
-5810	"stop"	"create procedure sys.stop(tag int)\nexternal name sql.sysmon_stop;"	"sql"	1	2	true	false	false	2000
-5813	"pause"	"create procedure sys.pause(tag bigint)\nexternal name sql.sysmon_pause;"	"sql"	1	2	true	false	false	2000
-5816	"resume"	"create procedure sys.resume(tag bigint)\nexternal name sql.sysmon_resume;"	"sql"	1	2	true	false	false	2000
-5819	"stop"	"create procedure sys.stop(tag bigint)\nexternal name sql.sysmon_stop;"	"sql"	1	2	true	false	false	2000
-5822	"rejects"	"-- This Source Code Form is subject to the terms of the Mozilla Public\n-- License, v. 2.0.  If a copy of the MPL was not distributed with this\n-- file, You can obtain one at http://mozilla.org/MPL/2.0/.\n--\n-- Copyright 2008-2015 MonetDB B.V.\n\n-- COPY into reject management\n\ncreate function sys.rejects()\nreturns table(\n\trowid bigint,\n\tfldid int,\n\t""message"" string,\n\t""input"" string\n)\nexternal name sql.copy_rejects;"	"sql"	1	5	false	false	false	2000
-5834	"clearrejects"	"create procedure sys.clearrejects()\nexternal name sql.copy_rejects_clear;"	"sql"	1	2	true	false	false	2000
-5836	"stddev_samp"	"-- This Source Code Form is subject to the terms of the Mozilla Public\n-- License, v. 2.0.  If a copy of the MPL was not distributed with this\n-- file, You can obtain one at http://mozilla.org/MPL/2.0/.\n--\n-- Copyright 2008-2015 MonetDB B.V.\n\ncreate aggregate stddev_samp(val tinyint) returns double\n\texternal name ""aggr"".""stdev"";"	"aggr"	1	3	false	false	false	2000
-5840	"stddev_samp"	"create aggregate stddev_samp(val smallint) returns double\n\texternal name ""aggr"".""stdev"";"	"aggr"	1	3	false	false	false	2000
-5844	"stddev_samp"	"create aggregate stddev_samp(val integer) returns double\n\texternal name ""aggr"".""stdev"";"	"aggr"	1	3	false	false	false	2000
-5848	"stddev_samp"	"create aggregate stddev_samp(val wrd) returns double\n\texternal name ""aggr"".""stdev"";"	"aggr"	1	3	false	false	false	2000
-5852	"stddev_samp"	"create aggregate stddev_samp(val bigint) returns double\n\texternal name ""aggr"".""stdev"";"	"aggr"	1	3	false	false	false	2000
-5856	"stddev_samp"	"create aggregate stddev_samp(val real) returns double\n\texternal name ""aggr"".""stdev"";"	"aggr"	1	3	false	false	false	2000
-5860	"stddev_samp"	"create aggregate stddev_samp(val double) returns double\n\texternal name ""aggr"".""stdev"";"	"aggr"	1	3	false	false	false	2000
-5864	"stddev_samp"	"create aggregate stddev_samp(val date) returns double\n\texternal name ""aggr"".""stdev"";"	"aggr"	1	3	false	false	false	2000
-5868	"stddev_samp"	"create aggregate stddev_samp(val time) returns double\n\texternal name ""aggr"".""stdev"";"	"aggr"	1	3	false	false	false	2000
-5872	"stddev_samp"	"create aggregate stddev_samp(val timestamp) returns double\n\texternal name ""aggr"".""stdev"";"	"aggr"	1	3	false	false	false	2000
-5876	"stddev_pop"	"create aggregate stddev_pop(val tinyint) returns double\n\texternal name ""aggr"".""stdevp"";"	"aggr"	1	3	false	false	false	2000
-5880	"stddev_pop"	"create aggregate stddev_pop(val smallint) returns double\n\texternal name ""aggr"".""stdevp"";"	"aggr"	1	3	false	false	false	2000
-5884	"stddev_pop"	"create aggregate stddev_pop(val integer) returns double\n\texternal name ""aggr"".""stdevp"";"	"aggr"	1	3	false	false	false	2000
-5888	"stddev_pop"	"create aggregate stddev_pop(val wrd) returns double\n\texternal name ""aggr"".""stdevp"";"	"aggr"	1	3	false	false	false	2000
-5892	"stddev_pop"	"create aggregate stddev_pop(val bigint) returns double\n\texternal name ""aggr"".""stdevp"";"	"aggr"	1	3	false	false	false	2000
-5896	"stddev_pop"	"create aggregate stddev_pop(val real) returns double\n\texternal name ""aggr"".""stdevp"";"	"aggr"	1	3	false	false	false	2000
-5900	"stddev_pop"	"create aggregate stddev_pop(val double) returns double\n\texternal name ""aggr"".""stdevp"";"	"aggr"	1	3	false	false	false	2000
-5904	"stddev_pop"	"create aggregate stddev_pop(val date) returns double\n\texternal name ""aggr"".""stdevp"";"	"aggr"	1	3	false	false	false	2000
-5908	"stddev_pop"	"create aggregate stddev_pop(val time) returns double\n\texternal name ""aggr"".""stdevp"";"	"aggr"	1	3	false	false	false	2000
-5912	"stddev_pop"	"create aggregate stddev_pop(val timestamp) returns double\n\texternal name ""aggr"".""stdevp"";"	"aggr"	1	3	false	false	false	2000
-5916	"var_samp"	"create aggregate var_samp(val tinyint) returns double\n\texternal name ""aggr"".""variance"";"	"aggr"	1	3	false	false	false	2000
-5920	"var_samp"	"create aggregate var_samp(val smallint) returns double\n\texternal name ""aggr"".""variance"";"	"aggr"	1	3	false	false	false	2000
-5924	"var_samp"	"create aggregate var_samp(val integer) returns double\n\texternal name ""aggr"".""variance"";"	"aggr"	1	3	false	false	false	2000
-5928	"var_samp"	"create aggregate var_samp(val wrd) returns double\n\texternal name ""aggr"".""variance"";"	"aggr"	1	3	false	false	false	2000
-5932	"var_samp"	"create aggregate var_samp(val bigint) returns double\n\texternal name ""aggr"".""variance"";"	"aggr"	1	3	false	false	false	2000
-5936	"var_samp"	"create aggregate var_samp(val real) returns double\n\texternal name ""aggr"".""variance"";"	"aggr"	1	3	false	false	false	2000
-5940	"var_samp"	"create aggregate var_samp(val double) returns double\n\texternal name ""aggr"".""variance"";"	"aggr"	1	3	false	false	false	2000
-5944	"var_samp"	"create aggregate var_samp(val date) returns double\n\texternal name ""aggr"".""variance"";"	"aggr"	1	3	false	false	false	2000
-5948	"var_samp"	"create aggregate var_samp(val time) returns double\n\texternal name ""aggr"".""variance"";"	"aggr"	1	3	false	false	false	2000
-5952	"var_samp"	"create aggregate var_samp(val timestamp) returns double\n\texternal name ""aggr"".""variance"";"	"aggr"	1	3	false	false	false	2000
-5956	"var_pop"	"create aggregate var_pop(val tinyint) returns double\n\texternal name ""aggr"".""variancep"";"	"aggr"	1	3	false	false	false	2000
-5960	"var_pop"	"create aggregate var_pop(val smallint) returns double\n\texternal name ""aggr"".""variancep"";"	"aggr"	1	3	false	false	false	2000
-5964	"var_pop"	"create aggregate var_pop(val integer) returns double\n\texternal name ""aggr"".""variancep"";"	"aggr"	1	3	false	false	false	2000
-5968	"var_pop"	"create aggregate var_pop(val wrd) returns double\n\texternal name ""aggr"".""variancep"";"	"aggr"	1	3	false	false	false	2000
-5972	"var_pop"	"create aggregate var_pop(val bigint) returns double\n\texternal name ""aggr"".""variancep"";"	"aggr"	1	3	false	false	false	2000
-5976	"var_pop"	"create aggregate var_pop(val real) returns double\n\texternal name ""aggr"".""variancep"";"	"aggr"	1	3	false	false	false	2000
-5980	"var_pop"	"create aggregate var_pop(val double) returns double\n\texternal name ""aggr"".""variancep"";"	"aggr"	1	3	false	false	false	2000
-5984	"var_pop"	"create aggregate var_pop(val date) returns double\n\texternal name ""aggr"".""variancep"";"	"aggr"	1	3	false	false	false	2000
-5988	"var_pop"	"create aggregate var_pop(val time) returns double\n\texternal name ""aggr"".""variancep"";"	"aggr"	1	3	false	false	false	2000
-5992	"var_pop"	"create aggregate var_pop(val timestamp) returns double\n\texternal name ""aggr"".""variancep"";"	"aggr"	1	3	false	false	false	2000
-5996	"median"	"create aggregate median(val tinyint) returns tinyint\n\texternal name ""aggr"".""median"";"	"aggr"	1	3	false	false	false	2000
-6000	"median"	"create aggregate median(val smallint) returns smallint\n\texternal name ""aggr"".""median"";"	"aggr"	1	3	false	false	false	2000
-6004	"median"	"create aggregate median(val integer) returns integer\n\texternal name ""aggr"".""median"";"	"aggr"	1	3	false	false	false	2000
-6008	"median"	"create aggregate median(val wrd) returns wrd\n\texternal name ""aggr"".""median"";"	"aggr"	1	3	false	false	false	2000
-6012	"median"	"create aggregate median(val bigint) returns bigint\n\texternal name ""aggr"".""median"";"	"aggr"	1	3	false	false	false	2000
-6016	"median"	"create aggregate median(val decimal) returns decimal\n\texternal name ""aggr"".""median"";"	"aggr"	1	3	false	false	false	2000
-6020	"median"	"create aggregate median(val real) returns real\n\texternal name ""aggr"".""median"";"	"aggr"	1	3	false	false	false	2000
-6024	"median"	"create aggregate median(val double) returns double\n\texternal name ""aggr"".""median"";"	"aggr"	1	3	false	false	false	2000
-6028	"median"	"create aggregate median(val date) returns date\n\texternal name ""aggr"".""median"";"	"aggr"	1	3	false	false	false	2000
-6032	"median"	"create aggregate median(val time) returns time\n\texternal name ""aggr"".""median"";"	"aggr"	1	3	false	false	false	2000
-6036	"median"	"create aggregate median(val timestamp) returns timestamp\n\texternal name ""aggr"".""median"";"	"aggr"	1	3	false	false	false	2000
-6040	"quantile"	"create aggregate quantile(val tinyint, q double) returns tinyint\n\texternal name ""aggr"".""quantile"";"	"aggr"	1	3	false	false	false	2000
-6045	"quantile"	"create aggregate quantile(val smallint, q double) returns smallint\n\texternal name ""aggr"".""quantile"";"	"aggr"	1	3	false	false	false	2000
-6050	"quantile"	"create aggregate quantile(val integer, q double) returns integer\n\texternal name ""aggr"".""quantile"";"	"aggr"	1	3	false	false	false	2000
-6055	"quantile"	"create aggregate quantile(val wrd, q double) returns wrd\n\texternal name ""aggr"".""quantile"";"	"aggr"	1	3	false	false	false	2000
-6060	"quantile"	"create aggregate quantile(val bigint, q double) returns bigint\n\texternal name ""aggr"".""quantile"";"	"aggr"	1	3	false	false	false	2000
-6065	"quantile"	"create aggregate quantile(val decimal, q double) returns decimal\n\texternal name ""aggr"".""quantile"";"	"aggr"	1	3	false	false	false	2000
-6070	"quantile"	"create aggregate quantile(val real, q double) returns real\n\texternal name ""aggr"".""quantile"";"	"aggr"	1	3	false	false	false	2000
-6075	"quantile"	"create aggregate quantile(val double, q double) returns double\n\texternal name ""aggr"".""quantile"";"	"aggr"	1	3	false	false	false	2000
-6080	"quantile"	"create aggregate quantile(val date, q double) returns date\n\texternal name ""aggr"".""quantile"";"	"aggr"	1	3	false	false	false	2000
-6085	"quantile"	"create aggregate quantile(val time, q double) returns time\n\texternal name ""aggr"".""quantile"";"	"aggr"	1	3	false	false	false	2000
-6090	"quantile"	"create aggregate quantile(val timestamp, q double) returns timestamp\n\texternal name ""aggr"".""quantile"";"	"aggr"	1	3	false	false	false	2000
-6095	"corr"	"create aggregate corr(e1 tinyint, e2 tinyint) returns tinyint\n\texternal name ""aggr"".""corr"";"	"aggr"	1	3	false	false	false	2000
-6100	"corr"	"create aggregate corr(e1 smallint, e2 smallint) returns smallint\n\texternal name ""aggr"".""corr"";"	"aggr"	1	3	false	false	false	2000
-6105	"corr"	"create aggregate corr(e1 integer, e2 integer) returns integer\n\texternal name ""aggr"".""corr"";"	"aggr"	1	3	false	false	false	2000
-6110	"corr"	"create aggregate corr(e1 wrd, e2 wrd) returns wrd\n\texternal name ""aggr"".""corr"";"	"aggr"	1	3	false	false	false	2000
-6115	"corr"	"create aggregate corr(e1 bigint, e2 bigint) returns bigint\n\texternal name ""aggr"".""corr"";"	"aggr"	1	3	false	false	false	2000
-6120	"corr"	"create aggregate corr(e1 real, e2 real) returns real\n\texternal name ""aggr"".""corr"";"	"aggr"	1	3	false	false	false	2000
-6125	"corr"	"create aggregate corr(e1 double, e2 double) returns double\n\texternal name ""aggr"".""corr"";"	"aggr"	1	3	false	false	false	2000
-6143	"mbr"	"-- currently we only use mbr instead of\n-- Envelope():Geometry\n-- as that returns Geometry objects, and we prefer the explicit mbr's\n-- minimum bounding rectangle (mbr)\ncreate function mbr (g geometry) returns mbr external name geom.mbr;"	"geom"	1	1	false	false	false	2000
-6147	"mbroverlaps"	"create function mbroverlaps(a mbr, b mbr) returns boolean external name geom.""mbroverlaps"";"	"geom"	1	1	false	false	false	2000
-6152	"geomfromtext"	"-- The srid in the *FromText Functions is currently not used\ncreate function geomfromtext(wkt string, srid smallint) returns geometry external name geom.""GeomFromText"";"	"geom"	1	1	false	false	false	2000
-6157	"pointfromtext"	"create function pointfromtext(wkt string, srid smallint) returns point external name geom.""PointFromText"";"	"geom"	1	1	false	false	false	2000
-6162	"linefromtext"	"create function linefromtext(wkt string, srid smallint) returns linestring external name geom.""LineFromText"";"	"geom"	1	1	false	false	false	2000
-6167	"polyfromtext"	"create function polyfromtext(wkt string, srid smallint) returns polygon external name geom.""PolyFromText"";"	"geom"	1	1	false	false	false	2000
-6172	"mpointfromtext"	"create function mpointfromtext(wkt string, srid smallint) returns multipoint external name geom.""MultiPointFromText"";"	"geom"	1	1	false	false	false	2000
-6177	"mlinefromtext"	"create function mlinefromtext(wkt string, srid smallint) returns multilinestring external name geom.""MultiLineFromText"";"	"geom"	1	1	false	false	false	2000
-6182	"mpolyfromtext"	"create function mpolyfromtext(wkt string, srid smallint) returns multipolygon external name geom.""MultiPolyFromText"";"	"geom"	1	1	false	false	false	2000
-6187	"geomcollectionfromtext"	"create function geomcollectionfromtext(wkt string, srid smallint) returns multipolygon external name geom.""GeomCollectionFromText"";"	"geom"	1	1	false	false	false	2000
-6192	"polygonfromtext"	"-- alias\ncreate function polygonfromtext(wkt string, srid smallint) returns polygon external name geom.""PolyFromText"";"	"geom"	1	1	false	false	false	2000
-6197	"astext"	"create function astext(g geometry) returns string external name geom.""AsText"";"	"geom"	1	1	false	false	false	2000
-6201	"x"	"create function x(g geometry) returns double external name geom.""X"";"	"geom"	1	1	false	false	false	2000
-6205	"y"	"create function y(g geometry) returns double external name geom.""Y"";"	"geom"	1	1	false	false	false	2000
-6209	"point"	"create function point(x double,y double) returns point external name geom.point;"	"geom"	1	1	false	false	false	2000
-6214	"dimension"	"-- CREATE FUNCTION Point(g Geometry) RETURNS Point external name geom.point;\n-- CREATE FUNCTION Curve(g Geometry) RETURNS Curve external name geom.curve;\n-- CREATE FUNCTION LineString(g Geometry) RETURNS LineString external name geom.linestring;\n-- CREATE FUNCTION Surface(g Geometry) RETURNS Surface external name geom.surface;\n-- CREATE FUNCTION Polygon(g Geometry) RETURNS Polygon external name geom.polygon;\n\n-- ogc basic methods\ncreate function dimension(g geometry) returns integer external name geom.""Dimension"";"	"geom"	1	1	false	false	false	2000
-6218	"geometrytypeid"	"create function geometrytypeid(g geometry) returns integer external name geom.""GeometryTypeId"";"	"geom"	1	1	false	false	false	2000
-6222	"srid"	"create function srid(g geometry) returns integer external name geom.""SRID"";"	"geom"	1	1	false	false	false	2000
-6226	"envelope"	"create function envelope(g geometry) returns geometry external name geom.""Envelope"";"	"geom"	1	1	false	false	false	2000
-6230	"isempty"	"create function isempty(g geometry) returns boolean external name geom.""IsEmpty"";"	"geom"	1	1	false	false	false	2000
-6234	"issimple"	"create function issimple(g geometry) returns boolean external name geom.""IsSimple"";"	"geom"	1	1	false	false	false	2000
-6238	"boundary"	"create function boundary(g geometry) returns geometry external name geom.""Boundary"";"	"geom"	1	1	false	false	false	2000
-6242	"equals"	"-- ogc spatial relation methods\ncreate function equals(a geometry, b geometry) returns boolean external name geom.""Equals"";"	"geom"	1	1	false	false	false	2000
-6247	"disjoint"	"create function disjoint(a geometry, b geometry) returns boolean external name geom.""Disjoint"";"	"geom"	1	1	false	false	false	2000
-6252	"Intersect"	"create function ""Intersect""(a geometry, b geometry) returns boolean external name geom.""Intersect"";"	"geom"	1	1	false	false	false	2000
-6257	"touches"	"create function touches(a geometry, b geometry) returns boolean external name geom.""Touches"";"	"geom"	1	1	false	false	false	2000
-6262	"crosses"	"create function crosses(a geometry, b geometry) returns boolean external name geom.""Crosses"";"	"geom"	1	1	false	false	false	2000
-6267	"within"	"create function within(a geometry, b geometry) returns boolean external name geom.""Within"";"	"geom"	1	1	false	false	false	2000
-6272	"contains"	"create function contains(a geometry, b geometry) returns boolean external name geom.""Contains"";"	"geom"	1	1	false	false	false	2000
-6277	"contains"	"create function contains(a geometry, x double, y double) returns boolean external name geom.""Contains"";"	"geom"	1	1	false	false	false	2000
-6283	"overlaps"	"create function overlaps(a geometry, b geometry) returns boolean external name geom.""Overlaps"";"	"geom"	1	1	false	false	false	2000
-6288	"relate"	"create function relate(a geometry, b geometry, pattern string) returns boolean external name geom.""Relate"";"	"geom"	1	1	false	false	false	2000
-6294	"area"	"-- ogc Spatial Analysis methods\n\ncreate function area(g geometry) returns float external name geom.""Area"";"	"geom"	1	1	false	false	false	2000
-6298	"length"	"create function length(g geometry) returns float external name geom.""Length"";"	"geom"	1	1	false	false	false	2000
-6302	"distance"	"create function distance(a geometry, b geometry) returns float external name geom.""Distance"";"	"geom"	1	1	false	false	false	2000
-6307	"buffer"	"create function buffer(a geometry, distance float) returns geometry external name geom.""Buffer"";"	"geom"	1	1	false	false	false	2000
-6312	"convexhull"	"create function convexhull(a geometry) returns geometry external name geom.""ConvexHull"";"	"geom"	1	1	false	false	false	2000
-6316	"intersection"	"create function intersection(a geometry, b geometry) returns geometry external name geom.""Intersection"";"	"geom"	1	1	false	false	false	2000
-6321	"Union"	"create function ""Union""(a geometry, b geometry) returns geometry external name geom.""Union"";"	"geom"	1	1	false	false	false	2000
-6326	"difference"	"create function difference(a geometry, b geometry) returns geometry external name geom.""Difference"";"	"geom"	1	1	false	false	false	2000
-6331	"symdifference"	"create function symdifference(a geometry, b geometry) returns geometry external name geom.""SymDifference"";"	"geom"	1	1	false	false	false	2000
-6338	"filter"	"-- access the top level key by name, return its value\ncreate function json.filter(js json, pathexpr string)\nreturns json external name json.filter;"	"json"	1	1	false	false	false	6335
-6343	"filter"	"create function json.filter(js json, name tinyint)\nreturns json external name json.filter;"	"json"	1	1	false	false	false	6335
-6348	"filter"	"create function json.filter(js json, name integer)\nreturns json external name json.filter;"	"json"	1	1	false	false	false	6335
-6353	"filter"	"create function json.filter(js json, name bigint)\nreturns json external name json.filter;"	"json"	1	1	false	false	false	6335
-6358	"text"	"create function json.text(js json, e string)\nreturns string external name json.text;"	"json"	1	1	false	false	false	6335
-6363	"number"	"create function json.number(js json)\nreturns float external name json.number;"	"json"	1	1	false	false	false	6335
-6367	"integer"	"create function json.""integer""(js json)\nreturns bigint external name json.""integer"";"	"json"	1	1	false	false	false	6335
-6371	"isvalid"	"-- test string for JSON compliancy\ncreate function json.isvalid(js string)\nreturns bool external name json.isvalid;"	"json"	1	1	false	false	false	6335
-6375	"isobject"	"create function json.isobject(js string)\nreturns bool external name json.isobject;"	"json"	1	1	false	false	false	6335
-6379	"isarray"	"create function json.isarray(js string)\nreturns bool external name json.isarray;"	"json"	1	1	false	false	false	6335
-6383	"isvalid"	"create function json.isvalid(js json)\nreturns bool external name json.isvalid;"	"json"	1	1	false	false	false	6335
-6387	"isobject"	"create function json.isobject(js json)\nreturns bool external name json.isobject;"	"json"	1	1	false	false	false	6335
-6391	"isarray"	"create function json.isarray(js json)\nreturns bool external name json.isarray;"	"json"	1	1	false	false	false	6335
-6395	"length"	"-- return the number of primary components\ncreate function json.length(js json)\nreturns integer external name json.length;"	"json"	1	1	false	false	false	6335
-6399	"keyarray"	"create function json.keyarray(js json)\nreturns json external name json.keyarray;"	"json"	1	1	false	false	false	6335
-6403	"valuearray"	"create function json.valuearray(js json)\nreturns  json external name json.valuearray;"	"json"	1	1	false	false	false	6335
-6407	"text"	"create function json.text(js json)\nreturns string external name json.text;"	"json"	1	1	false	false	false	6335
-6411	"text"	"create function json.text(js string)\nreturns string external name json.text;"	"json"	1	1	false	false	false	6335
-6415	"text"	"create function json.text(js int)\nreturns string external name json.text;"	"json"	1	1	false	false	false	6335
-6419	"output"	"-- The remainder awaits the implementation\n\ncreate aggregate json.output(js json)\nreturns string external name json.output;"	"json"	1	3	false	false	false	6335
-6423	"tojsonarray"	"-- create function json.object(*) returns json external name json.objectrender;\n\n-- create function json.array(*) returns json external name json.arrayrender;\n\n-- unnesting the JSON structure\n\n-- create function json.unnest(js json)\n-- returns table( id integer, k string, v string) external name json.unnest;\n\n-- create function json.unnest(js json)\n-- returns table( k string, v string) external name json.unnest;\n\n-- create function json.unnest(js json)\n-- returns table( v string) external name json.unnest;\n\n-- create function json.nest table( id integer, k string, v string)\n-- returns json external name json.nest;\n\ncreate aggregate json.tojsonarray( x string ) returns string external name aggr.jsonaggr;"	"aggr"	1	3	false	false	false	6335
-6427	"tojsonarray"	"create aggregate json.tojsonarray( x double ) returns string external name aggr.jsonaggr;"	"aggr"	1	3	false	false	false	6335
-6431	"md5"	"-- This Source Code Form is subject to the terms of the Mozilla Public\n-- License, v. 2.0.  If a copy of the MPL was not distributed with this\n-- file, You can obtain one at http://mozilla.org/MPL/2.0/.\n--\n-- Copyright 2008-2015 MonetDB B.V.\n\n-- (co) Arjen de Rijke\n\ncreate function sys.md5(v string)\nreturns string external name clients.md5sum;"	"clients"	1	1	false	false	false	2000
-6436	"uuid"	"-- generate a new uuid\ncreate function sys.uuid()\nreturns uuid external name uuid.""new"";"	"uuid"	1	1	false	false	false	2000
-6439	"isauuid"	"create function sys.isauuid(u uuid)\nreturns uuid external name uuid.""isaUUID"";"	"uuid"	1	1	false	false	false	2000
-6443	"isauuid"	"create function sys.isauuid(u string)\nreturns uuid external name uuid.""isaUUID"";"	"uuid"	1	1	false	false	false	2000
-6447	"chi2prob"	"-- This Source Code Form is subject to the terms of the Mozilla Public\n-- License, v. 2.0.  If a copy of the MPL was not distributed with this\n-- file, You can obtain one at http://mozilla.org/MPL/2.0/.\n--\n-- Copyright 2008-2015 MonetDB B.V.\n\n-- (co) Arjen de Rijke, Bart Scheers\n-- Use statistical functions from gsl library\n\n-- Calculate Chi squared probability\ncreate function sys.chi2prob(chi2 double, datapoints double)\nreturns double external name gsl.""chi2prob"";"	"gsl"	1	1	false	false	false	2000
-6453	"start"	"create procedure profiler.start() external name profiler.""start"";"	"profiler"	1	2	true	false	false	6451
-6455	"stop"	"create procedure profiler.stop() external name profiler.stop;"	"profiler"	1	2	true	false	false	6451
-6457	"setheartbeat"	"create procedure profiler.setheartbeat(beat int) external name profiler.setheartbeat;"	"profiler"	1	2	true	false	false	6451
-6460	"setpoolsize"	"create procedure profiler.setpoolsize(poolsize int) external name profiler.setpoolsize;"	"profiler"	1	2	true	false	false	6451
-6463	"setstream"	"create procedure profiler.setstream(host string, port int) external name profiler.setstream;"	"profiler"	1	2	true	false	false	6451
-6488	"listdir"	"\n\ncreate procedure listdir(dirname string) external name fits.listdir;"	"fits"	1	2	true	false	false	2000
-6491	"fitsattach"	"create procedure fitsattach(fname string) external name fits.attach;"	"fits"	1	2	true	false	false	2000
-6494	"fitsload"	"create procedure fitsload(tname string) external name fits.load;"	"fits"	1	2	true	false	false	2000
-6497	"listdirpat"	"create procedure listdirpat(dirname string,pat string) external name fits.listdirpattern;"	"fits"	1	2	true	false	false	2000
-6533	"netcdf_attach"	"-- gr_name is ""GLOBAL"" or ""ROOT"" for classic NetCDF files\n-- used for groups in HDF5 files\n-- global attributes have obj_name=""""\n\n-- create function netcdfvar (fname varchar(256)) \n--\treturns int external name netcdf.test;\n\ncreate procedure netcdf_attach(fname varchar(256))\n    external name netcdf.attach;"	"netcdf"	1	2	true	false	false	2000
-6536	"netcdf_importvar"	"create procedure netcdf_importvar(fid integer, varnname varchar(256))\n    external name netcdf.importvariable;"	"netcdf"	1	2	true	false	false	2000
-6540	"storage"	"-- This Source Code Form is subject to the terms of the Mozilla Public\n-- License, v. 2.0.  If a copy of the MPL was not distributed with this\n-- file, You can obtain one at http://mozilla.org/MPL/2.0/.\n--\n-- Copyright 2008-2015 MonetDB B.V.\n\n-- Author M.Kersten\n-- This script gives the database administrator insight in the actual\n-- footprint of the persistent tables and the maximum playground used\n-- when indices are introduced upon them.\n-- By chancing the storagemodelinput table directly, the footprint for\n-- yet to be loaded databases can be assessed.\n\n-- The actual storage footprint of an existing database can be\n-- obtained by the table procuding function storage()\n-- It represents the actual state of affairs, i.e. storage on disk\n-- of columns and foreign key indices, and possible temporary hash indices.\n-- For strings we take a sample to determine their average length.\n\ncreate function sys.""storage""()\nreturns table (\n\t""schema"" string,\n\t""table"" string,\n\t""column"" string,\n\t""type"" string,\n\t""mode"" string,\n\tlocation string,\n\t""count"" bigint,\n\ttypewidth int,\n\tcolumnsize bigint,\n\theapsize bigint,\n\thashes bigint,\n\tphash boolean,\n\timprints bigint,\n\tsorted boolean\n)\nexternal name sql.""storage"";"	"sql"	1	5	false	false	false	2000
-6584	"storagemodelinit"	"-- this table can be adjusted to reflect the anticipated final database size\n\n-- The model input can be derived from the current database using\ncreate procedure sys.storagemodelinit()\nbegin\n\tdelete from sys.storagemodelinput;\n\n\tinsert into sys.storagemodelinput\n\tselect x.""schema"", x.""table"", x.""column"", x.""type"", x.typewidth, x.count, 0, x.typewidth, false, x.sorted from sys.""storage""() x;\n\n\tupdate sys.storagemodelinput\n\tset reference = true\n\twhere concat(concat(""schema"",""table""), ""column"") in (\n\t\tselect concat( concat(""fkschema"".""name"", ""fktable"".""name""), ""fkkeycol"".""name"" )\n\t\tfrom\t""sys"".""keys"" as    ""fkkey"",\n\t\t\t\t""sys"".""objects"" as ""fkkeycol"",\n\t\t\t\t""sys"".""tables"" as  ""fktable"",\n\t\t\t\t""sys"".""schemas"" as ""fkschema""\n\t\twhere   ""fktable"".""id"" = ""fkkey"".""table_id""\n\t\t\tand ""fkkey"".""id"" = ""fkkeycol"".""id""\n\t\t\tand ""fkschema"".""id"" = ""fktable"".""schema_id""\n\t\t\tand ""fkkey"".""rkey"" > -1);\n\n\tupdate sys.storagemodelinput\n\tset ""distinct"" = ""count"" -- assume all distinct\n\twhere ""type"" = 'varchar' or ""type""='clob';\nend;"	"user"	2	2	true	false	false	2000
-6586	"columnsize"	"-- The predicted storage footprint of the complete database\n-- determines the amount of diskspace needed for persistent storage\n-- and the upperbound when all possible index structures are created.\n-- The storage requirement for foreign key joins is split amongst the participants.\n\ncreate function sys.columnsize(nme string, i bigint, d bigint)\nreturns bigint\nbegin\n\tcase\n\twhen nme = 'boolean' then return i;\n\twhen nme = 'char' then return 2*i;\n\twhen nme = 'smallint' then return 2 * i;\n\twhen nme = 'int' then return 4 * i;\n\twhen nme = 'bigint' then return 8 * i;\n\twhen nme = 'hugeint' then return 16 * i;\n\twhen nme = 'timestamp' then return 8 * i;\n\twhen  nme = 'varchar' then\n\t\tcase\n\t\twhen cast(d as bigint) << 8 then return i;\n\t\twhen cast(d as bigint) << 16 then return 2 * i;\n\t\twhen cast(d as bigint) << 32 then return 4 * i;\n\t\telse return 8 * i;\n\t\tend case;\n\telse return 8 * i;\n\tend case;\nend;"	"user"	2	1	false	false	false	2000
-6592	"heapsize"	"create function sys.heapsize(tpe string, i bigint, w int)\nreturns bigint\nbegin\n\tif  tpe <> 'varchar' and tpe <> 'clob'\n\tthen\n\t\treturn 0;\n\tend if;\n\treturn 10240 + i * w;\nend;"	"user"	2	1	false	false	false	2000
-6598	"hashsize"	"create function sys.hashsize(b boolean, i bigint)\nreturns bigint\nbegin\n\t-- assume non-compound keys\n\tif  b = true\n\tthen\n\t\treturn 8 * i;\n\tend if;\n\treturn 0;\nend;"	"user"	2	1	false	false	false	2000
-6603	"imprintsize"	"create function sys.imprintsize(i bigint, nme string)\nreturns bigint\nbegin\n\tif nme = 'boolean'\n\t\tor nme = 'tinyint'\n\t\tor nme = 'smallint'\n\t\tor nme = 'int'\n\t\tor nme = 'bigint'\n\t\tor nme = 'hugeint'\n\t\tor nme = 'decimal'\n\t\tor nme = 'date'\n\t\tor nme = 'timestamp'\n\t\tor nme = 'real'\n\t\tor nme = 'double'\n\tthen\n\t\treturn cast( i * 0.12 as bigint);\n\tend if ;\n\treturn 0;\nend;"	"user"	2	1	false	false	false	2000
-6608	"storagemodel"	"create function sys.storagemodel()\nreturns table (\n\t""schema"" string,\n\t""table"" string,\n\t""column"" string,\n\t""type"" string,\n\t""count"" bigint,\n\tcolumnsize bigint,\n\theapsize bigint,\n\thashes bigint,\n\timprints bigint,\n\tsorted boolean)\nbegin\n\treturn select i.""schema"", i.""table"", i.""column"", i.""type"", i.""count"",\n\tcolumnsize(i.""type"", i.count, i.""distinct""),\n\theapsize(i.""type"", i.""distinct"", i.""atomwidth""),\n\thashsize(i.""reference"", i.""count""),\n\timprintsize(i.""count"",i.""type""),\n\ti.sorted\n\tfrom sys.storagemodelinput i;\nend;"	"user"	2	5	false	false	false	2000
-6655	"analyze"	"create procedure sys.analyze(minmax int, ""sample"" bigint)\nexternal name sql.analyze;"	"sql"	1	2	true	false	false	2000
-6659	"analyze"	"create procedure sys.analyze(minmax int, ""sample"" bigint, sch string)\nexternal name sql.analyze;"	"sql"	1	2	true	false	false	2000
-6664	"analyze"	"create procedure sys.analyze(minmax int, ""sample"" bigint, sch string, tbl string)\nexternal name sql.analyze;"	"sql"	1	2	true	false	false	2000
-6670	"analyze"	"create procedure sys.analyze(minmax int, ""sample"" bigint, sch string, tbl string, col string)\nexternal name sql.analyze;"	"sql"	1	2	true	false	false	2000
-6677	"reverse"	"-- This Source Code Form is subject to the terms of the Mozilla Public\n-- License, v. 2.0.  If a copy of the MPL was not distributed with this\n-- file, You can obtain one at http://mozilla.org/MPL/2.0/.\n--\n-- Copyright 2008-2015 MonetDB B.V.\n\n-- add function signatures to SQL catalog\n\n\n-- Reverse a string\ncreate function reverse(src string)\nreturns string external name udf.reverse;"	"udf"	1	1	false	false	false	2000
-6681	"fuse"	"-- fuse two (1-byte) tinyint values into one (2-byte) smallint value\ncreate function fuse(one tinyint, two tinyint)\nreturns smallint external name udf.fuse;"	"udf"	1	1	false	false	false	2000
-6686	"fuse"	"-- fuse two (2-byte) smallint values into one (4-byte) integer value\ncreate function fuse(one smallint, two smallint)\nreturns integer external name udf.fuse;"	"udf"	1	1	false	false	false	2000
-6691	"fuse"	"-- fuse two (4-byte) integer values into one (8-byte) bigint value\ncreate function fuse(one integer, two integer)\nreturns bigint external name udf.fuse;"	"udf"	1	1	false	false	false	2000
-6697	"bam_loader_repos"	"create procedure bam.bam_loader_repos(bam_repos string, dbschema smallint)\nexternal name bam.bam_loader_repos;"	"bam"	1	2	true	false	false	6695
-6701	"bam_loader_files"	"create procedure bam.bam_loader_files(bam_files string, dbschema smallint)\nexternal name bam.bam_loader_files;"	"bam"	1	2	true	false	false	6695
-6705	"bam_loader_file"	"create procedure bam.bam_loader_file(bam_file string, dbschema smallint)\nexternal name bam.bam_loader_file;"	"bam"	1	2	true	false	false	6695
-6709	"bam_drop_file"	"create procedure bam.bam_drop_file(file_id bigint, dbschema smallint)\nexternal name bam.bam_drop_file;"	"bam"	1	2	true	false	false	6695
-6713	"bam_flag"	"create function bam.bam_flag(flag smallint, name string)\nreturns boolean external name bam.bam_flag;"	"bam"	1	1	false	false	false	6695
-6718	"reverse_seq"	"create function bam.reverse_seq(seq string)\nreturns string external name bam.reverse_seq;"	"bam"	1	1	false	false	false	6695
-6722	"reverse_qual"	"create function bam.reverse_qual(qual string)\nreturns string external name bam.reverse_qual;"	"bam"	1	1	false	false	false	6695
-6726	"seq_length"	"create function bam.seq_length(cigar string)\nreturns int external name bam.seq_length;"	"bam"	1	1	false	false	false	6695
-6730	"seq_char"	"create function bam.seq_char(ref_pos int, alg_seq string, alg_pos int, alg_cigar string)\nreturns char(1) external name bam.seq_char;"	"bam"	1	1	false	false	false	6695
-6737	"sam_export"	"create procedure bam.sam_export(output_path string)\nexternal name bam.sam_export;"	"bam"	1	2	true	false	false	6695
-6740	"bam_export"	"create procedure bam.bam_export(output_path string)\nexternal name bam.bam_export;"	"bam"	1	2	true	false	false	6695
-6810	"generate_series"	"-- This Source Code Form is subject to the terms of the Mozilla Public\n-- License, v. 2.0.  If a copy of the MPL was not distributed with this\n-- file, You can obtain one at http://mozilla.org/MPL/2.0/.\n--\n-- Copyright 2008-2015 MonetDB B.V.\n\n-- (c) Author M.Kersten\n\ncreate function sys.generate_series(first tinyint, last tinyint)\nreturns table (value tinyint)\nexternal name generator.series;"	"generator"	1	5	false	false	false	2000
-6815	"generate_series"	"create function sys.generate_series(first tinyint, last tinyint, stepsize tinyint)\nreturns table (value tinyint)\nexternal name generator.series;"	"generator"	1	5	false	false	false	2000
-6821	"generate_series"	"create function sys.generate_series(first smallint, last smallint)\nreturns table (value smallint)\nexternal name generator.series;"	"generator"	1	5	false	false	false	2000
-6826	"generate_series"	"create function sys.generate_series(first smallint, last smallint, stepsize smallint)\nreturns table (value smallint)\nexternal name generator.series;"	"generator"	1	5	false	false	false	2000
-6832	"generate_series"	"create function sys.generate_series(first int, last int)\nreturns table (value int)\nexternal name generator.series;"	"generator"	1	5	false	false	false	2000
-6837	"generate_series"	"create function sys.generate_series(first int, last int, stepsize int)\nreturns table (value int)\nexternal name generator.series;"	"generator"	1	5	false	false	false	2000
-6843	"generate_series"	"create function sys.generate_series(first bigint, last bigint)\nreturns table (value bigint)\nexternal name generator.series;"	"generator"	1	5	false	false	false	2000
-6848	"generate_series"	"create function sys.generate_series(first bigint, last bigint, stepsize bigint)\nreturns table (value bigint)\nexternal name generator.series;"	"generator"	1	5	false	false	false	2000
-6854	"generate_series"	"create function sys.generate_series(first real, last real, stepsize real)\nreturns table (value real)\nexternal name generator.series;"	"generator"	1	5	false	false	false	2000
-6860	"generate_series"	"create function sys.generate_series(first double, last double, stepsize double)\nreturns table (value double)\nexternal name generator.series;"	"generator"	1	5	false	false	false	2000
-6866	"generate_series"	"create function sys.generate_series(first decimal(10,2), last decimal(10,2), stepsize decimal(10,2))\nreturns table (value decimal(10,2))\nexternal name generator.series;"	"generator"	1	5	false	false	false	2000
-6872	"generate_series"	"create function sys.generate_series(first timestamp, last timestamp, stepsize interval second)\nreturns table (value timestamp)\nexternal name generator.series;"	"generator"	1	5	false	false	false	2000
-=======
 5784	"debug"	"create function sys.debug(debug int) returns integer\n\texternal name mdb.""setDebug"";"	"mdb"	1	1	false	false	false	2000
 5788	"queue"	"-- This Source Code Form is subject to the terms of the Mozilla Public\n-- License, v. 2.0.  If a copy of the MPL was not distributed with this\n-- file, You can obtain one at http://mozilla.org/MPL/2.0/.\n--\n-- Copyright 2008-2015 MonetDB B.V.\n\n-- System monitoring\n\n-- show status of all active SQL queries.\ncreate function sys.queue()\nreturns table(\n\tqtag bigint,\n\t""user"" string,\n\tstarted timestamp,\n\testimate timestamp,\n\tprogress int,\n\tstatus string,\n\ttag oid,\n\tquery string\n)\nexternal name sql.sysmon_queue;"	"sql"	1	5	false	false	false	2000
 5808	"pause"	"-- operations to manipulate the state of havoc queries\ncreate procedure sys.pause(tag int)\nexternal name sql.sysmon_pause;"	"sql"	1	2	true	false	false	2000
@@ -8361,7 +7422,6 @@
 6864	"generate_series"	"create function sys.generate_series(first double, last double, stepsize double)\nreturns table (value double)\nexternal name generator.series;"	"generator"	1	5	false	false	false	2000
 6870	"generate_series"	"create function sys.generate_series(first decimal(10,2), last decimal(10,2), stepsize decimal(10,2))\nreturns table (value decimal(10,2))\nexternal name generator.series;"	"generator"	1	5	false	false	false	2000
 6876	"generate_series"	"create function sys.generate_series(first timestamp, last timestamp, stepsize interval second)\nreturns table (value timestamp)\nexternal name generator.series;"	"generator"	1	5	false	false	false	2000
->>>>>>> 242cceaf
 COMMIT;
 START TRANSACTION;
 CREATE TABLE "sys"."idxs" (
@@ -8371,20 +7431,6 @@
 	"name"     VARCHAR(1024)
 );
 COPY 12 RECORDS INTO "sys"."idxs" FROM stdin USING DELIMITERS '\t','\n','"';
-<<<<<<< HEAD
-6469	6470	0	"keywords_keyword_pkey"
-6474	6478	0	"table_types_table_type_id_pkey"
-6477	6478	0	"table_types_table_type_name_unique"
-6482	6486	0	"dependency_types_dependency_type_id_pkey"
-6485	6486	0	"dependency_types_dependency_type_name_unique"
-6750	6751	0	"files_pkey_file_id"
-6761	6764	0	"sq_pkey_sn_file_id"
-6763	6764	1	"sq_fkey_file_id"
-6780	6783	0	"rg_pkey_id_file_id"
-6782	6783	1	"rg_fkey_file_id"
-6792	6795	0	"pg_pkey_id_file_id"
-6794	6795	1	"pg_fkey_file_id"
-=======
 6473	6474	0	"keywords_keyword_pkey"
 6478	6482	0	"table_types_table_type_id_pkey"
 6481	6482	0	"table_types_table_type_name_unique"
@@ -8397,7 +7443,6 @@
 6786	6787	1	"rg_fkey_file_id"
 6796	6799	0	"pg_pkey_id_file_id"
 6798	6799	1	"pg_fkey_file_id"
->>>>>>> 242cceaf
 COMMIT;
 START TRANSACTION;
 CREATE TABLE "sys"."keys" (
@@ -8409,20 +7454,6 @@
 	"action"   INTEGER
 );
 COPY 12 RECORDS INTO "sys"."keys" FROM stdin USING DELIMITERS '\t','\n','"';
-<<<<<<< HEAD
-6468	6470	0	"keywords_keyword_pkey"	-1	-1
-6473	6478	0	"table_types_table_type_id_pkey"	-1	-1
-6476	6478	1	"table_types_table_type_name_unique"	-1	-1
-6481	6486	0	"dependency_types_dependency_type_id_pkey"	-1	-1
-6484	6486	1	"dependency_types_dependency_type_name_unique"	-1	-1
-6749	6751	0	"files_pkey_file_id"	-1	-1
-6760	6764	0	"sq_pkey_sn_file_id"	-1	-1
-6762	6764	2	"sq_fkey_file_id"	6749	514
-6779	6783	0	"rg_pkey_id_file_id"	-1	-1
-6781	6783	2	"rg_fkey_file_id"	6749	514
-6791	6795	0	"pg_pkey_id_file_id"	-1	-1
-6793	6795	2	"pg_fkey_file_id"	6749	514
-=======
 6472	6474	0	"keywords_keyword_pkey"	-1	-1
 6477	6482	0	"table_types_table_type_id_pkey"	-1	-1
 6480	6482	1	"table_types_table_type_name_unique"	-1	-1
@@ -8435,7 +7466,6 @@
 6785	6787	2	"rg_fkey_file_id"	6753	514
 6795	6799	0	"pg_pkey_id_file_id"	-1	-1
 6797	6799	2	"pg_fkey_file_id"	6753	514
->>>>>>> 242cceaf
 COMMIT;
 START TRANSACTION;
 CREATE TABLE "sys"."objects" (
@@ -8444,38 +7474,6 @@
 	"nr"   INTEGER
 );
 COPY 30 RECORDS INTO "sys"."objects" FROM stdin USING DELIMITERS '\t','\n','"';
-<<<<<<< HEAD
-6469	"keyword"	0
-6468	"keyword"	0
-6474	"table_type_id"	0
-6477	"table_type_name"	0
-6473	"table_type_id"	0
-6476	"table_type_name"	0
-6482	"dependency_type_id"	0
-6485	"dependency_type_name"	0
-6481	"dependency_type_id"	0
-6484	"dependency_type_name"	0
-6750	"file_id"	0
-6749	"file_id"	0
-6761	"sn"	0
-6761	"file_id"	1
-6763	"file_id"	0
-6760	"sn"	0
-6760	"file_id"	1
-6762	"file_id"	0
-6780	"id"	0
-6780	"file_id"	1
-6782	"file_id"	0
-6779	"id"	0
-6779	"file_id"	1
-6781	"file_id"	0
-6792	"id"	0
-6792	"file_id"	1
-6794	"file_id"	0
-6791	"id"	0
-6791	"file_id"	1
-6793	"file_id"	0
-=======
 6473	"keyword"	0
 6472	"keyword"	0
 6478	"table_type_id"	0
@@ -8506,7 +7504,6 @@
 6795	"id"	0
 6795	"file_id"	1
 6797	"file_id"	0
->>>>>>> 242cceaf
 COMMIT;
 START TRANSACTION;
 CREATE TABLE "sys"."privileges" (
@@ -8535,9 +7532,6 @@
 5240	1	1	0	0
 5243	1	1	0	0
 5247	1	1	0	0
-<<<<<<< HEAD
-6879	1	1	3	0
-=======
 5254	1	16	3	0
 5259	1	16	3	0
 5264	1	16	3	0
@@ -8566,7 +7560,6 @@
 5826	1	16	3	0
 6435	1	16	3	0
 6883	1	1	3	0
->>>>>>> 242cceaf
 COMMIT;
 START TRANSACTION;
 CREATE TABLE "sys"."schemas" (
@@ -8579,15 +7572,9 @@
 COPY 5 RECORDS INTO "sys"."schemas" FROM stdin USING DELIMITERS '\t','\n','"';
 2000	"sys"	2	3	true
 2106	"tmp"	2	3	true
-<<<<<<< HEAD
-6335	"json"	3	3	true
-6451	"profiler"	3	3	true
-6695	"bam"	3	3	true
-=======
 6339	"json"	3	3	true
 6455	"profiler"	3	3	true
 6699	"bam"	3	3	true
->>>>>>> 242cceaf
 COMMIT;
 START TRANSACTION;
 CREATE TABLE "sys"."sequences" (
@@ -8635,11 +7622,7 @@
 CREATE TABLE "sys"."systemfunctions" (
 	"function_id" INTEGER
 );
-<<<<<<< HEAD
-COPY 1369 RECORDS INTO "sys"."systemfunctions" FROM stdin USING DELIMITERS '\t','\n','"';
-=======
 COPY 1370 RECORDS INTO "sys"."systemfunctions" FROM stdin USING DELIMITERS '\t','\n','"';
->>>>>>> 242cceaf
 28
 29
 30
@@ -9815,17 +8798,6 @@
 5778
 5782
 5784
-<<<<<<< HEAD
-5804
-5807
-5810
-5813
-5816
-5819
-5822
-5834
-5836
-=======
 5788
 5808
 5811
@@ -9835,7 +8807,6 @@
 5823
 5826
 5838
->>>>>>> 242cceaf
 5840
 5844
 5848
@@ -9887,41 +8858,6 @@
 6032
 6036
 6040
-<<<<<<< HEAD
-6045
-6050
-6055
-6060
-6065
-6070
-6075
-6080
-6085
-6090
-6095
-6100
-6105
-6110
-6115
-6120
-6125
-6143
-6147
-6152
-6157
-6162
-6167
-6172
-6177
-6182
-6187
-6192
-6197
-6201
-6205
-6209
-6214
-=======
 6044
 6049
 6054
@@ -9955,7 +8891,6 @@
 6205
 6209
 6213
->>>>>>> 242cceaf
 6218
 6222
 6226
@@ -9963,32 +8898,6 @@
 6234
 6238
 6242
-<<<<<<< HEAD
-6247
-6252
-6257
-6262
-6267
-6272
-6277
-6283
-6288
-6294
-6298
-6302
-6307
-6312
-6316
-6321
-6326
-6331
-6338
-6343
-6348
-6353
-6358
-6363
-=======
 6246
 6251
 6256
@@ -10013,7 +8922,6 @@
 6352
 6357
 6362
->>>>>>> 242cceaf
 6367
 6371
 6375
@@ -10031,39 +8939,6 @@
 6423
 6427
 6431
-<<<<<<< HEAD
-6436
-6439
-6443
-6447
-6453
-6455
-6457
-6460
-6463
-6488
-6491
-6494
-6497
-6533
-6536
-6540
-6584
-6586
-6592
-6598
-6603
-6608
-6655
-6659
-6664
-6670
-6677
-6681
-6686
-6691
-6697
-=======
 6435
 6440
 6443
@@ -10095,31 +8970,10 @@
 6685
 6690
 6695
->>>>>>> 242cceaf
 6701
 6705
 6709
 6713
-<<<<<<< HEAD
-6718
-6722
-6726
-6730
-6737
-6740
-6810
-6815
-6821
-6826
-6832
-6837
-6843
-6848
-6854
-6860
-6866
-6872
-=======
 6717
 6722
 6726
@@ -10139,7 +8993,6 @@
 6864
 6870
 6876
->>>>>>> 242cceaf
 COMMIT;
 START TRANSACTION;
 CREATE TABLE "sys"."triggers" (
@@ -10196,23 +9049,6 @@
 26	"sqlblob"	"blob"	0	0	0	5	0
 5281	"url"	"url"	0	0	0	15	2000
 5381	"inet"	"inet"	0	0	0	15	2000
-<<<<<<< HEAD
-6129	"wkb"	"point"	0	0	0	15	2000
-6130	"wkb"	"curve"	0	0	0	15	2000
-6131	"wkb"	"linestring"	0	0	0	15	2000
-6132	"wkb"	"surface"	0	0	0	15	2000
-6133	"wkb"	"polygon"	0	0	0	15	2000
-6134	"wkb"	"multipoint"	0	0	0	15	2000
-6135	"wkb"	"multicurve"	0	0	0	15	2000
-6136	"wkb"	"multilinestring"	0	0	0	15	2000
-6137	"wkb"	"multisurface"	0	0	0	15	2000
-6138	"wkb"	"multipolygon"	0	0	0	15	2000
-6139	"wkb"	"geometry"	0	0	0	15	2000
-6140	"wkb"	"geomcollection"	0	0	0	15	2000
-6141	"mbr"	"mbr"	0	0	0	15	2000
-6336	"json"	"json"	0	0	0	15	2000
-6434	"uuid"	"uuid"	0	0	0	15	2000
-=======
 6133	"wkb"	"point"	0	0	0	15	2000
 6134	"wkb"	"curve"	0	0	0	15	2000
 6135	"wkb"	"linestring"	0	0	0	15	2000
@@ -10228,7 +9064,6 @@
 6145	"mbr"	"mbr"	0	0	0	15	2000
 6340	"json"	"json"	0	0	0	15	2000
 6438	"uuid"	"uuid"	0	0	0	15	2000
->>>>>>> 242cceaf
 COMMIT;
 START TRANSACTION;
 CREATE TABLE "sys"."user_role" (
