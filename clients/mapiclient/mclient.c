/*
 * This Source Code Form is subject to the terms of the Mozilla Public
 * License, v. 2.0.  If a copy of the MPL was not distributed with this
 * file, You can obtain one at http://mozilla.org/MPL/2.0/.
 *
 * Copyright 1997 - July 2008 CWI, August 2008 - 2018 MonetDB B.V.
 */

/* The Mapi Client Interface
 * A textual interface to the Monet server using the Mapi library,
 * providing command-line access for its users. It is the preferred
 * interface for non-DBAs.
 * See mclient.1 for usage information.
 */

#include "monetdb_config.h"
#ifndef HAVE_GETOPT_LONG
#  include "monet_getopt.h"
#else
# ifdef HAVE_GETOPT_H
#  include "getopt.h"
# endif
#endif
#include "mapi.h"
#include <unistd.h>
#include <string.h>
#ifdef HAVE_STRINGS_H
#include <strings.h>		/* strcasecmp */
#endif

#ifdef HAVE_LIBREADLINE
#include <readline/readline.h>
#include <readline/history.h>
#include "ReadlineTools.h"
#endif
#include "stream.h"
#include "msqldump.h"
#include "mprompt.h"
#include "dotmonetdb.h"

#include <locale.h>

#ifdef HAVE_ICONV
#ifdef HAVE_ICONV_H
#include <iconv.h>
#endif
#ifdef HAVE_NL_LANGINFO
#ifdef HAVE_LANGINFO_H
#include <langinfo.h>
#endif
#endif
#endif

#ifndef S_ISCHR
#define S_ISCHR(m)	(((m) & S_IFMT) == S_IFCHR)
#endif
#ifndef S_ISREG
#define S_ISREG(m)	(((m) & S_IFMT) == S_IFREG)
#endif

enum modes {
	MAL,
	SQL
};

static enum modes mode = SQL;
static stream *toConsole;
static stream *stdout_stream;
static stream *stderr_stream;
static stream *fromConsole = NULL;
static char *language = NULL;
static char *logfile = NULL;
static char promptbuf[16];
static int echoquery = 0;
static int showtiming = 0;
#ifdef HAVE_ICONV
static char *encoding;
#endif
static int errseen = 0;

#define setPrompt() sprintf(promptbuf, "%.*s>", (int) sizeof(promptbuf) - 2, language)
#define debugMode() (strncmp(promptbuf, "mdb", 3) == 0)

/* the internal result set formatters */
enum formatters {
	NOformatter,
	RAWformatter,		// as the data is received
	TABLEformatter,		// render as a bordered table
	CSVformatter,		// render as a comma separate file
	XMLformatter,		// render as a valid XML document
	TESTformatter,		// for testing, escape characters
	TRASHformatter,		// remove the result set
	SAMformatter,		// render a SAM result set
	EXPANDEDformatter	// render as multi-row single record
};
static enum formatters formatter = NOformatter;
char *separator = NULL;		/* column separator for CSV/TAB format */
int csvheader = 0;		/* include header line in CSV format */

#define DEFWIDTH 80

/* use a 64 bit integer for the timer */
typedef int64_t timertype;
#define TTFMT "%" PRId64

static timertype t0, t1;	/* used for timing */

#define UTF8BOM		"\xEF\xBB\xBF"	/* UTF-8 encoding of Unicode BOM */
#define UTF8BOMLENGTH	3	/* length of above */

/* Pagination and simple ASCII-based rendering is provided for SQL
 * sessions. The result set size is limited by the cache size of the
 * Mapi Library. It is sufficiently large to accommodate most result
 * to be browsed manually.
 *
 * The pagewidth determines the maximum space allocated for a single
 * row. If the total space required is larger, then a heuristic
 * routine is called to distribute the available space. Attribute
 * values may then span multiple lines. Setting the pagewidth to 0
 * turns off row size control. */

#ifdef HAVE_POPEN
static char *pager = 0;		/* use external pager */
#include <signal.h>		/* to block SIGPIPE */
#endif
static int rowsperpage = 0;	/* for SQL pagination */
static int pagewidth = 0;	/* -1: take whatever is necessary, >0: limit */
static int pagewidthset = 0;	/* whether the user set the width explicitly */
static int croppedfields = 0;	/* whatever got cropped/truncated */
static char firstcrop = 1;	/* first time we see cropping/truncation */

enum modifiers {
	NOmodifier,
	DEBUGmodifier
};
static enum modifiers specials = NOmodifier;
/* set when we see DEBUG (only if mode == SQL).  Also retain these
 * modes until after you have received the answer. */

/* keep these aligned, the MINCOLSIZE should ensure you can always
 * write the NULLSTRING */
#define MINCOLSIZE 4
static char default_nullstring[] = "null";
static char *nullstring = default_nullstring;
/* this is the minimum size (that still makes some sense) for writing
 * variable length columns */
#define MINVARCOLSIZE 10

#include <time.h>
#ifdef HAVE_FTIME
#include <sys/timeb.h>		/* ftime */
#endif
#ifdef HAVE_SYS_TIME_H
#include <sys/time.h>		/* gettimeofday */
#endif
#ifdef HAVE_STROPTS_H
#include <stropts.h>		/* ioctl on Solaris */
#endif
#ifdef HAVE_SYS_IOCTL_H
#include <sys/ioctl.h>
#endif
#ifdef HAVE_TERMIOS_H
#include <termios.h>		/* TIOCGWINSZ/TIOCSWINSZ */
#endif

#if defined(_MSC_VER) && _MSC_VER >= 1400
#define fileno _fileno
#endif

#define my_isspace(c)	((c) == '\f' || (c) == '\n' || (c) == ' ')

#include <ctype.h>
#include "mhelp.h"

static timertype
gettime(void)
{
	/* Return the time in milliseconds since an epoch.  The epoch
	   is roughly the time this program started. */
#ifdef _MSC_VER
	static LARGE_INTEGER freq, start;	/* automatically initialized to 0 */
	LARGE_INTEGER ctr;

	if (start.QuadPart == 0 &&
	    (!QueryPerformanceFrequency(&freq) ||
	     !QueryPerformanceCounter(&start)))
		start.QuadPart = -1;
	if (start.QuadPart > 0) {
		QueryPerformanceCounter(&ctr);
		return (timertype) (((ctr.QuadPart - start.QuadPart) * 1000000) / freq.QuadPart);
	}
#endif
#ifdef HAVE_GETTIMEOFDAY
	{
		static struct timeval tpbase;	/* automatically initialized to 0 */
		struct timeval tp;

		if (tpbase.tv_sec == 0)
			gettimeofday(&tpbase, NULL);
		gettimeofday(&tp, NULL);
		tp.tv_sec -= tpbase.tv_sec;
		return (timertype) tp.tv_sec * 1000000 + (timertype) tp.tv_usec;
	}
#else
#ifdef HAVE_FTIME
	{
		static struct timeb tbbase;	/* automatically initialized to 0 */
		struct timeb tb;

		if (tbbase.time == 0)
			ftime(&tbbase);
		ftime(&tb);
		tb.time -= tbbase.time;
		return (timertype) tb.time * 1000000 + (timertype) tb.millitm * 1000;
	}
#endif	/* HAVE_FTIME */
#endif	/* HAVE_GETTIMEOFDAY */
}

static void
timerStart(void)
{
	t0 = gettime();
}

static void
timerPause(void)
{
	t1 = gettime();
	if (t0 == 0)
		t0 = t1;
}

static void
timerResume(void)
{
	if (t1 == 0)
		t1 = gettime();
	assert(t1 >= t0);
	t0 = gettime() - (t1 - t0);
}

static void
timerEnd(void)
{
	mnstr_flush(toConsole);
	t1 = gettime();
	assert(t1 >= t0);
}

static timertype th = 0;
static void
timerHumanStop(void)
{
	th = gettime();
}

static enum itimers {
	T_CLOCK = 0,	// render wallclock time in human readable format
	T_PERF,		// return detailed performance
	T_NONE		// don't render the timing information
} timermode = T_CLOCK;

static char htimbuf[128];
static char *
timerHuman(int64_t sqloptimizer, int64_t maloptimizer, int64_t querytime)
{
	timertype t = th - t0;

	if (timermode == T_CLOCK) {
		if (t / 1000 < 950) {
			snprintf(htimbuf, sizeof(htimbuf), "clk: " TTFMT ".%03d ms" , t / 1000, (int) (t % 1000));
			return htimbuf;
		}
		t /= 1000;
		if (t / 1000 < 60) {
			snprintf(htimbuf, sizeof(htimbuf), "clk: " TTFMT ".%02d sec", t / 1000, (int) ((t % 1000) / 100));
			return htimbuf;
		}
		t /= 1000;
		snprintf(htimbuf, sizeof(htimbuf), "clk: " TTFMT ":%02d min", t / 60, (int) (t % 60));
		return htimbuf;
	}
	/* for performance measures we use milliseconds as the base */
	if (timermode == T_PERF) {
		snprintf(htimbuf, sizeof(htimbuf), "clk:%" PRId64 ".%03d sql:%" PRId64 ".%03d opt:%" PRId64 ".%03d run:%" PRId64 ".%03d ms",
			 t / 1000, (int) (t % 1000),
			 sqloptimizer / 1000, (int) (sqloptimizer % 1000),
			 maloptimizer / 1000, (int) (maloptimizer % 1000),
			 querytime / 1000, (int) (querytime % 1000));
		return htimbuf;
	}
	htimbuf[0] = 0;
	return htimbuf;
}

/* The Mapi library eats away the comment lines, which we need to
 * detect end of debugging. We overload the routine to our liking. */

static char *
fetch_line(MapiHdl hdl)
{
	char *reply;

	if ((reply = mapi_fetch_line(hdl)) == NULL)
		return NULL;
	if (strncmp(reply, "mdb>#", 5) == 0) {
		if (strncmp(reply, "mdb>#EOD", 8) == 0)
			setPrompt();
		else
			sprintf(promptbuf, "mdb>");
	}
	return reply;
}

static int
fetch_row(MapiHdl hdl)
{
	char *reply;

	do {
		if ((reply = fetch_line(hdl)) == NULL)
			return 0;
	} while (*reply != '[' && *reply != '=');
	return mapi_split_line(hdl);
}

static void
SQLsetSpecial(const char *command)
{
	if (mode == SQL && command && specials == NOmodifier) {
		/* catch the specials for better rendering */
		while (*command == ' ' || *command == '\t')
			command++;
		if (strncmp(command, "debug", 5) == 0)
			specials = DEBUGmodifier;
		else
			specials = NOmodifier;
	}
}

/* return the display length of a UTF-8 string
   if e is not NULL, return length up to e */
static size_t
utf8strlenmax(char *s, char *e, size_t max, char **t)
{
	size_t len = 0, len0 = 0;
	int c;
	int n;
	char *t0 = s;

	assert(max == 0 || t != NULL);
	if (s == NULL)
		return 0;
	c = 0;
	n = 0;
	while (*s != 0 && (e == NULL || s < e)) {
		if (*s == '\n') {
			assert(n == 0);
			if (max) {
				*t = s;
				return len;
			}
			len++;
			n = 0;
		} else if ((*s & 0x80) == 0) {
			assert(n == 0);
			len++;
			n = 0;
		} else if ((*s & 0xC0) == 0x80) {
			c = (c << 6) | (*s & 0x3F);
			if (--n == 0) {
				/* last byte of a multi-byte character */
				len++;
				/* this list was created by combining
				 * the code points marked as
				 * Emoji_Presentation in
				 * /usr/share/unicode/emoji/emoji-data.txt
				 * and code points marked either F or
				 * W in EastAsianWidth.txt; this list
				 * is up-to-date with Unicode 9.0 */
				if ((0x1100 <= c && c <= 0x115F) ||
				    (0x231A <= c && c <= 0x231B) ||
				    (0x2329 <= c && c <= 0x232A) ||
				    (0x23E9 <= c && c <= 0x23EC) ||
				    c == 0x23F0 ||
				    c == 0x23F3 ||
				    (0x25FD <= c && c <= 0x25FE) ||
				    (0x2614 <= c && c <= 0x2615) ||
				    (0x2648 <= c && c <= 0x2653) ||
				    c == 0x267F ||
				    c == 0x2693 ||
				    c == 0x26A1 ||
				    (0x26AA <= c && c <= 0x26AB) ||
				    (0x26BD <= c && c <= 0x26BE) ||
				    (0x26C4 <= c && c <= 0x26C5) ||
				    c == 0x26CE ||
				    c == 0x26D4 ||
				    c == 0x26EA ||
				    (0x26F2 <= c && c <= 0x26F3) ||
				    c == 0x26F5 ||
				    c == 0x26FA ||
				    c == 0x26FD ||
				    c == 0x2705 ||
				    (0x270A <= c && c <= 0x270B) ||
				    c == 0x2728 ||
				    c == 0x274C ||
				    c == 0x274E ||
				    (0x2753 <= c && c <= 0x2755) ||
				    c == 0x2757 ||
				    (0x2795 <= c && c <= 0x2797) ||
				    c == 0x27B0 ||
				    c == 0x27BF ||
				    (0x2B1B <= c && c <= 0x2B1C) ||
				    c == 0x2B50 ||
				    c == 0x2B55 ||
				    (0x2E80 <= c && c <= 0x2E99) ||
				    (0x2E9B <= c && c <= 0x2EF3) ||
				    (0x2F00 <= c && c <= 0x2FD5) ||
				    (0x2FF0 <= c && c <= 0x2FFB) ||
				    (0x3000 <= c && c <= 0x303E) ||
				    (0x3041 <= c && c <= 0x3096) ||
				    (0x3099 <= c && c <= 0x30FF) ||
				    (0x3105 <= c && c <= 0x312D) ||
				    (0x3131 <= c && c <= 0x318E) ||
				    (0x3190 <= c && c <= 0x31BA) ||
				    (0x31C0 <= c && c <= 0x31E3) ||
				    (0x31F0 <= c && c <= 0x321E) ||
				    (0x3220 <= c && c <= 0x3247) ||
				    (0x3250 <= c && c <= 0x32FE) ||
				    (0x3300 <= c && c <= 0x4DBF) ||
				    (0x4E00 <= c && c <= 0xA48C) ||
				    (0xA490 <= c && c <= 0xA4C6) ||
				    (0xA960 <= c && c <= 0xA97C) ||
				    (0xAC00 <= c && c <= 0xD7A3) ||
				    (0xF900 <= c && c <= 0xFAFF) ||
				    (0xFE10 <= c && c <= 0xFE19) ||
				    (0xFE30 <= c && c <= 0xFE52) ||
				    (0xFE54 <= c && c <= 0xFE66) ||
				    (0xFE68 <= c && c <= 0xFE6B) ||
				    (0xFF01 <= c && c <= 0xFF60) ||
				    (0xFFE0 <= c && c <= 0xFFE6) ||
				    c == 0x16FE0 ||
				    (0x17000 <= c && c <= 0x187EC) ||
				    (0x18800 <= c && c <= 0x18AF2) ||
				    (0x1B000 <= c && c <= 0x1B001) ||
				    c == 0x1F004 ||
				    c == 0x1F0CF ||
				    c == 0x1F18E ||
				    (0x1F191 <= c && c <= 0x1F19A) ||
				    /* removed 0x1F1E6..0x1F1FF */
				    (0x1F200 <= c && c <= 0x1F202) ||
				    (0x1F210 <= c && c <= 0x1F23B) ||
				    (0x1F240 <= c && c <= 0x1F248) ||
				    (0x1F250 <= c && c <= 0x1F251) ||
				    (0x1F300 <= c && c <= 0x1F320) ||
				    (0x1F32D <= c && c <= 0x1F335) ||
				    (0x1F337 <= c && c <= 0x1F37C) ||
				    (0x1F37E <= c && c <= 0x1F393) ||
				    (0x1F3A0 <= c && c <= 0x1F3CA) ||
				    (0x1F3CF <= c && c <= 0x1F3D3) ||
				    (0x1F3E0 <= c && c <= 0x1F3F0) ||
				    c == 0x1F3F4 ||
				    (0x1F3F8 <= c && c <= 0x1F43E) ||
				    c == 0x1F440 ||
				    (0x1F442 <= c && c <= 0x1F4FC) ||
				    (0x1F4FF <= c && c <= 0x1F53D) ||
				    (0x1F54B <= c && c <= 0x1F54E) ||
				    (0x1F550 <= c && c <= 0x1F567) ||
				    c == 0x1F57A ||
				    (0x1F595 <= c && c <= 0x1F596) ||
				    c == 0x1F5A4 ||
				    (0x1F5FB <= c && c <= 0x1F64F) ||
				    (0x1F680 <= c && c <= 0x1F6C5) ||
				    c == 0x1F6CC ||
				    (0x1F6D0 <= c && c <= 0x1F6D2) ||
				    (0x1F6EB <= c && c <= 0x1F6EC) ||
				    (0x1F6F4 <= c && c <= 0x1F6F6) ||
				    (0x1F910 <= c && c <= 0x1F91E) ||
				    (0x1F920 <= c && c <= 0x1F927) ||
				    c == 0x1F930 ||
				    (0x1F933 <= c && c <= 0x1F93E) ||
				    (0x1F940 <= c && c <= 0x1F94B) ||
				    (0x1F950 <= c && c <= 0x1F95E) ||
				    (0x1F980 <= c && c <= 0x1F991) ||
				    c == 0x1F9C0 ||
				    (0x20000 <= c && c <= 0x2FFFD) ||
				    (0x30000 <= c && c <= 0x3FFFD))
					len++;
			}
		} else if ((*s & 0xE0) == 0xC0) {
			assert(n == 0);
			n = 1;
			c = *s & 0x1F;
		} else if ((*s & 0xF0) == 0xE0) {
			assert(n == 0);
			n = 2;
			c = *s & 0x0F;
		} else if ((*s & 0xF8) == 0xF0) {
			assert(n == 0);
			n = 3;
			c = *s & 0x07;
		} else if ((*s & 0xFC) == 0xF8) {
			assert(n == 0);
			n = 4;
			c = *s & 0x03;
		} else {
			assert(0);
			n = 0;
		}
		s++;
		if (n == 0) {
			if (max != 0) {
				if (len > max) {
					*t = t0;
					return len0;
				}
				if (len == max) {
					*t = s;
					return len;
				}
			}
			t0 = s;
			len0 = len;
		}
	}
	if (max != 0)
		*t = s;
	return len;
}

static size_t
utf8strlen(char *s, char *e)
{
	return utf8strlenmax(s, e, 0, NULL);
}

/* skip the specified number of UTF-8 characters, but stop at a newline */
static char *
utf8skip(char *s, size_t i)
{
	utf8strlenmax(s, NULL, i, &s);
	return s;
}

static int
SQLrow(int *len, int *numeric, char **rest, int fields, int trim, char wm)
{
	int i, more, first = 1;
	char *t;
	int rows = 0;		/* return number of output lines printed */
	size_t ulen;
	int *cutafter = malloc(sizeof(int) * fields);

	if (cutafter == NULL) {
		fprintf(stderr,"Malloc for SQLrow failed");
		exit(2);
	}
	/* trim the text if needed */
	if (trim == 1) {
		for (i = 0; i < fields; i++) {
			if ((t = rest[i]) != NULL &&
			    utf8strlen(t, NULL) > (size_t) len[i]) {
				/* eat leading whitespace */
				while (*t != 0 && my_isspace(*t))
					t++;
				rest[i] = t;
			}
		}
	}

	for (i = 0; i < fields; i++)
		cutafter[i] = -1;

	do {
		more = 0;
		for (i = 0; i < fields; i++) {
			if (rest[i] == NULL || *rest[i] == 0) {
				mnstr_printf(toConsole, "%c %*s ",
					     first ? '|' : i > 0 && cutafter[i - 1] == 0 ? '>' : ':',
					     len[i], "");
			} else {
				ulen = utf8strlen(rest[i], NULL);

				if (first && trim == 2) {
					/* calculate the height of
					 * this field according to the
					 * golden ratio, with a
					 * correction for a terminal
					 * screen (1.62 * 2 -> 3 :
					 * 9.72~10) */
					if (ulen > (size_t) len[i]) {
						cutafter[i] = 3 * len[i] / 10;
						if (cutafter[i] == 1)
							cutafter[i]++;
					}
				}

				/* on each cycle we get closer to the limit */
				if (cutafter[i] >= 0)
					cutafter[i]--;

				/* break the string into pieces and
				 * left-adjust them in the column */
				t = strchr(rest[i], '\n');
				if (ulen > (size_t) len[i] || t) {
					char *s;

					t = utf8skip(rest[i], len[i]);
					if (trim == 1) {
						while (t > rest[i] && !my_isspace(*t))
							while ((*--t & 0xC0) == 0x80)
								;
						if (t == rest[i] && !my_isspace(*t))
							t = utf8skip(rest[i], len[i]);
					}
					mnstr_printf(toConsole, "%c",
						     first ? '|' : i > 0 && cutafter[i - 1] == 0 ? '>' : ':');
					if (numeric[i])
						mnstr_printf(toConsole, "%*s",
							     (int) (len[i] - (ulen - utf8strlen(t, NULL))),
							     "");

					if (!numeric[i]) {
						/* replace tabs with a
						 * single space to
						 * avoid screwup the
						 * width
						 * calculations */
						for (s = rest[i]; *s != *t; s++)
							if (*s == '\t')
								*s = ' ';
					}

					s = t;
					if (trim == 1)
						while (my_isspace(*s))
							s++;
					if (trim == 2 && *s == '\n')
						s++;
					if (*s && cutafter[i] == 0) {
						t = utf8skip(rest[i], len[i] - 2);
						s = t;
						if (trim == 1)
							while (my_isspace(*s))
								s++;
						if (trim == 2 && *s == '\n')
							s++;
						mnstr_printf(toConsole, " %.*s...%*s",
							     (int) (t - rest[i]),
							     rest[i],
							     len[i] - 2 - (int) utf8strlen(rest[i], t),
							     "");
						croppedfields++;
					} else {
						mnstr_printf(toConsole, " %.*s ",
							     (int) (t - rest[i]),
							     rest[i]);
						if (!numeric[i])
							mnstr_printf(toConsole, "%*s",
								     (int) (len[i] - (ulen - utf8strlen(t, NULL))),
								     "");
					}
					rest[i] = *s ? s : 0;
					if (rest[i] == NULL) {
						/* avoid > as border
						 * marker if
						 * everything actually
						 * just fits */
						cutafter[i] = -1;
					}
					if (cutafter[i] == 0)
						rest[i] = NULL;
					if (rest[i])
						more = 1;
				} else {
					mnstr_printf(toConsole, "%c",
						     first ? '|' : i > 0 && cutafter[i - 1] == 0 ? '>' : ':');
					if (numeric[i]) {
						mnstr_printf(toConsole, "%*s",
							     (int) (len[i] - ulen),
							     "");
						mnstr_printf(toConsole, " %s ",
							     rest[i]);
					}
					if (!numeric[i]) {
						char *p;
						/* replace tabs with a
						 * single space to
						 * avoid screwup the
						 * width
						 * calculations */
						for (p = rest[i]; *p != '\0'; p++)
							if (*p == '\t')
								*p = ' ';
						mnstr_printf(toConsole, " %s ",
							     rest[i]);
						mnstr_printf(toConsole, "%*s",
							     (int) (len[i] - ulen),
							     "");
					}
					rest[i] = 0;
					/* avoid > as border marker if
					 * everything actually just
					 * fits */
					if (cutafter[i] == 0)
						cutafter[i] = -1;
				}
			}
		}
		mnstr_printf(toConsole, "%c%s\n",
			     first ? '|' : i > 0 && cutafter[i - 1] == 0 ? '>' : ':',
			     wm ? ">" : "");
		first = 0;
		rows++;
	} while (more);

	free(cutafter);
	return rows;
}

static void
XMLprdata(const char *val)
{
	if (val == NULL)
		return;
	while (*val) {
		if (*val == '&')
			mnstr_printf(toConsole, "&amp;");
		else if (*val == '<')
			mnstr_printf(toConsole, "&lt;");
		else if (*val == '>')
			mnstr_printf(toConsole, "&gt;");
		else if (*val == '"')
			mnstr_printf(toConsole, "&quot;");
		else if (*val == '\'')
			mnstr_printf(toConsole, "&apos;");
		else if ((*val & 0xFF) < 0x20)	/* control character */
			mnstr_printf(toConsole, "&#%d;", *val & 0xFF);
		else if ((*val & 0x80) != 0 /* && encoding != NULL */ ) {
			int n;
			unsigned int m;
			unsigned int c = *val & 0x7F;

			for (n = 0, m = 0x40; c & m; n++, m >>= 1)
				c &= ~m;
			while (--n >= 0)
				c = (c << 6) | (*++val & 0x3F);
			mnstr_printf(toConsole, "&#x%x;", c);
		} else
			mnstr_write(toConsole, val, 1, 1);
		val++;
	}
}

static void
XMLprattr(const char *name, const char *val)
{
	mnstr_printf(toConsole, " %s=\"", name);
	XMLprdata(val);
	mnstr_write(toConsole, "\"", 1, 1);
}

static void
XMLrenderer(MapiHdl hdl)
{
	int i, fields;
	char *name;

	/* we must use toConsole since the XML file is encoded in UTF-8 */
	mnstr_flush(toConsole);
	mnstr_printf(toConsole, "<?xml version='1.0' encoding='UTF-8'?>\n");
	mnstr_printf(toConsole,
		     "<!DOCTYPE table [\n"
		     " <!ELEMENT table (row)*>\n" /* a table consists of zero or more rows */
		     " <!ELEMENT row (column)+>\n"	/* a row consists of one or more columns */
		     " <!ELEMENT column (#PCDATA)>\n"
		     " <!ATTLIST table name CDATA #IMPLIED>\n"	/* a table may have a name */
		     " <!ATTLIST column name CDATA #IMPLIED\n"	/* a column may have a name */
		     "                  isnull (true|false) 'false'>]>\n");
	mnstr_printf(toConsole, "<table");
	name = mapi_get_table(hdl, 0);
	if (name != NULL && *name != 0)
		XMLprattr("name", name);
	mnstr_printf(toConsole, ">\n");
	while (!mnstr_errnr(toConsole) && (fields = fetch_row(hdl)) != 0) {
		mnstr_printf(toConsole, "<row>");
		for (i = 0; i < fields; i++) {
			char *data = mapi_fetch_field(hdl, i);

			mnstr_printf(toConsole, "<column");
			name = mapi_get_name(hdl, i);
			if (name != NULL && *name != 0)
				XMLprattr("name", name);
			if (data == NULL) {
				XMLprattr("isnull", "true");
				mnstr_write(toConsole, "/", 1, 1);
			}
			mnstr_write(toConsole, ">", 1, 1);
			if (data) {
				XMLprdata(data);
				mnstr_printf(toConsole, "</column>");
			}
		}
		mnstr_printf(toConsole, "</row>\n");
	}
	mnstr_printf(toConsole, "</table>\n");
	mnstr_flush(toConsole);
}

static void
EXPANDEDrenderer(MapiHdl hdl)
{
	int i, fields, fieldw, rec = 0;

	fields = mapi_get_field_count(hdl);
	fieldw = 0;
	for (i = 0; i < fields; i++) {
		int w = (int) utf8strlen(mapi_get_name(hdl, i), NULL);
		if (w > fieldw)
			fieldw = w;
	}
	while (!mnstr_errnr(toConsole) && (fields = fetch_row(hdl)) != 0) {
		int valuew = 0, len;
		++rec;
		for (i = 0; i < fields; i++) {
			char *data = mapi_fetch_field(hdl, i);
			char *edata;
			int w;

			if (data == NULL)
				data = nullstring;
			do {
				edata = utf8skip(data, ~(size_t)0);
				w = (int) utf8strlen(data, edata);
				if (w > valuew)
					valuew = w;
				data = edata;
				if (*data)
					data++;
			} while (*edata);
		}
		len = mnstr_printf(toConsole, "-[ RECORD %d ]-", rec);
		while (len++ < fieldw + valuew + 3)
			mnstr_write(toConsole, "-", 1, 1);
		mnstr_write(toConsole, "\n", 1, 1);
		for (i = 0; i < fields; i++) {
			char *data = mapi_fetch_field(hdl, i);
			char *edata;
			const char *name = mapi_get_name(hdl, i);
			if (data == NULL)
				data = nullstring;
			do {
				edata = utf8skip(data, ~(size_t)0);
				mnstr_printf(toConsole, "%-*s | %.*s\n", fieldw, name, (int) (edata - data), data);
				name = "";
				data = edata;
				if (*data)
					data++;
			} while (*edata);
		}
	}
	mnstr_flush(toConsole);
}

static void
CSVrenderer(MapiHdl hdl)
{
	int fields;
	char *s;
	char *sep = separator;
	int i;

	if (csvheader) {
		fields = mapi_get_field_count(hdl);
		for (i = 0; i < fields; i++) {
			s = mapi_get_name(hdl, i);
			if (s == NULL)
				s = "";
			mnstr_printf(toConsole, "%s%s", i == 0 ? "" : sep, s);
		}
		mnstr_printf(toConsole, "\n");
	}
	while (!mnstr_errnr(toConsole) && (fields = fetch_row(hdl)) != 0) {
		for (i = 0; i < fields; i++) {
			s = mapi_fetch_field(hdl, i);
			if (s == NULL)
				s = nullstring == default_nullstring ? "" : nullstring;
			if (strchr(s, *sep) != NULL ||
			    strchr(s, '\n') != NULL ||
			    strchr(s, '"') != NULL) {
				mnstr_printf(toConsole, "%s\"",
					     i == 0 ? "" : sep);
				while (*s) {
					switch (*s) {
					case '\n':
						mnstr_write(toConsole, "\\n", 1, 2);
						break;
					case '\t':
						mnstr_write(toConsole, "\\t", 1, 2);
						break;
					case '\r':
						mnstr_write(toConsole, "\\r", 1, 2);
						break;
					case '\\':
						mnstr_write(toConsole, "\\\\", 1, 2);
						break;
					case '"':
						mnstr_write(toConsole, "\"\"", 1, 2);
						break;
					default:
						mnstr_write(toConsole, s, 1, 1);
						break;
					}
					s++;
				}
				mnstr_write(toConsole, "\"", 1, 1);
			} else
				mnstr_printf(toConsole, "%s%s",
					     i == 0 ? "" : sep, s);
		}
		mnstr_printf(toConsole, "\n");
	}
}

static void
SQLseparator(int *len, int fields, char sep)
{
	int i, j;

	mnstr_printf(toConsole, "+");
	for (i = 0; i < fields; i++) {
		mnstr_printf(toConsole, "%c", sep);
		for (j = 0; j < (len[i] < 0 ? -len[i] : len[i]); j++)
			mnstr_printf(toConsole, "%c", sep);
		mnstr_printf(toConsole, "%c+", sep);
	}
	mnstr_printf(toConsole, "\n");
}

static void
SQLqueryEcho(MapiHdl hdl)
{
	if (echoquery) {
		char *qry;

		qry = mapi_get_query(hdl);
		if (qry) {
			if (formatter != TABLEformatter) {
				char *p = qry;
				char *q = p;
				while ((q = strchr(q, '\n')) != NULL) {
					*q++ = '\0';
					mnstr_printf(toConsole, "#%s\n", p);
					p = q;
				}
				if (*p) {
					/* query does not end in \n */
					mnstr_printf(toConsole, "#%s\n", p);
				}
			} else {
				size_t qrylen = strlen(qry);

				mnstr_printf(toConsole, "%s", qry);
				if (qrylen > 0 && qry[qrylen - 1] != '\n') {
					/* query does not end in \n */
					mnstr_printf(toConsole, "\n");
				}
			}
			free(qry);
		}
	}
}

/* state machine to recognize integers, floating point numbers, OIDs */
static char *
classify(const char *s, size_t l)
{
	/* state is the current state of the state machine:
	 * 0 - initial state, no input seen
	 * 1 - initial sign
	 * 2 - valid integer (optionally preceded by a sign)
	 * 3 - valid integer, followed by a decimal point
	 * 4 - fixed point number of the form [sign] digits period digits
	 * 5 - exponent marker after integer or fixed point number
	 * 6 - sign after exponent marker
	 * 7 - valid floating point number with exponent
	 * 8 - integer followed by single 'L'
	 * 9 - integer followed by 'LL' (lng)
	 * 10 - fixed or floating point number followed by single 'L'
	 * 11 - fixed or floating point number followed by 'LL' (dbl)
	 * 12 - integer followed by '@'
	 * 13 - valid OID (integer followed by '@0')
	 */
	int state = 0;

	if ((l == 4 && strcmp(s, "true") == 0) ||
	    (l == 5 && strcmp(s, "false") == 0))
		return "bit";
	while (l != 0) {
		if (*s == 0)
			return "str";
		switch (*s) {
		case '0':
			if (state == 12) {
				state = 13;	/* int + '@0' (oid) */
				break;
			}
			/* fall through */
		case '1':
		case '2':
		case '3':
		case '4':
		case '5':
		case '6':
		case '7':
		case '8':
		case '9':
			switch (state) {
			case 0:
			case 1:
				state = 2;	/* digit after optional sign */
				break;
			case 3:
				state = 4;	/* digit after decimal point */
				break;
			case 5:
			case 6:
				state = 7;	/* digit after exponent marker and optional sign */
				break;
			case 2:
			case 4:
			case 7:
				break;		/* more digits */
			default:
				return "str";
			}
			break;
		case '.':
			if (state == 2)
				state = 3;	/* decimal point */
			else
				return "str";
			break;
		case 'e':
		case 'E':
			if (state == 2 || state == 4)
				state = 5;	/* exponent marker */
			else
				return "str";
			break;
		case '+':
		case '-':
			if (state == 0)
				state = 1;	/* sign at start */
			else if (state == 5)
				state = 6;	/* sign after exponent marker */
			else
				return "str";
			break;
		case '@':
			if (state == 2)
				state = 12;	/* OID marker */
			else
				return "str";
			break;
		case 'L':
			switch (state) {
			case 2:
				state = 8;	/* int + 'L' */
				break;
			case 8:
				state = 9;	/* int + 'LL' */
				break;
			case 4:
			case 7:
				state = 10;	/* dbl + 'L' */
				break;
			case 10:
				state = 11;	/* dbl + 'LL' */
				break;
			default:
				return "str";
			}
			break;
		default:
			return "str";
		}
		s++;
		l--;
	}
	switch (state) {
	case 13:
		return "oid";
	case 2:
		return "int";
	case 4:
	case 7:
	case 11:
		return "dbl";
	case 9:
		return "lng";
	default:
		return "str";
	}
}

static void
TESTrenderer(MapiHdl hdl)
{
	int fields;
	char *reply;
	char *s;
	size_t l;
	char *tp;
	char *sep;
	int i;

	SQLqueryEcho(hdl);
	while (!mnstr_errnr(toConsole) && (reply = fetch_line(hdl)) != 0) {
		if (*reply != '[') {
			if (*reply == '=')
				reply++;
			mnstr_printf(toConsole, "%s\n", reply);
			continue;
		}
		fields = mapi_split_line(hdl);
		sep = "[ ";
		for (i = 0; i < fields; i++) {
			s = mapi_fetch_field(hdl, i);
			l = mapi_fetch_field_len(hdl, i);
			tp = mapi_get_type(hdl, i);
			if (strcmp(tp, "unknown") == 0)
				tp = classify(s, l);
			mnstr_printf(toConsole, "%s", sep);
			sep = ",\t";
			if (s == NULL)
				mnstr_printf(toConsole, "%s", mode == SQL ? "NULL" : "nil");
			else if (strcmp(tp, "varchar") == 0 ||
				 strcmp(tp, "char") == 0 ||
				 strcmp(tp, "clob") == 0 ||
				 strcmp(tp, "str") == 0 ||
				 strcmp(tp, "json") == 0 ||
				 /* NULL byte in string? */
				 strlen(s) < l ||
				 /* start or end with white space? */
				 my_isspace(*s) ||
				 (l > 0 && my_isspace(s[l - 1])) ||
				 /* timezone can have embedded comma */
				 strcmp(tp, "timezone") == 0 ||
				 /* a bunch of geom types */
				 strcmp(tp, "curve") == 0 ||
				 strcmp(tp, "geometry") == 0 ||
				 strcmp(tp, "linestring") == 0 ||
				 strcmp(tp, "mbr") == 0 ||
				 strcmp(tp, "multilinestring") == 0 ||
				 strcmp(tp, "point") == 0 ||
				 strcmp(tp, "polygon") == 0 ||
				 strcmp(tp, "surface") == 0) {
				mnstr_printf(toConsole, "\"");
				while (l != 0) {
					switch (*s) {
					case '\n':
						mnstr_write(toConsole, "\\n", 1, 2);
						break;
					case '\t':
						mnstr_write(toConsole, "\\t", 1, 2);
						break;
					case '\r':
						mnstr_write(toConsole, "\\r", 1, 2);
						break;
					case '\\':
						mnstr_write(toConsole, "\\\\", 1, 2);
						break;
					case '"':
						mnstr_write(toConsole, "\\\"", 1, 2);
						break;
					case '0':
					case '1':
					case '2':
					case '3':
					case '4':
					case '5':
					case '6':
					case '7':
					case '8':
					case '9':
						if (strcmp(tp, "curve") == 0 ||
						    strcmp(tp, "geometry") == 0 ||
						    strcmp(tp, "linestring") == 0 ||
						    strcmp(tp, "mbr") == 0 ||
						    strcmp(tp, "multilinestring") == 0 ||
						    strcmp(tp, "point") == 0 ||
						    strcmp(tp, "polygon") == 0 ||
						    strcmp(tp, "surface") == 0) {
							char *e;
							double d;
							d = strtod(s, &e);
							if (s != e) {
								mnstr_printf(toConsole, "%.10g", d);
								l -= e - s;
								s = e;
								continue;
							}
						}
						/* fall through */
					default:
						if ((unsigned char) *s < ' ')
							mnstr_printf(toConsole,
								     "\\%03o",
								     (int) (unsigned char) *s);
						else
							mnstr_write(toConsole, s, 1, 1);
						break;
					}
					s++;
					l--;
				}
				mnstr_write(toConsole, "\"", 1, 1);
			} else if (strcmp(tp, "double") == 0 ||
				   strcmp(tp, "dbl") == 0) {
				char buf[32];
				int j;
				double v;
				if (strcmp(s, "-0") == 0) /* normalize -0 */
					s = "0";
				v = strtod(s, NULL);
				for (j = 4; j < 11; j++) {
					snprintf(buf, sizeof(buf), "%.*g", j, v);
					if (v == strtod(buf, NULL))
						break;
				}
				mnstr_printf(toConsole, "%s", buf);
			} else if (strcmp(tp, "real") == 0) {
				char buf[32];
				int j;
				float v;
				if (strcmp(s, "-0") == 0) /* normalize -0 */
					s = "0";
				v = strtof(s, NULL);
				for (j = 4; j < 6; j++) {
					snprintf(buf, sizeof(buf), "%.*g", j, v);
					if (v == strtof(buf, NULL))
						break;
				}
				mnstr_printf(toConsole, "%s", buf);
			} else
				mnstr_printf(toConsole, "%s", s);
		}
		mnstr_printf(toConsole, "\t]\n");
	}
}

static void
RAWrenderer(MapiHdl hdl)
{
	char *line;

	SQLqueryEcho(hdl);
	while ((line = fetch_line(hdl)) != 0) {
		if (*line == '=')
			line++;
		mnstr_printf(toConsole, "%s\n", line);
	}
}

static void
<<<<<<< HEAD
=======
TIMERrenderer(MapiHdl hdl)
{
	SQLqueryEcho(hdl);
	mnstr_printf(toConsole, "%s\n", timerHuman());
}


static void
>>>>>>> cb066469
SAMrenderer(MapiHdl hdl)
{
	/* Variables keeping track of which result set fields map to
	 * qname, flag etc. (-1 means that it does not occur in result
	 * set) */
	int field_qname = -1;
	int field_flag = -1;
	int field_rname = -1;
	int field_pos = -1;
	int field_mapq = -1;
	int field_cigar = -1;
	int field_rnext = -1;
	int field_pnext = -1;
	int field_tlen = -1;
	int field_seq = -1;
	int field_qual = -1;

	int field_count = mapi_get_field_count(hdl);
	int t_fields;

	int i;

	/* First, initialize field variables properly */
	for (i = 0; i < field_count; i++) {
		char *field_name = mapi_get_name(hdl, i);
		if (strcmp(field_name, "qname") == 0)
			field_qname = i;
		else if (strcmp(field_name, "flag" ) == 0)
			field_flag  = i;
		else if (strcmp(field_name, "rname") == 0)
			field_rname = i;
		else if (strcmp(field_name, "pos"  ) == 0)
			field_pos   = i;
		else if (strcmp(field_name, "mapq" ) == 0)
			field_mapq  = i;
		else if (strcmp(field_name, "cigar") == 0)
			field_cigar = i;
		else if (strcmp(field_name, "rnext") == 0)
			field_rnext = i;
		else if (strcmp(field_name, "pnext") == 0)
			field_pnext = i;
		else if (strcmp(field_name, "tlen" ) == 0)
			field_tlen  = i;
		else if (strcmp(field_name, "seq"  ) == 0)
			field_seq   = i;
		else if (strcmp(field_name, "qual" ) == 0)
			field_qual  = i;
		else
			mnstr_printf(stderr_stream, "Unexpected column name in result set: '%s'. Data in this column is not used.\n", field_name);
	}

	/* Write all alignments */
	while (!mnstr_errnr(toConsole) && (t_fields = fetch_row(hdl)) != 0) {
		if (t_fields != field_count) {
			mnstr_printf(stderr_stream,
				     "invalid tuple received from server, "
				     "got %d columns, expected %d, ignoring\n", t_fields, field_count);
			continue;
		}

		/* Write fields to SAM line */
		mnstr_printf(toConsole, "%s\t%s\t%s\t%s\t%s\t%s\t%s\t%s\t%s\t%s\t%s\n",
			     (field_qname == -1 ? "*"   : mapi_fetch_field(hdl, field_qname)),
			     (field_flag  == -1 ? "0"   : mapi_fetch_field(hdl, field_flag )),
			     (field_rname == -1 ? "*"   : mapi_fetch_field(hdl, field_rname)),
			     (field_pos   == -1 ? "0"   : mapi_fetch_field(hdl, field_pos  )),
			     (field_mapq  == -1 ? "255" : mapi_fetch_field(hdl, field_mapq )),
			     (field_cigar == -1 ? "*"   : mapi_fetch_field(hdl, field_cigar)),
			     (field_rnext == -1 ? "*"   : mapi_fetch_field(hdl, field_rnext)),
			     (field_pnext == -1 ? "0"   : mapi_fetch_field(hdl, field_pnext)),
			     (field_tlen  == -1 ? "0"   : mapi_fetch_field(hdl, field_tlen )),
			     (field_seq   == -1 ? "*"   : mapi_fetch_field(hdl, field_seq  )),
			     (field_qual  == -1 ? "*"   : mapi_fetch_field(hdl, field_qual)));
	}
}

static void
SQLheader(MapiHdl hdl, int *len, int fields, char more)
{
	SQLqueryEcho(hdl);
	SQLseparator(len, fields, '-');
	if (mapi_get_name(hdl, 0)) {
		int i;
		char **names = (char **) malloc(fields * sizeof(char *));
		int *numeric = (int *) malloc(fields * sizeof(int));

		if (names == NULL || numeric == NULL) {
			free(names);
			free(numeric);
			fprintf(stderr,"Malloc for SQLheader failed");
			exit(2);
		}
		for (i = 0; i < fields; i++) {
			names[i] = mapi_get_name(hdl, i);
			numeric[i] = 0;
		}
		SQLrow(len, numeric, names, fields, 1, more);
		SQLseparator(len, fields, '=');
		free(names);
		free(numeric);
	}
}

static void
SQLdebugRendering(MapiHdl hdl)
{
	char *reply;
	int cnt = 0;

	sprintf(promptbuf, "mdb>");
	while ((reply = fetch_line(hdl))) {
		cnt++;
		mnstr_printf(toConsole, "%s\n", reply);
		if (strncmp(reply, "mdb>#EOD", 8) == 0) {
			cnt = 0;
			while ((reply = fetch_line(hdl)))
				mnstr_printf(toConsole, "%s\n", reply);
			break;
		}
	}
	if (cnt == 0) {
		setPrompt();
		specials = NOmodifier;
	}
}

static void
SQLpagemove(int *len, int fields, int *ps, int *silent)
{
	char buf[512];
	ssize_t sz;

	SQLseparator(len, fields, '-');
	mnstr_printf(toConsole, "next page? (continue,quit,next)");
	mnstr_flush(toConsole);
	sz = mnstr_readline(fromConsole, buf, sizeof(buf));
	if (sz > 0) {
		if (buf[0] == 'c')
			*ps = 0;
		if (buf[0] == 'q')
			*silent = 1;
		while (sz > 0 && buf[sz - 1] != '\n')
			sz = mnstr_readline(fromConsole, buf, sizeof(buf));
	}
	if (*silent == 0)
		SQLseparator(len, fields, '-');
}

static void
SQLrenderer(MapiHdl hdl, char singleinstr)
{
	int i, total, lentotal, vartotal, minvartotal;
	int fields, rfields, printfields = 0, max = 1, graphwaste = 0;
	int *len = NULL, *hdr = NULL, *numeric = NULL;
	char **rest = NULL;
	char buf[50];
	int ps = rowsperpage, silent = 0;
	int64_t rows = 0;

	/* in case of interactive mode, we should show timing on request */
	singleinstr = showtiming? 1 :singleinstr;

	croppedfields = 0;
	fields = mapi_get_field_count(hdl);
	rows = mapi_get_row_count(hdl);

	len = calloc(fields, sizeof(*len));
	hdr = calloc(fields, sizeof(*hdr));
	rest = calloc(fields, sizeof(*rest));
	numeric = calloc(fields, sizeof(*numeric));
	if (len == NULL || hdr == NULL || rest == NULL || numeric == NULL) {
		free(len);
		free(hdr);
		free(rest);
		free(numeric);
		fprintf(stderr,"Malloc for SQLrenderer failed");
		exit(2);
	}

	total = 0;
	lentotal = 0;
	vartotal = 0;
	minvartotal = 0;
	for (i = 0; i < fields; i++) {
		char *s;

		len[i] = mapi_get_len(hdl, i);
		if (len[i] == 0 &&
		    ((s = mapi_get_type(hdl, i)) == NULL ||
		     (strcmp(s, "varchar") != 0 &&
		      strcmp(s, "clob") != 0 &&
		      strcmp(s, "char") != 0 &&
		      strcmp(s, "str") != 0 &&
		      strcmp(s, "json") != 0))) {
			/* no table width known, use maximum, rely on
			 * squeezing later on to fix it to whatever is
			 * available; note that for a column type of
			 * varchar, 0 means the complete column is
			 * NULL or empty string, so MINCOLSIZE (below)
			 * will work great */
			len[i] = pagewidth <= 0 ? DEFWIDTH : pagewidth;
		} else if (len[i] == 0 &&
			   strcmp(mapi_get_type(hdl, i), "uuid") == 0) {
			/* we know how large the UUID representation
			 * is, even if the server doesn't */
			len[i] = 36;
		}
		if (len[i] < MINCOLSIZE)
			len[i] = MINCOLSIZE;
		s = mapi_get_name(hdl, i);
		if (s != NULL) {
			size_t l = strlen(s);
			assert(l <= INT_MAX);
			hdr[i] = (int) l;
		} else {
			hdr[i] = 0;
		}
		/* if no rows, just try to draw headers nicely */
		if (rows == 0)
			len[i] = hdr[i];
		s = mapi_get_type(hdl, i);
		numeric[i] = s != NULL &&
			(strcmp(s, "int") == 0 ||
			 strcmp(s, "tinyint") == 0 ||
			 strcmp(s, "bigint") == 0 ||
			 strcmp(s, "hugeint") == 0 ||
			 strcmp(s, "oid") == 0 ||
			 strcmp(s, "smallint") == 0 ||
			 strcmp(s, "double") == 0 ||
			 strcmp(s, "float") == 0 ||
			 strcmp(s, "decimal") == 0);

		if (rows == 0) {
			minvartotal += len[i]; /* don't wrap column headers if no data */
		} else if (numeric[i]) {
			/* minimum size is equal to maximum size */
			minvartotal += len[i];
		} else {
			/* minimum size for wide columns is MINVARCOLSIZE */
			minvartotal += len[i] > MINVARCOLSIZE ? MINVARCOLSIZE : len[i];
		}
		vartotal += len[i];
		total += len[i];

		/* do a very pessimistic calculation to determine if more
		 * columns would actually fit on the screen */
		if (pagewidth > 0 &&
		    ((((printfields + 1) * 3) - 1) + 2) + /* graphwaste */
		    (total - vartotal) + minvartotal > pagewidth) {
			/* this last column was too much */
			total -= len[i];
			if (!numeric[i])
				vartotal -= len[i];
			break;
		}

		lentotal += (hdr[i] > len[i] ? hdr[i] : len[i]);
		printfields++;
	}

	/* what we waste on space on the display is the column separators '
	 * | ', but the edges lack the edgespace of course */
	graphwaste = ((printfields * 3) - 1) + 2;
	/* make sure we can indicate we dropped columns */
	if (fields != printfields)
		graphwaste++;

	/* punish the column headers first until you cannot squeeze any
	 * further */
	while (pagewidth > 0 && graphwaste + lentotal > pagewidth) {
		/* pick the column where the header is longest compared to its
		 * content */
		max = -1;
		for (i = 0; i < printfields; i++) {
			if (hdr[i] > len[i]) {
				if (max == -1 ||
				    hdr[max] - len[max] < hdr[i] - len[i])
					max = i;
			}
		}
		if (max == -1)
			break;
		hdr[max]--;
		lentotal--;
	}

	/* correct the lengths if the headers are wider than the content,
	 * since the headers are maximally squeezed to the content above, if
	 * a header is larger than its content, it means there was space
	 * enough.  If not, the content will be squeezed below. */
	for (i = 0; i < printfields; i++)
		if (len[i] < hdr[i])
			len[i] = hdr[i];

	/* worst case: lentotal = total, which means it still doesn't fit,
	 * values will be squeezed next */
	while (pagewidth > 0 && graphwaste + total > pagewidth) {
		max = -1;
		for (i = 0; i < printfields; i++) {
			if (!numeric[i] && (max == -1 || len[i] > len[max]))
				max = i;
		}

		/* no varsized fields that we can squeeze */
		if (max == -1)
			break;
		/* penalty for largest field */
		len[max]--;
		total--;
		/* no more squeezing possible */
		if (len[max] == 1)
			break;
	}

	SQLheader(hdl, len, printfields, fields != printfields);

	while ((rfields = fetch_row(hdl)) != 0) {
		if (mnstr_errnr(toConsole))
			continue;
		if (rfields != fields) {
			mnstr_printf(stderr_stream,
				     "invalid tuple received from server, "
				     "got %d columns, expected %d, ignoring\n", rfields, fields);
			continue;
		}
		if (silent)
			continue;
		for (i = 0; i < printfields; i++) {
			rest[i] = mapi_fetch_field(hdl, i);
			if (rest[i] == NULL)
				rest[i] = nullstring;
			else {
				char *p = rest[i];

				while ((p = strchr(p, '\r')) != 0) {
					switch (p[1]) {
					case '\0':
						/* end of string: remove CR */
						*p = 0;
						break;
					case '\n':
						/* followed by LF: remove CR */
						/* note: copy including NUL */
						memmove(p, p + 1, strlen(p));
						break;
					default:
						/* replace with ' ' */
						*p = ' ';
						break;
					}
				}
			}
		}

		if (ps > 0 && rows >= ps && fromConsole != NULL) {
			SQLpagemove(len, printfields, &ps, &silent);
			rows = 0;
			if (silent)
				continue;
		}

		rows += SQLrow(len, numeric, rest, printfields, 2, 0);
	}
	if (fields)
		SQLseparator(len, printfields, '-');
	rows = mapi_get_row_count(hdl);
<<<<<<< HEAD
	snprintf(buf, sizeof(buf), "%" PRId64 " rows", rows);
	printf("%" PRId64 " tuple%s", rows, rows != 1 ? "s" : "");
=======
	snprintf(buf, sizeof(buf), LLFMT " rows", rows);
#if 0
	mark2 = strdup(buf);	/* for the timer output */
#endif
	mnstr_printf(toConsole, LLFMT " tuple%s%s%s%s", rows, rows != 1 ? "s" : "",
			singleinstr ? " (" : "",
			singleinstr && formatter != TESTformatter ? timerHuman() : "",
			singleinstr ? ")" : "");
>>>>>>> cb066469

	if (fields != printfields || croppedfields > 0)
		mnstr_printf(toConsole, " !");
	if (fields != printfields) {
		rows = fields - printfields;
<<<<<<< HEAD
		printf("%" PRId64 " column%s dropped", rows, rows != 1 ? "s" : "");
=======
		mnstr_printf(toConsole, LLFMT " column%s dropped", rows, rows != 1 ? "s" : "");
>>>>>>> cb066469
	}
	if (fields != printfields && croppedfields > 0)
		mnstr_printf(toConsole, ", ");
	if (croppedfields > 0)
<<<<<<< HEAD
		printf("%d field%s truncated",
		       croppedfields, croppedfields != 1 ? "s" : "");
=======
		mnstr_printf(toConsole, "%d field%s truncated",
				croppedfields, croppedfields != 1 ? "s" : "");
>>>>>>> cb066469
	if (fields != printfields || croppedfields > 0) {
		mnstr_printf(toConsole, "!");
		if (firstcrop == 1) {
			firstcrop = 0;
			mnstr_printf(toConsole, "\nnote: to disable dropping columns and/or truncating fields use \\w-1");
		}
	}
	mnstr_printf(toConsole, "\n");

	free(len);
	free(hdr);
	free(rest);
	free(numeric);
}

static void
setFormatter(const char *s)
{
	if (separator)
		free(separator);
	separator = NULL;
	csvheader = 0;
#ifdef _TWO_DIGIT_EXPONENT
	if (formatter == TESTformatter)
		_set_output_format(0);
#endif
	if (strcmp(s, "sql") == 0) {
		formatter = TABLEformatter;
	} else if (strcmp(s, "csv") == 0) {
		formatter = CSVformatter;
		separator = strdup(",");
	} else if (strncmp(s, "csv=", 4) == 0) {
		formatter = CSVformatter;
		if (s[4] == '"') {
			separator = strdup(s + 5);
			if (separator[strlen(separator) - 1] == '"')
				separator[strlen(separator) - 1] = 0;
		} else
			separator = strdup(s + 4);
	} else if (strncmp(s, "csv+", 4) == 0) {
		formatter = CSVformatter;
		if (s[4] == '"') {
			separator = strdup(s + 5);
			if (separator[strlen(separator) - 1] == '"')
				separator[strlen(separator) - 1] = 0;
		} else
			separator = strdup(s + 4);
		csvheader = 1;
	} else if (strcmp(s, "tab") == 0) {
		formatter = CSVformatter;
		separator = strdup("\t");
	} else if (strcmp(s, "raw") == 0) {
		formatter = RAWformatter;
	} else if (strcmp(s, "xml") == 0) {
		formatter = XMLformatter;
	} else if (strcmp(s, "test") == 0) {
#ifdef _TWO_DIGIT_EXPONENT
		_set_output_format(_TWO_DIGIT_EXPONENT);
#endif
		formatter = TESTformatter;
		timermode = T_NONE;
	} else if (strcmp(s, "trash") == 0) {
		formatter = TRASHformatter;
	} else if (strcmp(s, "sam") == 0) {
		formatter = SAMformatter;
	} else if (strcmp(s, "x") == 0 || strcmp(s, "expanded") == 0) {
		formatter = EXPANDEDformatter;
	} else {
		mnstr_printf(toConsole, "unsupported formatter\n");
	}
}

static void
setWidth(void)
{
	if (!pagewidthset) {
#ifdef TIOCGWINSZ
		struct winsize ws;

		if (ioctl(fileno(stdout), TIOCGWINSZ, &ws) == 0 && ws.ws_col > 0)
			pagewidth = ws.ws_col;
		else
#endif
		{
#ifdef WIN32
			pagewidth = 79;	 /* 80 columns minus 1 for the edge */
#else
			pagewidth = -1;
#endif
		}
	}
}

#ifdef HAVE_POPEN
static void
start_pager(stream **saveFD)
{
	*saveFD = NULL;

	if (pager) {
		FILE *p;
		struct sigaction act;

		/* ignore SIGPIPE so that we get an error instead of signal */
		act.sa_handler = SIG_IGN;
		sigemptyset(&act.sa_mask);
		act.sa_flags = 0;
		sigaction(SIGPIPE, &act, NULL);

		p = popen(pager, "w");
		if (p == NULL)
			fprintf(stderr, "Starting '%s' failed\n", pager);
		else {
			*saveFD = toConsole;
			/* put | in name to indicate that file should be closed with pclose */
			if ((toConsole = file_wastream(p, "|pager")) == NULL) {
				toConsole = *saveFD;
				*saveFD = NULL;
				fprintf(stderr, "Starting '%s' failed\n", pager);
			}
#ifdef HAVE_ICONV
			if (encoding != NULL) {
				if ((toConsole = iconv_wstream(toConsole, encoding, "pager")) == NULL) {
					toConsole = *saveFD;
					*saveFD = NULL;
					fprintf(stderr, "Starting '%s' failed\n", pager);
				}
			}
#endif
		}
	}
}

static void
end_pager(stream *saveFD)
{
	if (saveFD) {
		close_stream(toConsole);
		toConsole = saveFD;
	}
}
#endif

static int
format_result(Mapi mid, MapiHdl hdl, char singleinstr)
{
	MapiMsg rc = MERROR;
	int64_t aff, lid;
	char *reply;
	int64_t sqloptimizer = 0;
	int64_t maloptimizer = 0;
	int64_t querytime = 0;
#ifdef HAVE_POPEN
	stream *saveFD;

	start_pager(&saveFD);
#endif

	setWidth();

	do {
		/* handle errors first */
		if (mapi_result_error(hdl) != NULL) {
			mnstr_flush(toConsole);
			if (formatter == TABLEformatter) {
				mapi_noexplain(mid, "");
			} else {
				mapi_noexplain(mid, NULL);
			}
			mapi_explain_result(hdl, stderr);
			errseen = 1;
			/* don't need to print something like '0
			 * tuples' if we got an error */
			continue;
		}

		// get the timings as reported by the backend
		sqloptimizer = 0;
		maloptimizer = mapi_get_maloptimizertime(hdl);
		querytime = mapi_get_querytime(hdl);
		timerHumanStop();
		switch (mapi_get_querytype(hdl)) {
		case Q_BLOCK:
		case Q_PARSE:
			/* should never see these */
			continue;
		case Q_UPDATE:
			SQLqueryEcho(hdl);
			if (formatter == RAWformatter ||
			    formatter == TESTformatter)
<<<<<<< HEAD
				mnstr_printf(toConsole, "[ %" PRId64 "\t]\n", mapi_rows_affected(hdl));
			else if (formatter == TRASHformatter) {
				printf("%s\n", timerHuman(sqloptimizer, maloptimizer, querytime));
			} else {
=======
				mnstr_printf(toConsole, "[ " LLFMT "\t]\n", mapi_rows_affected(hdl));
			else if (formatter == TIMERformatter)
				mnstr_printf(toConsole, "%s\n", timerHuman());
			else {
>>>>>>> cb066469
				aff = mapi_rows_affected(hdl);
				lid = mapi_get_last_id(hdl);
				mnstr_printf(toConsole,
					     "%" PRId64 " affected row%s",
					     aff,
					     aff != 1 ? "s" : "");
				if (lid != -1) {
					mnstr_printf(toConsole,
						     ", last generated key: "
						     "%" PRId64,
						     lid);
				}
				if (singleinstr && formatter != TESTformatter)
					mnstr_printf(toConsole, " (%s)",
						     timerHuman(sqloptimizer, maloptimizer, querytime));
				mnstr_printf(toConsole, "\n");
			}
			continue;
		case Q_SCHEMA:
			SQLqueryEcho(hdl);
			if (formatter == TABLEformatter) {
				mnstr_printf(toConsole, "operation successful");
				if (singleinstr && timermode != T_NONE)
					mnstr_printf(toConsole, " (%s)",
						     timerHuman(sqloptimizer, maloptimizer, querytime));
				mnstr_printf(toConsole, "\n");
<<<<<<< HEAD
			} else if (formatter == TRASHformatter) {
				printf("%s\n", timerHuman(sqloptimizer, maloptimizer, querytime));
			}
=======
			} else if (formatter == TIMERformatter)
				mnstr_printf(toConsole, "%s\n", timerHuman());
>>>>>>> cb066469
			continue;
		case Q_TRANS:
			SQLqueryEcho(hdl);
			if (formatter == TABLEformatter)
				mnstr_printf(toConsole,
					     "auto commit mode: %s\n",
					     mapi_get_autocommit(mid) ? "on" : "off");
			continue;
		case Q_PREPARE:
			SQLqueryEcho(hdl);
			if (formatter == TABLEformatter)
				mnstr_printf(toConsole,
					     "execute prepared statement "
					     "using: EXEC %d(...)\n",
					     mapi_get_tableid(hdl));
			break;
		case Q_TABLE:
			break;
		default:
			if (formatter == TABLEformatter && specials != DEBUGmodifier) {
				int i;
				mnstr_printf(stderr_stream,
					     "invalid/unknown response from server, "
					     "ignoring output\n");
				for (i = 0; i < 5 && (reply = fetch_line(hdl)) != 0; i++)
					mnstr_printf(stderr_stream, "? %s\n", reply);
				if (i == 5 && fetch_line(hdl) != 0) {
					mnstr_printf(stderr_stream,
						     "(remaining output omitted, "
						     "use \\fraw to examine in detail)\n");
					/* skip over the
					 * unknown/invalid stuff,
					 * otherwise mapi_next_result
					 * call will assert in
					 * close_result because the
					 * logic there doesn't expect
					 * random unread garbage
					 * somehow */
					while (fetch_line(hdl) != 0)
						;
				}
				continue;
			}
		}

		/* note: specials != NOmodifier implies mode == SQL */
		if (specials != NOmodifier && debugMode()) {
			SQLdebugRendering(hdl);
			continue;
		}
		if (debugMode())
			RAWrenderer(hdl);
		else {
			char *s;
			switch (formatter) {
			case TRASHformatter:
				break;
			case XMLformatter:
				XMLrenderer(hdl);
				break;
			case CSVformatter:
				CSVrenderer(hdl);
				break;
			case TESTformatter:
				TESTrenderer(hdl);
				break;
			case TABLEformatter:
				switch (specials) {
				case DEBUGmodifier:
					SQLdebugRendering(hdl);
					break;
				default:
					SQLrenderer(hdl, singleinstr);
					break;
				}
				break;
			case SAMformatter:
				SAMrenderer(hdl);
				break;
			case EXPANDEDformatter:
				EXPANDEDrenderer(hdl);
				break;
			default:
				RAWrenderer(hdl);
				break;
			}
			s= timerHuman(sqloptimizer, maloptimizer, querytime);
			if (*s)
				printf("%s\n", s);
		}
	} while (!mnstr_errnr(toConsole) && (rc = mapi_next_result(hdl)) == 1);
	if (mnstr_errnr(toConsole)) {
		mnstr_clearerr(toConsole);
		fprintf(stderr, "write error\n");
		errseen = 1;
	}
#ifdef HAVE_POPEN
	end_pager(saveFD);
#endif

	return rc;
}

static int
doRequest(Mapi mid, const char *buf)
{
	MapiHdl hdl;

	if (mode == SQL)
		SQLsetSpecial(buf);

	hdl = mapi_query(mid, buf);
	if (hdl == NULL) {
		if (formatter == TABLEformatter) {
			mapi_noexplain(mid, "");
		} else {
			mapi_noexplain(mid, NULL);
		}
		mapi_explain(mid, stderr);
		errseen = 1;
		return 1;
	}

	if (mapi_needmore(hdl) == MMORE)
		return 0;

	format_result(mid, hdl, 0);

	if (mapi_get_active(mid) == NULL)
		mapi_close_handle(hdl);
	return 0;
}

#define CHECK_RESULT(mid, hdl, break_or_continue, buf, fp)	\
	switch (mapi_error(mid)) {				\
	case MOK:						\
		/* everything A OK */				\
		break;						\
	case MERROR:						\
		/* some error, but try to continue */		\
		if (formatter == TABLEformatter) {		\
			mapi_noexplain(mid, "");		\
		} else {					\
			mapi_noexplain(mid, NULL);		\
		}						\
		if (hdl) {					\
			mapi_explain_query(hdl, stderr);	\
			mapi_close_handle(hdl);			\
			hdl = NULL;				\
		} else						\
			mapi_explain(mid, stderr);		\
		errseen = 1;					\
		break_or_continue;				\
	case MTIMEOUT:						\
		/* lost contact with the server */		\
		if (formatter == TABLEformatter) {		\
			mapi_noexplain(mid, "");		\
		} else {					\
			mapi_noexplain(mid, NULL);		\
		}						\
		if (hdl) {					\
			mapi_explain_query(hdl, stderr);	\
			mapi_close_handle(hdl);			\
			hdl = NULL;				\
		} else						\
			mapi_explain(mid, stderr);		\
		errseen = 1;					\
		timerEnd();					\
		if (buf)					\
			free(buf);				\
		if (fp)						\
			close_stream(fp);			\
		return 1;					\
	}

static int
doFileBulk(Mapi mid, stream *fp)
{
	char *buf = NULL;
	ssize_t length;
	MapiHdl hdl = mapi_get_active(mid);
	MapiMsg rc = MOK;
	size_t bufsize = 0;

	bufsize = 10240;
	buf = malloc(bufsize + 1);
	if (!buf) {
		fprintf(stderr, "cannot allocate memory for send buffer\n");
		if (fp)
			close_stream(fp);
		return 1;
	}

	timerStart();
	do {
		timerPause();
		if (fp == NULL) {
			if (hdl == NULL)
				break;
			length = 0;
			buf[0] = 0;
		} else if ((length = mnstr_read(fp, buf, 1, bufsize)) <= 0) {
			/* end of file or error */
			if (hdl == NULL)
				break;	/* nothing more to do */
			buf[0] = 0;
			length = 0; /* handle error like EOF */
		} else {
			buf[length] = 0;
			if (strlen(buf) < (size_t) length) {
				fprintf(stderr, "NULL byte in input\n");
				errseen = 1;
				break;
			}
		}
		timerResume();
		if (hdl == NULL) {
			hdl = mapi_query_prep(mid);
			CHECK_RESULT(mid, hdl, continue, buf, fp);
		}

		assert(hdl != NULL);
		mapi_query_part(hdl, buf, (size_t) length);
		CHECK_RESULT(mid, hdl, continue, buf, fp);

		/* if not at EOF, make sure there is a newline in the
		 * buffer */
		if (length > 0 && strchr(buf, '\n') == NULL)
			continue;

		assert(hdl != NULL);
		/* If the server wants more but we're at the end of
		 * file (length == 0), notify the server that we
		 * don't have anything more.  If the server still
		 * wants more (shouldn't happen according to the
		 * protocol) we break out of the loop (via the
		 * continue).  The assertion at the end will then go
		 * off. */
		if (mapi_query_done(hdl) == MMORE &&
		    (length > 0 || mapi_query_done(hdl) == MMORE))
			continue;	/* get more data */

		CHECK_RESULT(mid, hdl, continue, buf, fp);

		rc = format_result(mid, hdl, 0);

		if (rc == MMORE && (length > 0 || mapi_query_done(hdl) != MOK))
			continue;	/* get more data */

		CHECK_RESULT(mid, hdl, continue, buf, fp);

		mapi_close_handle(hdl);
		hdl = NULL;

	} while (length > 0);
	/* reached on end of file */
	if (hdl)
		mapi_close_handle(hdl);
	timerEnd();

	free(buf);
	mnstr_flush(toConsole);
	if (fp)
		close_stream(fp);
	return errseen;
}

/* The options available for controlling input and rendering depends
 * on the language mode. */

static void
showCommands(void)
{
	/* shared control options */
	mnstr_printf(toConsole, "\\?       - show this message\n");
	if (mode == MAL)
		mnstr_printf(toConsole, "?pat  - MAL function help. pat=[modnme[.fcnnme][(][)]] wildcard *\n");
	mnstr_printf(toConsole, "\\<file   - read input from file\n");
	mnstr_printf(toConsole, "\\>file   - save response in file, or stdout if no file is given\n");
#ifdef HAVE_POPEN
	mnstr_printf(toConsole, "\\|cmd    - pipe result to process, or stop when no command is given\n");
#endif
#ifdef HAVE_LIBREADLINE
	mnstr_printf(toConsole, "\\history - show the readline history\n");
#endif
	mnstr_printf(toConsole, "\\help    - synopsis of the SQL syntax\n");
	if (mode == SQL) {
		mnstr_printf(toConsole, "\\D table- dumps the table, or the complete database if none given.\n");
		mnstr_printf(toConsole, "\\d[Stvsfn]+ [obj] - list database objects, or describe if obj given\n");
		mnstr_printf(toConsole, "\\A      - enable auto commit\n");
		mnstr_printf(toConsole, "\\a      - disable auto commit\n");
	}
	mnstr_printf(toConsole, "\\e      - echo the query in sql formatting mode\n");
	mnstr_printf(toConsole, "\\t      - set the timer {clock,performance,none}\n");
	mnstr_printf(toConsole, "\\f      - format using a built-in renderer {csv,tab,raw,sql,xml,trash}\n");
	mnstr_printf(toConsole, "\\w#     - set maximal page width (-1=unlimited, 0=terminal width, >0=limit to num)\n");
	mnstr_printf(toConsole, "\\r#     - set maximum rows per page (-1=raw)\n");
	mnstr_printf(toConsole, "\\L file - save client/server interaction\n");
	mnstr_printf(toConsole, "\\X      - trace mclient code\n");
	mnstr_printf(toConsole, "\\q      - terminate session\n");
}

/* These values must match those used in view sys.describe_all_objects */
#define MD_TABLE    1
#define MD_VIEW     2
#define MD_SEQ      4
#define MD_FUNC     8
#define MD_SCHEMA  16

#define READBLOCK 8192

#ifdef HAVE_LIBREADLINE
struct myread_t {
	stream *s;
	const char *prompt;
	char *buf;
	size_t read;
	size_t len;
};

static ssize_t
myread(void *restrict private, void *restrict buf, size_t elmsize, size_t cnt)
{
	struct myread_t *p = private;
	size_t size = elmsize * cnt;
	size_t cpsize = size;

	assert(elmsize == 1);
	if (size == 0)
		return cnt;
	if (p->buf == NULL) {
		rl_completion_func_t *func = NULL;

		if (strcmp(p->prompt, "more>") == 0)
			func = suspend_completion();
		p->buf = readline(p->prompt);
		if (func)
			continue_completion(func);
		if (p->buf == NULL)
			return 0;
		p->len = strlen(p->buf);
		p->read = 0;
		if (p->len > 1)
			save_line(p->buf);
	}
	if (p->read < p->len) {
		if (p->len - p->read < size)
			cpsize = p->len - p->read;
		memcpy(buf, p->buf + p->read, cpsize);
		p->read += cpsize;
	} else {
		cpsize = 0;
	}
	if (p->read == p->len && cpsize < size) {
		((char *) buf)[cpsize++] = '\n';
		free(p->buf);
		p->buf = NULL;
	}
	return cpsize / elmsize;
}

static void
mydestroy(void *private)
{
	struct myread_t *p = private;

	if (p->buf)
		free(p->buf);
}
#endif

static int
doFile(Mapi mid, stream *fp, bool useinserts, int interactive, int save_history)
{
	char *line = NULL;
	char *buf = NULL;
	size_t length;
	size_t bufsiz = 0;
	MapiHdl hdl;
	MapiMsg rc = MOK;
	int lineno = 1;
	char *prompt = NULL;
	int prepno = 0;
#ifdef HAVE_LIBREADLINE
	struct myread_t rl;
#endif
	int fd;

	(void) save_history;	/* not used if no readline */
	if ((fd = getFileNo(fp)) >= 0 && isatty(fd)
#ifdef WIN32			/* isatty may not give expected result */
	    && formatter != TESTformatter
#endif
		) {
		interactive = 1;
		setPrompt();
		prompt = promptbuf;
		fromConsole = fp;
#ifdef HAVE_LIBREADLINE
		init_readline(mid, language, save_history);
		rl.s = fp;
		rl.buf = NULL;
		if ((fp = callback_stream(&rl, myread, NULL, mydestroy, mnstr_name(fp))) == NULL) {
			fprintf(stderr,"Malloc for doFile failed");
			exit(2);
		}
#endif
	}
#ifdef HAVE_ICONV
	if (encoding) {
		if ((fp = iconv_rstream(fp, encoding, mnstr_name(fp))) == NULL) {
			fprintf(stderr,"Malloc failure");
			exit(2);
		}
	}
#endif

	if (!interactive && !echoquery)
		return doFileBulk(mid, fp);

	hdl = mapi_get_active(mid);

	bufsiz = READBLOCK;
	buf = malloc(bufsiz);

	if (buf == NULL) {
		fprintf(stderr,"Malloc for doFile failed");
		exit(2);
	}
	do {
		int seen_null_byte = 0;

		if (prompt) {
			char *p = hdl ? "more>" : prompt;
			/* clear errors when interactive */
			errseen = 0;
#ifdef HAVE_LIBREADLINE
			rl.prompt = p;
#else
			mnstr_write(toConsole, p, 1, strlen(p));
#endif
		}
		mnstr_flush(toConsole);
		timerPause();
		/* read a line */
		length = 0;
		for (;;) {
			ssize_t l;
			char *newbuf;
			l = mnstr_readline(fp, buf + length, bufsiz - length);
			if (l <= 0)
				break;
			if (!seen_null_byte && strlen(buf + length) < (size_t) l) {
				fprintf(stderr, "NULL byte in input on line %d of input\n", lineno);
				seen_null_byte = 1;
				errseen = 1;
				if (hdl) {
					mapi_close_handle(hdl);
					hdl = NULL;
				}
			}
			length += l;
			if (buf[length - 1] == '\n')
				break;
			newbuf = realloc(buf, bufsiz += READBLOCK);
			if (newbuf) {
				buf = newbuf;
			} else {
				fprintf(stderr,"Malloc failure");
				length = 0;
				errseen = 1;
				if (hdl) {
					mapi_close_handle(hdl);
					hdl = NULL;
				}
				break;
			}
		}
		line = buf;
		lineno++;
		if (seen_null_byte)
			continue;
		if (length == 0) {
			/* end of file */
			if (hdl == NULL) {
				/* nothing more to do */
				free(buf);
				goto bailout;
			}

			/* hdl != NULL, we should finish the current query */
		}
		if (hdl == NULL && length > 0 && interactive) {
			/* test for special commands */
			if (mode != MAL)
				while (length > 0 &&
				       (*line == '\f' ||
					*line == '\n' ||
					*line == ' ')) {
					line++;
					length--;
				}
			/* in the switch, use continue if the line was
			 * processed, use break to send to server */
			switch (*line) {
			case '\n':
			case '\0':
				break;
			case 'e':
				/* a bit of a hack for prepare/exec
				 * tests: replace "exec **" with the
				 * ID of the last prepared
				 * statement */
				if (mode == SQL &&
				    formatter == TESTformatter &&
				    strncmp(line, "exec **", 7) == 0) {
					line[5] = prepno < 10 ? ' ' : prepno / 10 + '0';
					line[6] = prepno % 10 + '0';
				}
				break;
			case '\\':
				switch (line[1]) {
				case 'q':
					free(buf);
					goto bailout;
				case 'X':
					/* toggle interaction trace */
					mapi_trace(mid, !mapi_get_trace(mid));
					continue;
				case 'A':
					if (mode != SQL)
						break;
					mapi_setAutocommit(mid, 1);
					continue;
				case 'a':
					if (mode != SQL)
						break;
					mapi_setAutocommit(mid, 0);
					continue;
				case 'w':
					pagewidth = atoi(line + 2);
					pagewidthset = pagewidth != 0;
					continue;
				case 'r':
					rowsperpage = atoi(line + 2);
					continue;
				case 'd': {
					char hasWildcard = 0;
					char hasSchema = 0;
					char wantsSystem = 0;
					unsigned int x = 0;
					char *p, *q;
					char escaped = 0;
					if (mode != SQL)
						break;
					while (my_isspace(line[length - 1]))
						line[--length] = 0;
					for (line += 2;
					     *line && !my_isspace(*line);
					     line++) {
						switch (*line) {
						case 't':
							x |= MD_TABLE;
							break;
						case 'v':
							x |= MD_VIEW;
							break;
						case 's':
							x |= MD_SEQ;
							break;
						case 'f':
							x |= MD_FUNC;
							break;
						case 'n':
							x |= MD_SCHEMA;
							break;
						case 'S':
							wantsSystem = 1;
							break;
						default:
							fprintf(stderr, "unknown sub-command for \\d: %c\n", *line);
							length = 0;
							line[1] = '\0';
							break;
						}
					}
					if (length == 0)
						continue;
					if (x == 0) /* default to tables and views */
						x = MD_TABLE | MD_VIEW;
					for ( ; *line && my_isspace(*line); line++)
						;

					/* lowercase the object, except for quoted parts */
					q = line;
					for (p = line; *p != '\0'; p++) {
						if (*p == '"') {
							if (escaped) {
								if (*(p + 1) == '"') {
									/* SQL escape */
									*q++ = *p++;
								} else {
									escaped = 0;
								}
							} else {
								escaped = 1;
							}
						} else {
							if (!escaped) {
								*q++ = tolower((int) *p);
								if (*p == '*') {
									*p = '%';
									hasWildcard = 1;
								} else if (*p == '?') {
									*p = '_';
									hasWildcard = 1;
								} else if (*p == '.') {
									hasSchema = 1;
								}
							} else {
								*q++ = *p;
							}
						}
					}
					*q = '\0';
					if (escaped) {
						fprintf(stderr, "unexpected end of string while "
							"looking for matching \"\n");
						continue;
					}

					if (*line && !hasWildcard) {
#ifdef HAVE_POPEN
						stream *saveFD;

						start_pager(&saveFD);
#endif
						if (x & MD_TABLE || x & MD_VIEW)
							describe_table(mid, NULL, line, toConsole, 1);
						if (x & MD_SEQ)
							describe_sequence(mid, NULL, line, toConsole);
						if (x & MD_FUNC)
							dump_functions(mid, toConsole, 0, NULL, line, NULL);
						if (x & MD_SCHEMA)
							describe_schema(mid, line, toConsole);
#ifdef HAVE_POPEN
						end_pager(saveFD);
#endif
					} else {
						/* get all object names in current schema */
						size_t len = 500 + strlen(line);
						char *query = malloc(len);
						char *q = query, *endq = query + len;
						char *name_column = hasSchema ? "fullname" : "name";

						if (!query)
							return 1;

						/*
						 * | LINE            | SCHEMA FILTER | NAME FILTER                   |
						 * |-----------------+---------------+-------------------------------|
						 * | ""              | yes           | -                             |
						 * | "my_table"      | yes           | name LIKE 'my_table'          |
						 * | "my*"           | yes           | name LIKE 'my%'               |
						 * | "data.my_table" | no            | fullname LIKE 'data.my_table' |
						 * | "data.my*"      | no            | fullname LIKE 'data.my%'      |
						 * | "*a.my*"        | no            | fullname LIKE '%a.my%'        |
						 */
						q += snprintf(q, endq - q, "SELECT type, fullname, remark FROM sys.describe_all_objects\n");
						q += snprintf(q, endq - q, "WHERE (ntype & %u) > 0\n", x);
						if (!wantsSystem) {
							q += snprintf(q, endq - q, "AND NOT system\n");
						}
						if (!hasSchema) {
							q += snprintf(q, endq - q, "AND (sname IS NULL OR sname = current_schema)\n");
						}
						if (*line) {
							q += snprintf(q, endq - q, "AND (%s LIKE '%s')\n", name_column, line);
						}
						q += snprintf(q, endq - q, "ORDER BY fullname, type, remark\n");
						q += snprintf(q, endq - q, ";\n");

						hdl = mapi_query(mid, query);
						free(query);
						CHECK_RESULT(mid, hdl, continue, buf, fp);
						while (fetch_row(hdl) == 3) {
							char *type = mapi_fetch_field(hdl, 0);
							char *name = mapi_fetch_field(hdl, 1);
							char *remark = mapi_fetch_field(hdl, 2);
							int type_width = mapi_get_len(hdl, 0);
							int name_width = mapi_get_len(hdl, 1);
							mnstr_printf(toConsole,
								     "%-*s  %-*s",
								     type_width, type,
								     name_width * (remark != NULL), name);
							if (remark) {
								char *c;
								mnstr_printf(toConsole, "  '");
								for (c = remark; *c; c++) {
									switch (*c) {
									case '\'':
										mnstr_printf(toConsole, "''");
										break;
									default:
										mnstr_writeChr(toConsole, *c);
									}
								}
								mnstr_printf(toConsole, "'");
							}
							mnstr_printf(toConsole, "\n");

						}
						mapi_close_handle(hdl);
						hdl = NULL;
					}
					continue;
				}
				case 'D':{
#ifdef HAVE_POPEN
					stream *saveFD;
#endif

					if (mode != SQL)
						break;
					while (my_isspace(line[length - 1]))
						line[--length] = 0;
					if (line[2] && !my_isspace(line[2])) {
						fprintf(stderr, "space required after \\D\n");
						continue;
					}
					for (line += 2; *line && my_isspace(*line); line++)
						;
#ifdef HAVE_POPEN
					start_pager(&saveFD);
#endif
					if (*line) {
						mnstr_printf(toConsole, "START TRANSACTION;\n");
						dump_table(mid, NULL, line, toConsole, 0, 1, useinserts);
						mnstr_printf(toConsole, "COMMIT;\n");
					} else
						dump_database(mid, toConsole, 0, useinserts);
#ifdef HAVE_POPEN
					end_pager(saveFD);
#endif
					continue;
				}
				case '<': {
					stream *s;
					/* read commands from file */
					while (my_isspace(line[length - 1]))
						line[--length] = 0;
					for (line += 2; *line && my_isspace(*line); line++)
						;
					/* use open_rastream to
					 * convert filename from UTF-8
					 * to locale */
					if ((s = open_rastream(line)) == NULL ||
					    mnstr_errnr(s)) {
						if (s)
							close_stream(s);
						fprintf(stderr, "%s: cannot open\n", line);
					} else
						doFile(mid, s, 0, 0, 0);
					continue;
				}
				case '>':
					/* redirect output to file */
					while (my_isspace(line[length - 1]))
						line[--length] = 0;
					for (line += 2; *line && my_isspace(*line); line++)
						;
					if (toConsole != stdout_stream &&
					    toConsole != stderr_stream) {
						close_stream(toConsole);
					}
					if (*line == 0 ||
					    strcmp(line, "stdout") == 0)
						toConsole = stdout_stream;
					else if (strcmp(line, "stderr") == 0)
						toConsole = stderr_stream;
					else if ((toConsole = open_wastream(line)) == NULL ||
						 mnstr_errnr(toConsole)) {
						if (toConsole != NULL) {
							close_stream(toConsole);
						}
						toConsole = stdout_stream;
						fprintf(stderr, "Cannot open %s\n", line);
					}
					continue;
				case 'L':
					free(logfile);
					logfile = NULL;
					while (my_isspace(line[length - 1]))
						line[--length] = 0;
					for (line += 2; *line && my_isspace(*line); line++)
						;
					if (*line == 0) {
						/* turn of logging */
						mapi_log(mid, NULL);
					} else {
						logfile = strdup(line);
						mapi_log(mid, logfile);
					}
					continue;
				case '?':
					showCommands();
					continue;
#ifdef HAVE_POPEN
				case '|':
					if (pager)
						free(pager);
					pager = NULL;
					setWidth();	/* reset to system default */

					while (my_isspace(line[length - 1]))
						line[--length] = 0;
					for (line += 2; *line && my_isspace(*line); line++)
						;
					if (*line == 0)
						continue;
					pager = strdup(line);
					continue;
#endif
				case 'h':
				{
#ifdef HAVE_LIBREADLINE
					int h;
					char *nl;

					if (strcmp(line,"\\history") == 0) {
						for (h = 0; h < history_length; h++) {
							nl = history_get(h) ? history_get(h)->line : 0;
							if (nl)
								mnstr_printf(toConsole, "%d %s\n", h, nl);
						}
					} else
#endif
					{
						setWidth();
						sql_help(line, toConsole, pagewidth <= 0 ? DEFWIDTH : pagewidth);
					}
					continue;
				}
#if 0 /* for later */
#ifdef HAVE_LIBREADLINE
				case '!':
				{
					char *nl;

					nl = strchr(line, '\n');
					if (nl)
						*nl = 0;
					if (history_expand(line + 2, &nl)) {
						mnstr_printf(toConsole, "%s\n", nl);
					}
					mnstr_printf(toConsole, "Expansion needs work\n");
					continue;
				}
#endif
#endif	/* 0 */
				case 'e':
					echoquery = 1;
					continue;
				case 'f':
					while (my_isspace(line[length - 1]))
						line[--length] = 0;
					for (line += 2; *line && my_isspace(*line); line++)
						;
					if (*line == 0) {
						mnstr_printf(toConsole, "Current formatter: ");
						switch (formatter) {
						case RAWformatter:
							mnstr_printf(toConsole, "raw\n");
							break;
						case TABLEformatter:
							mnstr_printf(toConsole, "sql\n");
							break;
						case CSVformatter:
							mnstr_printf(toConsole, "%s\n", separator[0] == '\t' ? "tab" : "csv");
							break;
						case TRASHformatter:
							mnstr_printf(toConsole, "trash\n");
							break;
						case XMLformatter:
							mnstr_printf(toConsole, "xml\n");
							break;
						case EXPANDEDformatter:
							mnstr_printf(toConsole, "expanded\n");
							break;
						default:
							mnstr_printf(toConsole, "none\n");
							break;
						}
					} else
						setFormatter(line);
					continue;
				case 't':
					while (my_isspace(line[length - 1]))
						line[--length] = 0;
					for (line += 2; *line && my_isspace(*line); line++)
						;
					if (*line == 0) {
						mnstr_printf(toConsole, "Current time formatter: ");
						if (timermode == T_PERF)
							mnstr_printf(toConsole,"performance\n");
						if (timermode == T_NONE)
							mnstr_printf(toConsole,"none\n");
						if (timermode == T_CLOCK)
							mnstr_printf(toConsole,"clock\n");
					} else if (strncmp(line,"perf",4) == 0 || strcmp(line,"performance") == 0) {
						timermode = T_PERF;
					} else if (strcmp(line,"none") == 0) {
						timermode = T_NONE;
					} else if (strcmp(line,"clock") == 0) {
						timermode = T_CLOCK;
					} else if (*line != '\0') {
						fprintf(stderr, "warning: invalid argument to -t: %s\n",
							line);
					}
					continue;
				default:
					showCommands();
					continue;
				}
			}
		}

		if (hdl == NULL) {
			timerStart();
			hdl = mapi_query_prep(mid);
			CHECK_RESULT(mid, hdl, continue, buf, fp);
		} else
			timerResume();

		assert(hdl != NULL);

		if (length > 0) {
			SQLsetSpecial(line);
			mapi_query_part(hdl, line, length);
			CHECK_RESULT(mid, hdl, continue, buf, fp);
		}

		/* If the server wants more but we're at the
		 * end of file (line == NULL), notify the
		 * server that we don't have anything more.
		 * If the server still wants more (shouldn't
		 * happen according to the protocol) we break
		 * out of the loop (via the continue).  The
		 * assertion at the end will then go off. */
		if (mapi_query_done(hdl) == MMORE) {
			if (line != NULL) {
				continue;	/* get more data */
			} else if (mapi_query_done(hdl) == MMORE) {
				hdl = NULL;
				continue;	/* done */
			}
		}
		CHECK_RESULT(mid, hdl, continue, buf, fp);

		if (mapi_get_querytype(hdl) == Q_PREPARE) {
			prepno = mapi_get_tableid(hdl);
			assert(prepno < 100);
		}

		rc = format_result(mid, hdl, interactive);

		if (rc == MMORE && (line != NULL || mapi_query_done(hdl) != MOK))
			continue;	/* get more data */

		CHECK_RESULT(mid, hdl, continue, buf, fp);

		timerEnd();
		mapi_close_handle(hdl);
		hdl = NULL;
	} while (line != NULL);
	/* reached on end of file */
	assert(hdl == NULL);
  bailout:
#ifdef HAVE_LIBREADLINE
	if (prompt)
		deinit_readline();
#endif
	close_stream(fp);
	return errseen;
}

static void
set_timezone(Mapi mid)
{
	char buf[128];
	int tzone;
	MapiHdl hdl;

	/* figure out our current timezone */
#if defined HAVE_GETDYNAMICTIMEZONEINFORMATION
	DYNAMIC_TIME_ZONE_INFORMATION tzinf;

	/* documentation says: UTC = localtime + Bias (in minutes),
	 * but experimentation during DST period says, UTC = localtime
	 * + Bias + DaylightBias, and presumably during non DST
	 * period, UTC = localtime + Bias */
	switch (GetDynamicTimeZoneInformation(&tzinf)) {
	case TIME_ZONE_ID_STANDARD:
	case TIME_ZONE_ID_UNKNOWN:
		tzone = (int) tzinf.Bias * 60;
		break;
	case TIME_ZONE_ID_DAYLIGHT:
		tzone = (int) (tzinf.Bias + tzinf.DaylightBias) * 60;
		break;
	default:
		/* call failed, we don't know the time zone */
		tzone = 0;
		break;
	}
#elif defined HAVE_STRUCT_TM_TM_ZONE
	time_t t;
	struct tm *tmp;

	t = time(NULL);
	tmp = localtime(&t);
	tzone = (int) -tmp->tm_gmtoff;
#else
	time_t t, lt, gt;
	struct tm *tmp;

	t = time(NULL);
	tmp = gmtime(&t);
	gt = mktime(tmp);
	tmp = localtime(&t);
	tmp->tm_isdst=0; /* We need the difference without dst */
	lt = mktime(tmp);
	assert((int64_t) gt - (int64_t) lt >= (int64_t) INT_MIN && (int64_t) gt - (int64_t) lt <= (int64_t) INT_MAX);
	tzone = (int) (gt - lt);
#endif
	if (tzone < 0)
		snprintf(buf, sizeof(buf),
			 "SET TIME ZONE INTERVAL '+%02d:%02d' HOUR TO MINUTE",
			 -tzone / 3600, (-tzone % 3600) / 60);
	else
		snprintf(buf, sizeof(buf),
			 "SET TIME ZONE INTERVAL '-%02d:%02d' HOUR TO MINUTE",
			 tzone / 3600, (tzone % 3600) / 60);
	if ((hdl = mapi_query(mid, buf)) == NULL) {
		if (formatter == TABLEformatter) {
			mapi_noexplain(mid, "");
		} else {
			mapi_noexplain(mid, NULL);
		}
		mapi_explain(mid, stderr);
		errseen = 1;
		return;
	}
	mapi_close_handle(hdl);
}

__declspec(noreturn) static void usage(const char *prog, int xit)
	__attribute__((__noreturn__));

static void
usage(const char *prog, int xit)
{
	fprintf(stderr, "Usage: %s [ options ] [ file or database [ file ... ] ]\n", prog);
	fprintf(stderr, "\nOptions are:\n");
#ifdef HAVE_SYS_UN_H
	fprintf(stderr, " -h hostname | --host=hostname    host or UNIX domain socket to connect to\n");
#else
	fprintf(stderr, " -h hostname | --host=hostname    host to connect to\n");
#endif
	fprintf(stderr, " -p portnr   | --port=portnr      port to connect to\n");
	fprintf(stderr, " -u user     | --user=user        user id\n");
	fprintf(stderr, " -d database | --database=database  database to connect to (may be URI)\n");

	fprintf(stderr, " -e          | --echo             echo the query\n");
#ifdef HAVE_ICONV
	fprintf(stderr, " -E charset  | --encoding=charset specify encoding (character set) of the terminal\n");
#endif
	fprintf(stderr, " -f kind     | --format=kind      specify output format {csv,tab,raw,sql,xml,trash}\n");
	fprintf(stderr, " -H          | --history          load/save cmdline history (default off)\n");
	fprintf(stderr, " -i          | --interactive      interpret `\\' commands on stdin\n");
	fprintf(stderr, " -t          | --timer=format     use time formatting {clock,performance,none}\n");
	fprintf(stderr, " -l language | --language=lang    {sql,mal}\n");
	fprintf(stderr, " -L logfile  | --log=logfile      save client/server interaction\n");
	fprintf(stderr, " -s stmt     | --statement=stmt   run single statement\n");
	fprintf(stderr, " -X          | --Xdebug           trace mapi network interaction\n");
	fprintf(stderr, " -z          | --timezone         do not tell server our timezone\n");
#ifdef HAVE_POPEN
	fprintf(stderr, " -| cmd      | --pager=cmd        for pagination\n");
#endif
	fprintf(stderr, " -v          | --version          show version information and exit\n");
	fprintf(stderr, " -?          | --help             show this usage message\n");

	fprintf(stderr, "\nSQL specific opions \n");
	fprintf(stderr, " -n nullstr  | --null=nullstr     change NULL representation for sql, csv and tab output modes\n");
	fprintf(stderr, " -a          | --autocommit       turn off autocommit mode\n");
	fprintf(stderr, " -r nr       | --rows=nr          for pagination\n");
	fprintf(stderr, " -w nr       | --width=nr         for pagination\n");
	fprintf(stderr, " -D          | --dump             create an SQL dump\n");
	fprintf(stderr, " -N          | --inserts          use INSERT INTO statements when dumping\n");
	fprintf(stderr, "The file argument can be - for stdin\n");
	exit(xit);
}

/* hardwired defaults, only used if monet environment cannot be found */
#define defaultPort 50000

int
main(int argc, char **argv)
{
	int port = 0;
	char *user = NULL;
	char *passwd = NULL;
	char *host = NULL;
	char *command = NULL;
	char *dbname = NULL;
	char *output = NULL;	/* output format as string */
	FILE *fp = NULL;
	int trace = 0;
	int dump = 0;
	bool useinserts = false;
	int c = 0;
	Mapi mid;
	int save_history = 0;
	int interactive = 0;
	int has_fileargs = 0;
	int option_index = 0;
	int settz = 1;
	int autocommit = 1;	/* autocommit mode default on */
	char user_set_as_flag = 0;
	static struct option long_options[] = {
		{"autocommit", 0, 0, 'a'},
		{"database", 1, 0, 'd'},
		{"dump", 0, 0, 'D'},
		{"inserts", 0, 0, 'N'},
		{"echo", 0, 0, 'e'},
#ifdef HAVE_ICONV
		{"encoding", 1, 0, 'E'},
#endif
		{"format", 1, 0, 'f'},
		{"help", 0, 0, '?'},
		{"history", 0, 0, 'H'},
		{"host", 1, 0, 'h'},
		{"interactive", 0, 0, 'i'},
		{"timer", 1, 0, 't'},
		{"language", 1, 0, 'l'},
		{"log", 1, 0, 'L'},
		{"null", 1, 0, 'n'},
#ifdef HAVE_POPEN
		{"pager", 1, 0, '|'},
#endif
		{"port", 1, 0, 'p'},
		{"rows", 1, 0, 'r'},
		{"statement", 1, 0, 's'},
		{"user", 1, 0, 'u'},
		{"version", 0, 0, 'v'},
		{"width", 1, 0, 'w'},
		{"Xdebug", 0, 0, 'X'},
		{"timezone", 0, 0, 'z'},
		{0, 0, 0, 0}
	};

#ifndef WIN32
	/* don't set locale on Windows: setting the locale like this
	 * causes the output to be converted (we could set it to
	 * ".OCP" if we knew for sure that we were running in a cmd
	 * window) */
	setlocale(LC_CTYPE, "");
#endif
	toConsole = stdout_stream = file_wastream(stdout, "stdout");
	stderr_stream = file_wastream(stderr, "stderr");

	/* parse config file first, command line options override */
	parse_dotmonetdb(&user, &passwd, &dbname, &language, &save_history, &output, &pagewidth);
	pagewidthset = pagewidth != 0;
	if (language) {
		if (strcmp(language, "sql") == 0) {
			mode = SQL;
		} else if (strcmp(language, "mal") == 0) {
			mode = MAL;
		}
	} else {
		language = strdup("sql");
		mode = SQL;
	}

	while ((c = getopt_long(argc, argv, "aDNd:e"
#ifdef HAVE_ICONV
				"E:"
#endif
				"f:h:it:L:l:n:"
#ifdef HAVE_POPEN
				"|:"
#endif
				"w:r:p:s:Xu:vzHP?",
				long_options, &option_index)) != -1) {
		switch (c) {
		case 0:
#ifdef HAVE_POPEN
			if (strcmp(long_options[option_index].name, "pager") == 0) {
				pager = optarg;
				(void) pager;	/* will be further used later */
			}
#endif
			break;
		case 'a':
			autocommit = 0;
			break;
		case 'e':
			echoquery = 1;
			break;
#ifdef HAVE_ICONV
		case 'E':
			assert(optarg);
			encoding = optarg;
			break;
#endif
		case 'L':
			assert(optarg);
			logfile = strdup(optarg);
			break;
		case 'l':
			assert(optarg);
			/* accept unambiguous prefix of language */
			if (strcmp(optarg, "sql") == 0 ||
			    strcmp(optarg, "sq") == 0 ||
			    strcmp(optarg, "s") == 0) {
				free(language);
				language = strdup(optarg);
				mode = SQL;
			} else if (strcmp(optarg, "mal") == 0 ||
				   strcmp(optarg, "ma") == 0) {
				free(language);
				language = strdup("mal");
				mode = MAL;
			} else if (strcmp(optarg, "msql") == 0) {
				free(language);
				language = strdup("msql");
				mode = MAL;
			} else {
				fprintf(stderr, "language option needs to be sql or mal\n");
				exit(-1);
			}
			break;
		case 'n':
			assert(optarg);
			nullstring = optarg;
			break;
		case 'u':
			assert(optarg);
			if (user)
				free(user);
			user = strdup(optarg);
			user_set_as_flag = 1;
			break;
		case 'f':
			assert(optarg);
			if (output != NULL)
				free(output);
			output = strdup(optarg);	/* output format */
			break;
		case 'i':
			interactive = 1;
			break;
		case 't':
			showtiming = 1;
			if (optarg != NULL) {
				if (strcmp(optarg, "perf") == 0 || strcmp(optarg, "performance") == 0) {
					timermode = T_PERF;
				} else if (strcmp(optarg,"none") == 0) {
					timermode = T_NONE;
				} else if (strcmp(optarg,"clock") == 0) {
					timermode = T_CLOCK;
				} else if (*optarg != '\0') {
					fprintf(stderr, "warning: invalid argument to -t: %s\n",
						optarg);
				}
			}
			break;
		case 'h':
			assert(optarg);
			host = optarg;
			break;
		case 'p':
			assert(optarg);
			port = atoi(optarg);
			break;
		case 'D':
			dump = 1;
			break;
		case 'N':
			useinserts = true;
			break;
		case 'd':
			assert(optarg);
			if (dbname)
				free(dbname);
			dbname = strdup(optarg);
			break;
		case 's':
			assert(optarg);
			command = optarg;
			break;
		case 'w':
			assert(optarg);
			pagewidth = atoi(optarg);
			pagewidthset = pagewidth != 0;
			break;
		case 'r':
			assert(optarg);
			rowsperpage = atoi(optarg);
			break;
#ifdef HAVE_POPEN
		case '|':
			assert(optarg);
			pager = optarg;
			break;
#endif
		case 'X':
			trace = MAPI_TRACE;
			break;
		case 'H':
			save_history = 1;
			break;
		case 'v':
			mnstr_printf(toConsole,
				     "mclient, the MonetDB interactive terminal (%s)\n",
				     MONETDB_RELEASE);
#ifdef HAVE_LIBREADLINE
			mnstr_printf(toConsole,
				     "support for command-line editing compiled-in\n");
#endif
#ifdef HAVE_ICONV
#ifdef HAVE_NL_LANGINFO
			if (encoding == NULL)
				encoding = nl_langinfo(CODESET);
#endif
			mnstr_printf(toConsole,
				     "character encoding: %s\n", encoding ? encoding : "utf-8 (default)");
#endif
			return 0;
		case 'z':
			settz = 0;
			break;
		case '?':
			/* a bit of a hack: look at the option that the
			 * current `c' is based on and see if we recognize
			 * it: if -? or --help, exit with 0, else with -1 */
			usage(argv[0], strcmp(argv[optind - 1], "-?") == 0 || strcmp(argv[optind - 1], "--help") == 0 ? 0 : -1);
			/* not reached */
		default:
			usage(argv[0], -1);
			/* not reached */
		}
	}
#ifdef HAVE_ICONV
#ifdef HAVE_NL_LANGINFO
	if (encoding == NULL)
		encoding = nl_langinfo(CODESET);
#endif
	if (encoding != NULL && strcasecmp(encoding, "utf-8") == 0)
		encoding = NULL;
	if (encoding != NULL) {
		stream *s = iconv_wstream(toConsole, encoding, "stdout");
		if (s == NULL || mnstr_errnr(s)) {
			fprintf(stderr, "warning: cannot convert local character set %s to UTF-8\n", encoding);
			close_stream(s);
		} else
			toConsole = s;
		stdout_stream = toConsole;
	}
#endif /* HAVE_ICONV */

	/* when config file would provide defaults */
	if (user_set_as_flag) {
		if (passwd)
			free(passwd);
		passwd = NULL;
	}

	if (user == NULL)
		user = simple_prompt("user", BUFSIZ, 1, prompt_getlogin());
	if (passwd == NULL)
		passwd = simple_prompt("password", BUFSIZ, 0, NULL);

	c = 0;
	has_fileargs = optind != argc;

	if (dbname == NULL && has_fileargs &&
	    (fp = fopen(argv[optind], "r")) == NULL) {
		dbname = strdup(argv[optind]);
		optind++;
		has_fileargs = optind != argc;
	}

	if (dbname != NULL && strncmp(dbname, "mapi:monetdb://", 15) == 0) {
		mid = mapi_mapiuri(dbname, user, passwd, language);
	} else {
		mid = mapi_mapi(host, port, user, passwd, language, dbname);
	}
	if (user)
		free(user);
	user = NULL;
	if (passwd)
		free(passwd);
	passwd = NULL;
	if (dbname)
		free(dbname);
	dbname = NULL;
	if (mid && mapi_error(mid) == MOK)
		mapi_reconnect(mid);	/* actually, initial connect */

	if (mid == NULL) {
		fprintf(stderr, "failed to allocate Mapi structure\n");
		exit(2);
	}

	if (mapi_error(mid)) {
		if (trace)
			mapi_explain(mid, stderr);
		else
			fprintf(stderr, "%s\n", mapi_error_str(mid));
		exit(2);
	}
	mapi_cache_limit(mid, -1);
	if (dump) {
		if (mode == SQL) {
			exit(dump_database(mid, toConsole, 0, useinserts));
		} else {
			fprintf(stderr, "Dump only supported for SQL\n");
			exit(1);
		}
	}

	if (!autocommit)
		mapi_setAutocommit(mid, autocommit);

	if (logfile)
		mapi_log(mid, logfile);

	mapi_trace(mid, trace);
	if (output) {
		setFormatter(output);
		free(output);
	} else {
		if (mode == SQL) {
			setFormatter("sql");
		} else {
			setFormatter("raw");
		}
	}
	/* give the user a welcome message with some general info */
	if (!has_fileargs && command == NULL && isatty(fileno(stdin))) {
		char *lang;

		if (mode == SQL) {
			lang = "/SQL";
		} else {
			lang = "";
		}

		mnstr_printf(toConsole,
			     "Welcome to mclient, the MonetDB%s "
			     "interactive terminal (%s)\n",
			     lang, MONETDB_RELEASE);

		if (mode == SQL)
			dump_version(mid, toConsole, "Database:");

		mnstr_printf(toConsole, "Type \\q to quit, \\? for a list of available commands\n");
		if (mode == SQL)
			mnstr_printf(toConsole, "auto commit mode: %s\n",
				     mapi_get_autocommit(mid) ? "on" : "off");
	}

	if (mode == SQL && settz)
		set_timezone(mid);

	if (command != NULL) {
#ifdef HAVE_ICONV
		iconv_t cd_in;
		int free_command = 0;

		if (encoding != NULL &&
		    (cd_in = iconv_open("utf-8", encoding)) != (iconv_t) -1) {
			char *savecommand = command;
			ICONV_CONST char *from = command;
			size_t fromlen = strlen(from);
			int factor = 4;
			size_t tolen = factor * fromlen + 1;
			char *to = malloc(tolen);

			if (to == NULL) {
				fprintf(stderr,"Malloc in main failed");
				exit(2);
			}
			free_command = 1;

		  try_again:
			command = to;
			if (iconv(cd_in, &from, &fromlen, &to, &tolen) == (size_t) -1) {
				switch (errno) {
				case EILSEQ:
					/* invalid multibyte sequence */
					fprintf(stderr, "Illegal input sequence in command line\n");
					exit(-1);
				case E2BIG:
					/* output buffer too small */
					from = savecommand;
					fromlen = strlen(from);
					factor *= 2;
					tolen = factor * fromlen + 1;
					free(command);
					to = malloc(tolen);
					if (to == NULL) {
						fprintf(stderr,"Malloc in main failed");
						exit(2);
					}
					goto try_again;
				case EINVAL:
					/* incomplete multibyte sequence */
					fprintf(stderr, "Incomplete input sequence on command line\n");
					exit(-1);
				default:
					break;
				}
			}
			*to = 0;
			iconv_close(cd_in);
		} else if (encoding)
			fprintf(stderr, "warning: cannot convert local character set %s to UTF-8\n", encoding);
#endif
		/* execute from command-line, need interactive to know whether
		 * to keep the mapi handle open */
		timerStart();
		c = doRequest(mid, command);
		timerEnd();
#ifdef HAVE_ICONV
		if (free_command)
			free(command);
#endif
	}

	if (optind < argc) {
		/* execute from file(s) */
		while (optind < argc) {
			stream *s;

			if (fp == NULL &&
			    (fp = (strcmp(argv[optind], "-") == 0 ?
				   stdin :
				   fopen(argv[optind], "r"))) == NULL) {
				fprintf(stderr, "%s: cannot open\n", argv[optind]);
				c |= 1;
			} else if ((s = file_rastream(fp, argv[optind])) == NULL) {
				fclose(fp);
				c |= 1;
			} else {
				c |= doFile(mid, s, useinserts, interactive, save_history);
			}
			fp = NULL;
			optind++;
		}
	} else if (command && mapi_get_active(mid))
		c = doFileBulk(mid, NULL);

	if (!has_fileargs && command == NULL) {
		stream *s = file_rastream(stdin, "<stdin>");
		c = doFile(mid, s, useinserts, interactive, save_history);
	}

	mapi_destroy(mid);
	mnstr_destroy(stdout_stream);
	mnstr_destroy(stderr_stream);
	return c;
}<|MERGE_RESOLUTION|>--- conflicted
+++ resolved
@@ -1265,17 +1265,6 @@
 }
 
 static void
-<<<<<<< HEAD
-=======
-TIMERrenderer(MapiHdl hdl)
-{
-	SQLqueryEcho(hdl);
-	mnstr_printf(toConsole, "%s\n", timerHuman());
-}
-
-
-static void
->>>>>>> cb066469
 SAMrenderer(MapiHdl hdl)
 {
 	/* Variables keeping track of which result set fields map to
@@ -1642,40 +1631,20 @@
 	if (fields)
 		SQLseparator(len, printfields, '-');
 	rows = mapi_get_row_count(hdl);
-<<<<<<< HEAD
 	snprintf(buf, sizeof(buf), "%" PRId64 " rows", rows);
-	printf("%" PRId64 " tuple%s", rows, rows != 1 ? "s" : "");
-=======
-	snprintf(buf, sizeof(buf), LLFMT " rows", rows);
-#if 0
-	mark2 = strdup(buf);	/* for the timer output */
-#endif
-	mnstr_printf(toConsole, LLFMT " tuple%s%s%s%s", rows, rows != 1 ? "s" : "",
-			singleinstr ? " (" : "",
-			singleinstr && formatter != TESTformatter ? timerHuman() : "",
-			singleinstr ? ")" : "");
->>>>>>> cb066469
+	mnstr_printf(toConsole, "%" PRId64 " tuple%s", rows, rows != 1 ? "s" : "");
 
 	if (fields != printfields || croppedfields > 0)
 		mnstr_printf(toConsole, " !");
 	if (fields != printfields) {
 		rows = fields - printfields;
-<<<<<<< HEAD
-		printf("%" PRId64 " column%s dropped", rows, rows != 1 ? "s" : "");
-=======
-		mnstr_printf(toConsole, LLFMT " column%s dropped", rows, rows != 1 ? "s" : "");
->>>>>>> cb066469
+		mnstr_printf(toConsole, "%" PRId64 " column%s dropped", rows, rows != 1 ? "s" : "");
 	}
 	if (fields != printfields && croppedfields > 0)
 		mnstr_printf(toConsole, ", ");
 	if (croppedfields > 0)
-<<<<<<< HEAD
-		printf("%d field%s truncated",
+		mnstr_printf(toConsole, "%d field%s truncated",
 		       croppedfields, croppedfields != 1 ? "s" : "");
-=======
-		mnstr_printf(toConsole, "%d field%s truncated",
-				croppedfields, croppedfields != 1 ? "s" : "");
->>>>>>> cb066469
 	if (fields != printfields || croppedfields > 0) {
 		mnstr_printf(toConsole, "!");
 		if (firstcrop == 1) {
@@ -1866,17 +1835,10 @@
 			SQLqueryEcho(hdl);
 			if (formatter == RAWformatter ||
 			    formatter == TESTformatter)
-<<<<<<< HEAD
 				mnstr_printf(toConsole, "[ %" PRId64 "\t]\n", mapi_rows_affected(hdl));
 			else if (formatter == TRASHformatter) {
-				printf("%s\n", timerHuman(sqloptimizer, maloptimizer, querytime));
+				mnstr_printf(toConsole, "%s\n", timerHuman(sqloptimizer, maloptimizer, querytime));
 			} else {
-=======
-				mnstr_printf(toConsole, "[ " LLFMT "\t]\n", mapi_rows_affected(hdl));
-			else if (formatter == TIMERformatter)
-				mnstr_printf(toConsole, "%s\n", timerHuman());
-			else {
->>>>>>> cb066469
 				aff = mapi_rows_affected(hdl);
 				lid = mapi_get_last_id(hdl);
 				mnstr_printf(toConsole,
@@ -1903,14 +1865,9 @@
 					mnstr_printf(toConsole, " (%s)",
 						     timerHuman(sqloptimizer, maloptimizer, querytime));
 				mnstr_printf(toConsole, "\n");
-<<<<<<< HEAD
 			} else if (formatter == TRASHformatter) {
-				printf("%s\n", timerHuman(sqloptimizer, maloptimizer, querytime));
+				mnstr_printf(toConsole, "%s\n", timerHuman(sqloptimizer, maloptimizer, querytime));
 			}
-=======
-			} else if (formatter == TIMERformatter)
-				mnstr_printf(toConsole, "%s\n", timerHuman());
->>>>>>> cb066469
 			continue;
 		case Q_TRANS:
 			SQLqueryEcho(hdl);
@@ -1999,7 +1956,7 @@
 			}
 			s= timerHuman(sqloptimizer, maloptimizer, querytime);
 			if (*s)
-				printf("%s\n", s);
+				mnstr_printf(toConsole, "%s\n", s);
 		}
 	} while (!mnstr_errnr(toConsole) && (rc = mapi_next_result(hdl)) == 1);
 	if (mnstr_errnr(toConsole)) {
