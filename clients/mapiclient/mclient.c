/*
 * SPDX-License-Identifier: MPL-2.0
 *
 * This Source Code Form is subject to the terms of the Mozilla Public
 * License, v. 2.0.  If a copy of the MPL was not distributed with this
 * file, You can obtain one at http://mozilla.org/MPL/2.0/.
 *
 * Copyright 1997 - July 2008 CWI, August 2008 - 2023 MonetDB B.V.
 */

/* The Mapi Client Interface
 * A textual interface to the Monet server using the Mapi library,
 * providing command-line access for its users. It is the preferred
 * interface for non-DBAs.
 * See mclient.1 for usage information.
 */

#include "monetdb_config.h"
#ifndef HAVE_GETOPT_LONG
#  include "monet_getopt.h"
#else
# ifdef HAVE_GETOPT_H
#  include "getopt.h"
# endif
#endif
#include "mapi.h"
#include <unistd.h>
#include <string.h>
#ifdef HAVE_STRINGS_H
#include <strings.h>		/* strcasecmp */
#endif
#include <sys/stat.h>

#ifdef HAVE_LIBREADLINE
#include <readline/readline.h>
#include <readline/history.h>
#include "ReadlineTools.h"
#endif
#include "stream.h"
#include "msqldump.h"
#define LIBMUTILS 1
#include "mprompt.h"
#include "mutils.h"		/* mercurial_revision */
#include "dotmonetdb.h"

#include <locale.h>

#ifdef HAVE_ICONV
#include <iconv.h>
#ifdef HAVE_NL_LANGINFO
#include <langinfo.h>
#endif
#endif

#ifndef S_ISCHR
#define S_ISCHR(m)	(((m) & S_IFMT) == S_IFCHR)
#endif
#ifndef S_ISREG
#define S_ISREG(m)	(((m) & S_IFMT) == S_IFREG)
#endif

enum modes {
	MAL,
	SQL
};

static enum modes mode = SQL;
static stream *toConsole;
static stream *stdout_stream;
static stream *stderr_stream;
static stream *fromConsole = NULL;
static char *language = NULL;
static char *logfile = NULL;
static char promptbuf[16];
static bool echoquery = false;
#ifdef HAVE_ICONV
static char *encoding;
#endif
static bool errseen = false;
static bool allow_remote = false;

#define setPrompt() snprintf(promptbuf, sizeof(promptbuf), "%.*s>", (int) sizeof(promptbuf) - 2, language)
#define debugMode() (strncmp(promptbuf, "mdb", 3) == 0)

/* the internal result set formatters */
enum formatters {
	NOformatter,
	RAWformatter,		// as the data is received
	TABLEformatter,		// render as a bordered table
	CSVformatter,		// render as a comma or tab separated values list
	XMLformatter,		// render as a valid XML document
	TESTformatter,		// for testing, escape characters
	TRASHformatter,		// remove the result set
	ROWCOUNTformatter,	// only print the number of rows returned
	EXPANDEDformatter	// render as multi-row single record
};
static enum formatters formatter = NOformatter;
char *separator = NULL;		/* column separator for CSV/TAB format */
bool csvheader = false;		/* include header line in CSV format */
bool noquote = false;		/* don't use quotes in CSV format */

#define DEFWIDTH 80

/* use a 64 bit integer for the timer */
typedef int64_t timertype;

static timertype t0, t1;	/* used for timing */

#define UTF8BOM		"\xEF\xBB\xBF"	/* UTF-8 encoding of Unicode BOM */
#define UTF8BOMLENGTH	3	/* length of above */

/* Pagination and simple ASCII-based rendering is provided for SQL
 * sessions. The result set size is limited by the cache size of the
 * Mapi Library. It is sufficiently large to accommodate most result
 * to be browsed manually.
 *
 * The pagewidth determines the maximum space allocated for a single
 * row. If the total space required is larger, then a heuristic
 * routine is called to distribute the available space. Attribute
 * values may then span multiple lines. Setting the pagewidth to 0
 * turns off row size control. */

#ifdef HAVE_POPEN
static char *pager = 0;		/* use external pager */
#endif
#ifdef HAVE_SIGACTION
#include <signal.h>		/* to block SIGPIPE */
#endif
static int rowsperpage = 0;	/* for SQL pagination */
static int pagewidth = 0;	/* -1: take whatever is necessary, >0: limit */
static bool pagewidthset = false; /* whether the user set the width explicitly */
static int croppedfields = 0;	/* whatever got cropped/truncated */
static bool firstcrop = true;	/* first time we see cropping/truncation */

enum modifiers {
	NOmodifier,
	DEBUGmodifier
};
static enum modifiers specials = NOmodifier;
/* set when we see DEBUG (only if mode == SQL).  Also retain these
 * modes until after you have received the answer. */

/* keep these aligned, the MINCOLSIZE should ensure you can always
 * write the NULLSTRING */
#define MINCOLSIZE 4
static char default_nullstring[] = "null";
static char *nullstring = default_nullstring;
/* this is the minimum size (that still makes some sense) for writing
 * variable length columns */
#define MINVARCOLSIZE 10

#include <time.h>
#ifdef HAVE_FTIME
#include <sys/timeb.h>		/* ftime */
#endif
#ifdef HAVE_SYS_TIME_H
#include <sys/time.h>		/* gettimeofday */
#endif
#ifdef HAVE_STROPTS_H
#include <stropts.h>		/* ioctl on Solaris */
#endif
#ifdef HAVE_SYS_IOCTL_H
#include <sys/ioctl.h>
#endif
#ifdef HAVE_TERMIOS_H
#include <termios.h>		/* TIOCGWINSZ/TIOCSWINSZ */
#endif

#if defined(_MSC_VER) && _MSC_VER >= 1400
#define fileno _fileno
#endif

#define my_isspace(c)	((c) == '\f' || (c) == '\n' || (c) == ' ')

#include <ctype.h>
#include "mhelp.h"

static timertype
gettime(void)
{
	/* Return the time in milliseconds since an epoch.  The epoch
	   is roughly the time this program started. */
#ifdef _MSC_VER
	static LARGE_INTEGER freq, start;	/* automatically initialized to 0 */
	LARGE_INTEGER ctr;

	if (start.QuadPart == 0 &&
	    (!QueryPerformanceFrequency(&freq) ||
	     !QueryPerformanceCounter(&start)))
		start.QuadPart = -1;
	if (start.QuadPart > 0) {
		QueryPerformanceCounter(&ctr);
		return (timertype) (((ctr.QuadPart - start.QuadPart) * 1000000) / freq.QuadPart);
	}
#endif
#ifdef HAVE_GETTIMEOFDAY
	{
		static struct timeval tpbase;	/* automatically initialized to 0 */
		struct timeval tp;

		if (tpbase.tv_sec == 0)
			gettimeofday(&tpbase, NULL);
		gettimeofday(&tp, NULL);
		tp.tv_sec -= tpbase.tv_sec;
		return (timertype) tp.tv_sec * 1000000 + (timertype) tp.tv_usec;
	}
#else
#ifdef HAVE_FTIME
	{
		static struct timeb tbbase;	/* automatically initialized to 0 */
		struct timeb tb;

		if (tbbase.time == 0)
			ftime(&tbbase);
		ftime(&tb);
		tb.time -= tbbase.time;
		return (timertype) tb.time * 1000000 + (timertype) tb.millitm * 1000;
	}
#endif	/* HAVE_FTIME */
#endif	/* HAVE_GETTIMEOFDAY */
}

static void
timerStart(void)
{
	t0 = gettime();
}

static void
timerPause(void)
{
	t1 = gettime();
	if (t0 == 0)
		t0 = t1;
}

static void
timerResume(void)
{
	if (t1 == 0)
		t1 = gettime();
	assert(t1 >= t0);
	t0 = gettime() - (t1 - t0);
}

static void
timerEnd(void)
{
	mnstr_flush(toConsole, MNSTR_FLUSH_DATA);
	t1 = gettime();
	assert(t1 >= t0);
}

static timertype th = 0;
static void
timerHumanStop(void)
{
	th = gettime();
}

static enum itimers {
	T_NONE = 0,	// don't render the timing information
	T_CLOCK,	// render wallclock time in human readable format
	T_PERF		// return detailed performance
} timermode = T_NONE;

static bool timerHumanCalled = false;
static void
timerHuman(int64_t sqloptimizer, int64_t maloptimizer, int64_t querytime, bool singleinstr, bool total)
{
	timertype t = th - t0;

	timerHumanCalled = true;

	/*
	 * report only the times we do actually measure:
	 * - client-measured wall-clock time per query only when executing individual queries,
	 *   otherwise only the total wall-clock time at the end of a batch;
	 * - server-measured detailed performance measures only per query.
	 */

	/* "(singleinstr != total)" is C for (logical) "(singleinstr XOR total)" */
	if (timermode == T_CLOCK && (singleinstr != total)) {
		/* print wall-clock in "human-friendly" format */
		fflush(stderr);
		mnstr_flush(toConsole, MNSTR_FLUSH_DATA);
		if (t / 1000 < 1000) {
			fprintf(stderr, "clk: %" PRId64 ".%03d ms\n", t / 1000, (int) (t % 1000));
			fflush(stderr);
			return;
		}
		t /= 1000;
		if (t / 1000 < 60) {
			fprintf(stderr, "clk: %" PRId64 ".%03d sec\n", t / 1000, (int) (t % 1000));
			fflush(stderr);
			return;
		}
		t /= 1000;
		if (t / 60 < 60) {
			fprintf(stderr, "clk: %" PRId64 ":%02d min\n", t / 60, (int) (t % 60));
			fflush(stderr);
			return;
		}
		t /= 60;
		fprintf(stderr, "clk: %" PRId64 ":%02d h\n", t / 60, (int) (t % 60));
		fflush(stderr);
		return;
	}
	if (timermode == T_PERF && (!total || singleinstr != total)) {
		/* for performance measures we use milliseconds as the base */
		fflush(stderr);
		mnstr_flush(toConsole, MNSTR_FLUSH_DATA);
		if (!total)
			fprintf(stderr, "sql:%" PRId64 ".%03d opt:%" PRId64 ".%03d run:%" PRId64 ".%03d ",
				 sqloptimizer / 1000, (int) (sqloptimizer % 1000),
				 maloptimizer / 1000, (int) (maloptimizer % 1000),
				 querytime / 1000, (int) (querytime % 1000));
		if (singleinstr != total)
			fprintf(stderr, "clk:%" PRId64 ".%03d ", t / 1000, (int) (t % 1000));
		fprintf(stderr, "ms\n");
		fflush(stderr);
		return;
	}
	return;
}

/* The Mapi library eats away the comment lines, which we need to
 * detect end of debugging. We overload the routine to our liking. */

static char *
fetch_line(MapiHdl hdl)
{
	char *reply;

	if ((reply = mapi_fetch_line(hdl)) == NULL)
		return NULL;
	if (strncmp(reply, "mdb>#", 5) == 0) {
		if (strncmp(reply, "mdb>#EOD", 8) == 0)
			setPrompt();
		else
			snprintf(promptbuf, sizeof(promptbuf), "mdb>");
	}
	return reply;
}

static int
fetch_row(MapiHdl hdl)
{
	char *reply;

	do {
		if ((reply = fetch_line(hdl)) == NULL)
			return 0;
	} while (*reply != '[' && *reply != '=');
	return mapi_split_line(hdl);
}

static void
SQLsetSpecial(const char *command)
{
	if (mode == SQL && command && specials == NOmodifier) {
		/* catch the specials for better rendering */
		while (*command == ' ' || *command == '\t')
			command++;
		if (strncmp(command, "debug", 5) == 0)
			specials = DEBUGmodifier;
		else
			specials = NOmodifier;
	}
}

/* return the display length of a UTF-8 string
   if e is not NULL, return length up to e */
static size_t
utf8strlenmax(char *s, char *e, size_t max, char **t)
{
	size_t len = 0, len0 = 0;
	int c;
	int n;
	char *t0 = s;

	assert(max == 0 || t != NULL);
	if (s == NULL)
		return 0;
	c = 0;
	n = 0;
	while (*s != 0 && (e == NULL || s < e)) {
		if (*s == '\n') {
			assert(n == 0);
			if (max) {
				*t = s;
				return len;
			}
			len++;
			n = 0;
		} else if (*s == '\t') {
			assert(n == 0);
			len++;	/* rendered as single space */
			n = 0;
		} else if ((unsigned char) *s <= 0x1F || *s == '\177') {
			assert(n == 0);
			len += 4;
			n = 0;
		} else if ((*s & 0x80) == 0) {
			assert(n == 0);
			len++;
			n = 0;
		} else if ((*s & 0xC0) == 0x80) {
			c = (c << 6) | (*s & 0x3F);
			if (--n == 0) {
				/* last byte of a multi-byte character */
				len++;
				/* this list was created by combining
				 * the code points marked as
				 * Emoji_Presentation in
				 * /usr/share/unicode/emoji/emoji-data.txt
				 * and code points marked either F or
				 * W in EastAsianWidth.txt; this list
				 * is up-to-date with Unicode 11.0 */
				if ((0x1100 <= c && c <= 0x115F) ||
				    (0x231A <= c && c <= 0x231B) ||
				    (0x2329 <= c && c <= 0x232A) ||
				    (0x23E9 <= c && c <= 0x23EC) ||
				    c == 0x23F0 ||
				    c == 0x23F3 ||
				    (0x25FD <= c && c <= 0x25FE) ||
				    (0x2614 <= c && c <= 0x2615) ||
				    (0x2648 <= c && c <= 0x2653) ||
				    c == 0x267F ||
				    c == 0x2693 ||
				    c == 0x26A1 ||
				    (0x26AA <= c && c <= 0x26AB) ||
				    (0x26BD <= c && c <= 0x26BE) ||
				    (0x26C4 <= c && c <= 0x26C5) ||
				    c == 0x26CE ||
				    c == 0x26D4 ||
				    c == 0x26EA ||
				    (0x26F2 <= c && c <= 0x26F3) ||
				    c == 0x26F5 ||
				    c == 0x26FA ||
				    c == 0x26FD ||
				    c == 0x2705 ||
				    (0x270A <= c && c <= 0x270B) ||
				    c == 0x2728 ||
				    c == 0x274C ||
				    c == 0x274E ||
				    (0x2753 <= c && c <= 0x2755) ||
				    c == 0x2757 ||
				    (0x2795 <= c && c <= 0x2797) ||
				    c == 0x27B0 ||
				    c == 0x27BF ||
				    (0x2B1B <= c && c <= 0x2B1C) ||
				    c == 0x2B50 ||
				    c == 0x2B55 ||
				    (0x2E80 <= c && c <= 0x2E99) ||
				    (0x2E9B <= c && c <= 0x2EF3) ||
				    (0x2F00 <= c && c <= 0x2FD5) ||
				    (0x2FF0 <= c && c <= 0x2FFB) ||
				    (0x3000 <= c && c <= 0x303E) ||
				    (0x3041 <= c && c <= 0x3096) ||
				    (0x3099 <= c && c <= 0x30FF) ||
				    (0x3105 <= c && c <= 0x312F) ||
				    (0x3131 <= c && c <= 0x318E) ||
				    (0x3190 <= c && c <= 0x31BA) ||
				    (0x31C0 <= c && c <= 0x31E3) ||
				    (0x31F0 <= c && c <= 0x321E) ||
				    (0x3220 <= c && c <= 0x3247) ||
				    (0x3250 <= c && c <= 0x32FE) ||
				    (0x3300 <= c && c <= 0x4DBF) ||
				    (0x4E00 <= c && c <= 0xA48C) ||
				    (0xA490 <= c && c <= 0xA4C6) ||
				    (0xA960 <= c && c <= 0xA97C) ||
				    (0xAC00 <= c && c <= 0xD7A3) ||
				    (0xF900 <= c && c <= 0xFAFF) ||
				    (0xFE10 <= c && c <= 0xFE19) ||
				    (0xFE30 <= c && c <= 0xFE52) ||
				    (0xFE54 <= c && c <= 0xFE66) ||
				    (0xFE68 <= c && c <= 0xFE6B) ||
				    (0xFF01 <= c && c <= 0xFF60) ||
				    (0xFFE0 <= c && c <= 0xFFE6) ||
				    (0x16FE0 <= c && c <= 0x16FE1) ||
				    (0x17000 <= c && c <= 0x187F1) ||
				    (0x18800 <= c && c <= 0x18AF2) ||
				    (0x1B000 <= c && c <= 0x1B11E) ||
				    (0x1B170 <= c && c <= 0x1B2FB) ||
				    c == 0x1F004 ||
				    c == 0x1F0CF ||
				    c == 0x1F18E ||
				    (0x1F191 <= c && c <= 0x1F19A) ||
				    (0x1F200 <= c && c <= 0x1F202) ||
				    (0x1F210 <= c && c <= 0x1F23B) ||
				    (0x1F240 <= c && c <= 0x1F248) ||
				    (0x1F250 <= c && c <= 0x1F251) ||
				    (0x1F260 <= c && c <= 0x1F265) ||
				    (0x1F300 <= c && c <= 0x1F320) ||
				    (0x1F32D <= c && c <= 0x1F335) ||
				    (0x1F337 <= c && c <= 0x1F37C) ||
				    (0x1F37E <= c && c <= 0x1F393) ||
				    (0x1F3A0 <= c && c <= 0x1F3CA) ||
				    (0x1F3CF <= c && c <= 0x1F3D3) ||
				    (0x1F3E0 <= c && c <= 0x1F3F0) ||
				    c == 0x1F3F4 ||
				    (0x1F3F8 <= c && c <= 0x1F43E) ||
				    c == 0x1F440 ||
				    (0x1F442 <= c && c <= 0x1F4FC) ||
				    (0x1F4FF <= c && c <= 0x1F53D) ||
				    (0x1F54B <= c && c <= 0x1F54E) ||
				    (0x1F550 <= c && c <= 0x1F567) ||
				    c == 0x1F57A ||
				    (0x1F595 <= c && c <= 0x1F596) ||
				    c == 0x1F5A4 ||
				    (0x1F5FB <= c && c <= 0x1F64F) ||
				    (0x1F680 <= c && c <= 0x1F6C5) ||
				    c == 0x1F6CC ||
				    (0x1F6D0 <= c && c <= 0x1F6D2) ||
				    (0x1F6EB <= c && c <= 0x1F6EC) ||
				    (0x1F6F4 <= c && c <= 0x1F6F9) ||
				    (0x1F910 <= c && c <= 0x1F93E) ||
				    (0x1F940 <= c && c <= 0x1F970) ||
				    (0x1F973 <= c && c <= 0x1F976) ||
				    c == 0x1F97A ||
				    (0x1F97C <= c && c <= 0x1F9A2) ||
				    (0x1F9B0 <= c && c <= 0x1F9B9) ||
				    (0x1F9C0 <= c && c <= 0x1F9C2) ||
				    (0x1F9D0 <= c && c <= 0x1F9FF) ||
				    (0x20000 <= c && c <= 0x2FFFD) ||
				    (0x30000 <= c && c <= 0x3FFFD))
					len++;
				else if (0x0080 <= c && c <= 0x009F)
					len += 5;

			}
		} else if ((*s & 0xE0) == 0xC0) {
			assert(n == 0);
			n = 1;
			c = *s & 0x1F;
		} else if ((*s & 0xF0) == 0xE0) {
			assert(n == 0);
			n = 2;
			c = *s & 0x0F;
		} else if ((*s & 0xF8) == 0xF0) {
			assert(n == 0);
			n = 3;
			c = *s & 0x07;
		} else if ((*s & 0xFC) == 0xF8) {
			assert(n == 0);
			n = 4;
			c = *s & 0x03;
		} else {
			assert(0);
			n = 0;
		}
		s++;
		if (n == 0) {
			if (max != 0) {
				if (len > max) {
					*t = t0;
					return len0;
				}
				if (len == max) {
					*t = s;
					return len;
				}
			}
			t0 = s;
			len0 = len;
		}
	}
	if (max != 0)
		*t = s;
	return len;
}

static size_t
utf8strlen(char *s, char *e)
{
	return utf8strlenmax(s, e, 0, NULL);
}

/* skip the specified number of UTF-8 characters, but stop at a newline */
static char *
utf8skip(char *s, size_t i)
{
	utf8strlenmax(s, NULL, i, &s);
	return s;
}

static int
SQLrow(int *len, int *numeric, char **rest, int fields, int trim, char wm)
{
	int i;
	bool more, first = true;
	char *t;
	int rows = 0;		/* return number of output lines printed */
	size_t ulen;
	int *cutafter = malloc(sizeof(int) * fields);

	if (cutafter == NULL) {
		fprintf(stderr,"Malloc for SQLrow failed");
		exit(2);
	}
	/* trim the text if needed */
	if (trim == 1) {
		for (i = 0; i < fields; i++) {
			if ((t = rest[i]) != NULL &&
			    utf8strlen(t, NULL) > (size_t) len[i]) {
				/* eat leading whitespace */
				while (*t != 0 && my_isspace(*t))
					t++;
				rest[i] = t;
			}
		}
	}

	for (i = 0; i < fields; i++)
		cutafter[i] = -1;

	do {
		more = false;
		for (i = 0; i < fields; i++) {
			if (rest[i] == NULL || *rest[i] == 0) {
				mnstr_printf(toConsole, "%c %*s ",
					     first ? '|' : i > 0 && cutafter[i - 1] == 0 ? '>' : ':',
					     len[i], "");
			} else {
				ulen = utf8strlen(rest[i], NULL);

				if (first && trim == 2) {
					/* calculate the height of
					 * this field according to the
					 * golden ratio, with a
					 * correction for a terminal
					 * screen (1.62 * 2 -> 3 :
					 * 9.72~10) */
					if (ulen > (size_t) len[i]) {
						cutafter[i] = 3 * len[i] / 10;
						if (cutafter[i] == 1)
							cutafter[i]++;
					}
				}

				/* on each cycle we get closer to the limit */
				if (cutafter[i] >= 0)
					cutafter[i]--;

				/* break the string into pieces and
				 * left-adjust them in the column */
				t = strchr(rest[i], '\n');
				if (ulen > (size_t) len[i] || t) {
					char *s;

					t = utf8skip(rest[i], len[i]);
					if (trim == 1) {
						while (t > rest[i] && !my_isspace(*t))
							while ((*--t & 0xC0) == 0x80)
								;
						if (t == rest[i] && !my_isspace(*t))
							t = utf8skip(rest[i], len[i]);
					}
					mnstr_printf(toConsole, "%c",
						     first ? '|' : i > 0 && cutafter[i - 1] == 0 ? '>' : ':');
					if (numeric[i])
						mnstr_printf(toConsole, "%*s",
							     (int) (len[i] - (ulen - utf8strlen(t, NULL))),
							     "");

					s = t;
					if (trim == 1)
						while (my_isspace(*s))
							s++;
					if (trim == 2 && *s == '\n')
						s++;
					if (*s && cutafter[i] == 0) {
						t = utf8skip(rest[i], len[i] - 2);
						s = t;
						if (trim == 1)
							while (my_isspace(*s))
								s++;
						if (trim == 2 && *s == '\n')
							s++;
						mnstr_write(toConsole, " ", 1, 1);
						for (char *p = rest[i]; p < t; p++) {
							if (*p == '\t')
								mnstr_write(toConsole, " ", 1, 1);
							else if ((unsigned char) *p <= 0x1F || *p == '\177')
								mnstr_printf(toConsole, "\\%03o", (unsigned char) *p);
							else if (*p == '\302' &&
								 (p[1] & 0xE0) == 0x80) {
								mnstr_printf(toConsole, "\\u%04x", (unsigned) ((p[1] & 0x3F) | 0x80));
								p++;
							} else
								mnstr_write(toConsole, p, 1, 1);
						}
						mnstr_printf(toConsole, "...%*s",
							     len[i] - 2 - (int) utf8strlen(rest[i], t),
							     "");
						croppedfields++;
					} else {
						mnstr_write(toConsole, " ", 1, 1);
						for (char *p = rest[i]; p < t; p++) {
							if (*p == '\t')
								mnstr_write(toConsole, " ", 1, 1);
							else if ((unsigned char) *p <= 0x1F || *p == '\177')
								mnstr_printf(toConsole, "\\%03o", (unsigned char) *p);
							else if (*p == '\302' &&
								 (p[1] & 0xE0) == 0x80) {
								mnstr_printf(toConsole, "\\u%04x", (unsigned) ((p[1] & 0x3F) | 0x80));
								p++;
							} else
								mnstr_write(toConsole, p, 1, 1);
						}
						mnstr_write(toConsole, " ", 1, 1);
						if (!numeric[i])
							mnstr_printf(toConsole, "%*s",
								     (int) (len[i] - (ulen - utf8strlen(t, NULL))),
								     "");
					}
					rest[i] = *s ? s : 0;
					if (rest[i] == NULL) {
						/* avoid > as border
						 * marker if
						 * everything actually
						 * just fits */
						cutafter[i] = -1;
					}
					if (cutafter[i] == 0)
						rest[i] = NULL;
					if (rest[i])
						more = true;
				} else {
					mnstr_printf(toConsole, "%c",
						     first ? '|' : i > 0 && cutafter[i - 1] == 0 ? '>' : ':');
					if (numeric[i]) {
						mnstr_printf(toConsole, "%*s",
							     (int) (len[i] - ulen),
							     "");
						mnstr_printf(toConsole, " %s ",
							     rest[i]);
					}
					if (!numeric[i]) {
						char *p;
						/* replace tabs with a
						 * single space to
						 * avoid screwup the
						 * width
						 * calculations */
						mnstr_write(toConsole, " ", 1, 1);
						for (p = rest[i]; *p; p++) {
							if (*p == '\t')
								mnstr_write(toConsole, " ", 1, 1);
							else if ((unsigned char) *p <= 0x1F || *p == '\177')
								mnstr_printf(toConsole, "\\%03o", (unsigned char) *p);
							else if (*p == '\302' &&
								 (p[1] & 0xE0) == 0x80) {
								mnstr_printf(toConsole, "\\u%04x", (unsigned) ((p[1] & 0x3F) | 0x80));
								p++;
							} else
								mnstr_write(toConsole, p, 1, 1);
						}
						mnstr_printf(toConsole, " %*s",
							     (int) (len[i] - ulen),
							     "");
					}
					rest[i] = 0;
					/* avoid > as border marker if
					 * everything actually just
					 * fits */
					if (cutafter[i] == 0)
						cutafter[i] = -1;
				}
			}
		}
		mnstr_printf(toConsole, "%c%s\n",
			     first ? '|' : i > 0 && cutafter[i - 1] == 0 ? '>' : ':',
			     wm ? ">" : "");
		first = false;
		rows++;
	} while (more);

	free(cutafter);
	return rows;
}

static void
XMLprdata(const char *val)
{
	if (val == NULL)
		return;
	while (*val) {
		if (*val == '&')
			mnstr_printf(toConsole, "&amp;");
		else if (*val == '<')
			mnstr_printf(toConsole, "&lt;");
		else if (*val == '>')
			mnstr_printf(toConsole, "&gt;");
		else if (*val == '"')
			mnstr_printf(toConsole, "&quot;");
		else if (*val == '\'')
			mnstr_printf(toConsole, "&apos;");
		else if ((*val & 0xFF) < 0x20)	/* control character */
			mnstr_printf(toConsole, "&#%d;", *val & 0xFF);
		else if ((*val & 0x80) != 0 /* && encoding != NULL */ ) {
			int n;
			unsigned int m;
			unsigned int c = *val & 0x7F;

			for (n = 0, m = 0x40; c & m; n++, m >>= 1)
				c &= ~m;
			while (--n >= 0)
				c = (c << 6) | (*++val & 0x3F);
			mnstr_printf(toConsole, "&#x%x;", c);
		} else
			mnstr_write(toConsole, val, 1, 1);
		val++;
	}
}

static void
XMLprattr(const char *name, const char *val)
{
	mnstr_printf(toConsole, " %s=\"", name);
	XMLprdata(val);
	mnstr_write(toConsole, "\"", 1, 1);
}

static void
XMLrenderer(MapiHdl hdl)
{
	int i, fields;
	char *name;

	/* we must use toConsole since the XML file is encoded in UTF-8 */
	mnstr_flush(toConsole, MNSTR_FLUSH_DATA);
	mnstr_printf(toConsole, "<?xml version='1.0' encoding='UTF-8'?>\n"
				"<!DOCTYPE table [\n"
				" <!ELEMENT table (row)*>\n" /* a table consists of zero or more rows */
				" <!ELEMENT row (column)+>\n"	/* a row consists of one or more columns */
				" <!ELEMENT column (#PCDATA)>\n"
				" <!ATTLIST table name CDATA #IMPLIED>\n"	/* a table may have a name */
				" <!ATTLIST column name CDATA #IMPLIED\n"	/* a column may have a name */
				"                  isnull (true|false) 'false'>]>\n"
				"<table");
	name = mapi_get_table(hdl, 0);
	if (name != NULL && *name != 0)
		XMLprattr("name", name);
	mnstr_printf(toConsole, ">\n");
	while (mnstr_errnr(toConsole) == MNSTR_NO__ERROR && (fields = fetch_row(hdl)) != 0) {
		mnstr_printf(toConsole, "<row>");
		for (i = 0; i < fields; i++) {
			char *data = mapi_fetch_field(hdl, i);

			mnstr_printf(toConsole, "<column");
			name = mapi_get_name(hdl, i);
			if (name != NULL && *name != 0)
				XMLprattr("name", name);
			if (data == NULL) {
				XMLprattr("isnull", "true");
				mnstr_write(toConsole, "/", 1, 1);
			}
			mnstr_write(toConsole, ">", 1, 1);
			if (data) {
				XMLprdata(data);
				mnstr_printf(toConsole, "</column>");
			}
		}
		mnstr_printf(toConsole, "</row>\n");
	}
	mnstr_printf(toConsole, "</table>\n");
	mnstr_flush(toConsole, MNSTR_FLUSH_DATA);
}

static void
EXPANDEDrenderer(MapiHdl hdl)
{
	int i, fields, fieldw, rec = 0;

	fields = mapi_get_field_count(hdl);
	fieldw = 0;
	for (i = 0; i < fields; i++) {
		int w = (int) utf8strlen(mapi_get_name(hdl, i), NULL);
		if (w > fieldw)
			fieldw = w;
	}
	while (mnstr_errnr(toConsole) == MNSTR_NO__ERROR && (fields = fetch_row(hdl)) != 0) {
		int valuew = 0, len;
		++rec;
		for (i = 0; i < fields; i++) {
			char *data = mapi_fetch_field(hdl, i);
			char *edata;
			int w;

			if (data == NULL)
				data = nullstring;
			do {
				edata = utf8skip(data, ~(size_t)0);
				w = (int) utf8strlen(data, edata);
				if (w > valuew)
					valuew = w;
				data = edata;
				if (*data)
					data++;
			} while (*edata);
		}
		len = mnstr_printf(toConsole, "-[ RECORD %d ]-", rec);
		while (len++ < fieldw + valuew + 3)
			mnstr_write(toConsole, "-", 1, 1);
		mnstr_write(toConsole, "\n", 1, 1);
		for (i = 0; i < fields; i++) {
			char *data = mapi_fetch_field(hdl, i);
			char *edata;
			const char *name = mapi_get_name(hdl, i);
			if (data == NULL)
				data = nullstring;
			do {
				edata = utf8skip(data, ~(size_t)0);
				mnstr_printf(toConsole, "%-*s | %.*s\n", fieldw, name, (int) (edata - data), data ? data : "");
				name = "";
				data = edata;
				if (*data)
					data++;
			} while (*edata);
		}
	}
	mnstr_flush(toConsole, MNSTR_FLUSH_DATA);
}

static void
CSVrenderer(MapiHdl hdl)
{
	int fields;
	const char *s;
	const char specials[] = {'"', '\\', '\n', '\r', '\t', *separator, '\0'};
	int i;

	if (csvheader) {
		fields = mapi_get_field_count(hdl);
		for (i = 0; i < fields; i++) {
			s = mapi_get_name(hdl, i);
			if (s == NULL)
				s = "";
			mnstr_printf(toConsole, "%s%s", i == 0 ? "" : separator, s);
		}
		mnstr_printf(toConsole, "\n");
	}
	while (mnstr_errnr(toConsole) == MNSTR_NO__ERROR && (fields = fetch_row(hdl)) != 0) {
		for (i = 0; i < fields; i++) {
			s = mapi_fetch_field(hdl, i);
			if (!noquote && s != NULL && s[strcspn(s, specials)] != '\0') {
				mnstr_printf(toConsole, "%s\"",
					     i == 0 ? "" : separator);
				while (*s) {
					switch (*s) {
					case '\n':
						mnstr_write(toConsole, "\\n", 1, 2);
						break;
					case '\t':
						mnstr_write(toConsole, "\\t", 1, 2);
						break;
					case '\r':
						mnstr_write(toConsole, "\\r", 1, 2);
						break;
					case '\\':
						mnstr_write(toConsole, "\\\\", 1, 2);
						break;
					case '"':
						mnstr_write(toConsole, "\"\"", 1, 2);
						break;
					default:
						mnstr_write(toConsole, s, 1, 1);
						break;
					}
					s++;
				}
				mnstr_write(toConsole, "\"", 1, 1);
			} else {
				if (s == NULL)
					s = nullstring == default_nullstring ? "" : nullstring;
				mnstr_printf(toConsole, "%s%s",
					     i == 0 ? "" : separator, s);
			}
		}
		mnstr_printf(toConsole, "\n");
	}
}

static void
SQLseparator(int *len, int fields, char sep)
{
	int i, j;

	mnstr_printf(toConsole, "+");
	for (i = 0; i < fields; i++) {
		mnstr_printf(toConsole, "%c", sep);
		for (j = 0; j < (len[i] < 0 ? -len[i] : len[i]); j++)
			mnstr_printf(toConsole, "%c", sep);
		mnstr_printf(toConsole, "%c+", sep);
	}
	mnstr_printf(toConsole, "\n");
}

static void
SQLqueryEcho(MapiHdl hdl)
{
	if (echoquery) {
		char *qry;

		qry = mapi_get_query(hdl);
		if (qry) {
			if (formatter != TABLEformatter) {
				char *p = qry;
				char *q = p;
				while ((q = strchr(q, '\n')) != NULL) {
					*q++ = '\0';
					mnstr_printf(toConsole, "#%s\n", p);
					p = q;
				}
				if (*p) {
					/* query does not end in \n */
					mnstr_printf(toConsole, "#%s\n", p);
				}
			} else {
				size_t qrylen = strlen(qry);

				mnstr_printf(toConsole, "%s", qry);
				if (qrylen > 0 && qry[qrylen - 1] != '\n') {
					/* query does not end in \n */
					mnstr_printf(toConsole, "\n");
				}
			}
			free(qry);
		}
	}
}

/* state machine to recognize integers, floating point numbers, OIDs */
static char *
classify(const char *s, size_t l)
{
	/* state is the current state of the state machine:
	 * 0 - initial state, no input seen
	 * 1 - initial sign
	 * 2 - valid integer (optionally preceded by a sign)
	 * 3 - valid integer, followed by a decimal point
	 * 4 - fixed point number of the form [sign] digits period digits
	 * 5 - exponent marker after integer or fixed point number
	 * 6 - sign after exponent marker
	 * 7 - valid floating point number with exponent
	 * 8 - integer followed by single 'L'
	 * 9 - integer followed by 'LL' (lng)
	 * 10 - fixed or floating point number followed by single 'L'
	 * 11 - fixed or floating point number followed by 'LL' (dbl)
	 * 12 - integer followed by '@'
	 * 13 - valid OID (integer followed by '@0')
	 */
	int state = 0;

	if ((l == 4 && strcmp(s, "true") == 0) ||
	    (l == 5 && strcmp(s, "false") == 0))
		return "bit";
	while (l != 0) {
		if (*s == 0)
			return "str";
		switch (*s) {
		case '0':
			if (state == 12) {
				state = 13;	/* int + '@0' (oid) */
				break;
			}
			/* fall through */
		case '1':
		case '2':
		case '3':
		case '4':
		case '5':
		case '6':
		case '7':
		case '8':
		case '9':
			switch (state) {
			case 0:
			case 1:
				state = 2;	/* digit after optional sign */
				break;
			case 3:
				state = 4;	/* digit after decimal point */
				break;
			case 5:
			case 6:
				state = 7;	/* digit after exponent marker and optional sign */
				break;
			case 2:
			case 4:
			case 7:
				break;		/* more digits */
			default:
				return "str";
			}
			break;
		case '.':
			if (state == 2)
				state = 3;	/* decimal point */
			else
				return "str";
			break;
		case 'e':
		case 'E':
			if (state == 2 || state == 4)
				state = 5;	/* exponent marker */
			else
				return "str";
			break;
		case '+':
		case '-':
			if (state == 0)
				state = 1;	/* sign at start */
			else if (state == 5)
				state = 6;	/* sign after exponent marker */
			else
				return "str";
			break;
		case '@':
			if (state == 2)
				state = 12;	/* OID marker */
			else
				return "str";
			break;
		case 'L':
			switch (state) {
			case 2:
				state = 8;	/* int + 'L' */
				break;
			case 8:
				state = 9;	/* int + 'LL' */
				break;
			case 4:
			case 7:
				state = 10;	/* dbl + 'L' */
				break;
			case 10:
				state = 11;	/* dbl + 'LL' */
				break;
			default:
				return "str";
			}
			break;
		default:
			return "str";
		}
		s++;
		l--;
	}
	switch (state) {
	case 13:
		return "oid";
	case 2:
		return "int";
	case 4:
	case 7:
	case 11:
		return "dbl";
	case 9:
		return "lng";
	default:
		return "str";
	}
}

static void
TESTrenderer(MapiHdl hdl)
{
	int fields;
	char *reply;
	char *s;
	size_t l;
	char *tp;
	char *sep;
	int i;

	while (mnstr_errnr(toConsole) == MNSTR_NO__ERROR && (reply = fetch_line(hdl)) != 0) {
		if (*reply != '[') {
			if (*reply == '=')
				reply++;
			mnstr_printf(toConsole, "%s\n", reply);
			continue;
		}
		fields = mapi_split_line(hdl);
		sep = "[ ";
		for (i = 0; i < fields; i++) {
			s = mapi_fetch_field(hdl, i);
			l = mapi_fetch_field_len(hdl, i);
			tp = mapi_get_type(hdl, i);
			if (strcmp(tp, "unknown") == 0)
				tp = classify(s, l);
			mnstr_printf(toConsole, "%s", sep);
			sep = ",\t";
			if (s == NULL)
				mnstr_printf(toConsole, "%s", mode == SQL ? "NULL" : "nil");
			else if (strcmp(tp, "varchar") == 0 ||
				 strcmp(tp, "char") == 0 ||
				 strcmp(tp, "clob") == 0 ||
				 strcmp(tp, "str") == 0 ||
				 strcmp(tp, "json") == 0 ||
				 /* NULL byte in string? */
				 strlen(s) < l ||
				 /* start or end with white space? */
				 my_isspace(*s) ||
				 (l > 0 && my_isspace(s[l - 1])) ||
				 /* timezone can have embedded comma */
				 strcmp(tp, "timezone") == 0 ||
				 /* a bunch of geom types */
				 strcmp(tp, "curve") == 0 ||
				 strcmp(tp, "geometry") == 0 ||
				 strcmp(tp, "linestring") == 0 ||
				 strcmp(tp, "mbr") == 0 ||
				 strcmp(tp, "multilinestring") == 0 ||
				 strcmp(tp, "point") == 0 ||
				 strcmp(tp, "polygon") == 0 ||
				 strcmp(tp, "surface") == 0) {
				mnstr_printf(toConsole, "\"");
				while (l != 0) {
					switch (*s) {
					case '\n':
						mnstr_write(toConsole, "\\n", 1, 2);
						break;
					case '\t':
						mnstr_write(toConsole, "\\t", 1, 2);
						break;
					case '\r':
						mnstr_write(toConsole, "\\r", 1, 2);
						break;
					case '\\':
						mnstr_write(toConsole, "\\\\", 1, 2);
						break;
					case '"':
						mnstr_write(toConsole, "\\\"", 1, 2);
						break;
					case '0':
					case '1':
					case '2':
					case '3':
					case '4':
					case '5':
					case '6':
					case '7':
					case '8':
					case '9':
						if (strcmp(tp, "curve") == 0 ||
						    strcmp(tp, "geometry") == 0 ||
						    strcmp(tp, "linestring") == 0 ||
						    strcmp(tp, "mbr") == 0 ||
						    strcmp(tp, "multilinestring") == 0 ||
						    strcmp(tp, "point") == 0 ||
						    strcmp(tp, "polygon") == 0 ||
						    strcmp(tp, "surface") == 0) {
							char *e;
							double d;
							d = strtod(s, &e);
							if (s != e) {
								mnstr_printf(toConsole, "%.10g", d);
								l -= e - s;
								s = e;
								continue;
							}
						}
						/* fall through */
					default:
						if ((unsigned char) *s < ' ')
							mnstr_printf(toConsole,
								     "\\%03o",
								     (unsigned char) *s);
						else
							mnstr_write(toConsole, s, 1, 1);
						break;
					}
					s++;
					l--;
				}
				mnstr_write(toConsole, "\"", 1, 1);
			} else if (strcmp(tp, "double") == 0 ||
				   strcmp(tp, "dbl") == 0) {
				char buf[32];
				int j;
				double v;
				if (strcmp(s, "-0") == 0) /* normalize -0 */
					s = "0";
				v = strtod(s, NULL);
				for (j = 4; j < 11; j++) {
					snprintf(buf, sizeof(buf), "%.*g", j, v);
					if (v == strtod(buf, NULL))
						break;
				}
				mnstr_printf(toConsole, "%s", buf);
			} else if (strcmp(tp, "real") == 0) {
				char buf[32];
				int j;
				float v;
				if (strcmp(s, "-0") == 0) /* normalize -0 */
					s = "0";
				v = strtof(s, NULL);
				for (j = 4; j < 6; j++) {
					snprintf(buf, sizeof(buf), "%.*g", j, v);
					if (v == strtof(buf, NULL))
						break;
				}
				mnstr_printf(toConsole, "%s", buf);
			} else
				mnstr_printf(toConsole, "%s", s);
		}
		mnstr_printf(toConsole, "\t]\n");
	}
}

static void
RAWrenderer(MapiHdl hdl)
{
	char *line;

	while ((line = fetch_line(hdl)) != 0) {
		if (*line == '=')
			line++;
		mnstr_printf(toConsole, "%s\n", line);
	}
}

static int
SQLheader(MapiHdl hdl, int *len, int fields, char more)
{
	int rows = 1;				/* start with the separator row */
	SQLseparator(len, fields, '-');
	if (mapi_get_name(hdl, 0)) {
		int i;
		char **names = (char **) malloc(fields * sizeof(char *));
		int *numeric = (int *) malloc(fields * sizeof(int));

		if (names == NULL || numeric == NULL) {
			free(names);
			free(numeric);
			fprintf(stderr,"Malloc for SQLheader failed");
			exit(2);
		}
		for (i = 0; i < fields; i++) {
			names[i] = mapi_get_name(hdl, i);
			numeric[i] = 0;
		}
		rows += SQLrow(len, numeric, names, fields, 1, more);
		rows++;					/* add a separator row */
		SQLseparator(len, fields, '=');
		free(names);
		free(numeric);
	}
	return rows;
}

static void
SQLdebugRendering(MapiHdl hdl)
{
	char *reply;
	int cnt = 0;

	snprintf(promptbuf, sizeof(promptbuf), "mdb>");
	while ((reply = fetch_line(hdl))) {
		cnt++;
		mnstr_printf(toConsole, "%s\n", reply);
		if (strncmp(reply, "mdb>#EOD", 8) == 0) {
			cnt = 0;
			while ((reply = fetch_line(hdl)))
				mnstr_printf(toConsole, "%s\n", reply);
			break;
		}
	}
	if (cnt == 0) {
		setPrompt();
		specials = NOmodifier;
	}
}

static void
SQLpagemove(int *len, int fields, int *ps, bool *silent)
{
	char buf[512];
	ssize_t sz;

	SQLseparator(len, fields, '-');
	mnstr_printf(toConsole, "next page? (continue,quit,next)");
	mnstr_flush(toConsole, MNSTR_FLUSH_DATA);
	sz = mnstr_readline(fromConsole, buf, sizeof(buf));
	if (sz > 0) {
		if (buf[0] == 'c')
			*ps = 0;
		if (buf[0] == 'q')
			*silent = true;
		while (sz > 0 && buf[sz - 1] != '\n')
			sz = mnstr_readline(fromConsole, buf, sizeof(buf));
	}
	if (!*silent)
		SQLseparator(len, fields, '-');
}

static void
SQLrenderer(MapiHdl hdl)
{
	int i, total, lentotal, vartotal, minvartotal;
	int fields, rfields, printfields = 0, max = 1, graphwaste = 0;
	int *len = NULL, *hdr = NULL, *numeric = NULL;
	char **rest = NULL;
	char buf[50];
	int ps = rowsperpage;
	bool silent = false;
	int64_t rows = 0;

	croppedfields = 0;
	fields = mapi_get_field_count(hdl);
	rows = mapi_get_row_count(hdl);

	len = calloc(fields, sizeof(*len));
	hdr = calloc(fields, sizeof(*hdr));
	rest = calloc(fields, sizeof(*rest));
	numeric = calloc(fields, sizeof(*numeric));
	if (len == NULL || hdr == NULL || rest == NULL || numeric == NULL) {
		if (len)
			free(len);
		if (hdr)
			free(hdr);
		if (rest)
			free(rest);
		if (numeric)
			free(numeric);
		fprintf(stderr,"Malloc for SQLrenderer failed");
		exit(2);
	}

	total = 0;
	lentotal = 0;
	vartotal = 0;
	minvartotal = 0;
	for (i = 0; i < fields; i++) {
		char *s;

		len[i] = mapi_get_len(hdl, i);
		if (len[i] == 0) {
			if ((s = mapi_get_type(hdl, i)) == NULL ||
			    (strcmp(s, "varchar") != 0 &&
			     strcmp(s, "clob") != 0 &&
			     strcmp(s, "char") != 0 &&
			     strcmp(s, "str") != 0 &&
			     strcmp(s, "json") != 0)) {
				/* no table width known, use maximum,
				 * rely on squeezing later on to fix
				 * it to whatever is available; note
				 * that for a column type of varchar,
				 * 0 means the complete column is NULL
				 * or empty string, so MINCOLSIZE
				 * (below) will work great */
				len[i] = pagewidth <= 0 ? DEFWIDTH : pagewidth;
			} else if (strcmp(s, "uuid") == 0) {
				/* we know how large the UUID representation
				 * is, even if the server doesn't */
				len[i] = 36;
			}
		}
		if (len[i] < MINCOLSIZE)
			len[i] = MINCOLSIZE;
		s = mapi_get_name(hdl, i);
		if (s != NULL) {
			size_t l = strlen(s);
			assert(l <= INT_MAX);
			hdr[i] = (int) l;
		} else {
			hdr[i] = 0;
		}
		/* if no rows, just try to draw headers nicely */
		if (rows == 0)
			len[i] = hdr[i];
		s = mapi_get_type(hdl, i);
		numeric[i] = s != NULL &&
			(strcmp(s, "int") == 0 ||
			 strcmp(s, "tinyint") == 0 ||
			 strcmp(s, "bigint") == 0 ||
			 strcmp(s, "hugeint") == 0 ||
			 strcmp(s, "oid") == 0 ||
			 strcmp(s, "smallint") == 0 ||
			 strcmp(s, "double") == 0 ||
			 strcmp(s, "float") == 0 ||
			 strcmp(s, "decimal") == 0);

		if (rows == 0) {
			minvartotal += len[i]; /* don't wrap column headers if no data */
		} else if (numeric[i]) {
			/* minimum size is equal to maximum size */
			minvartotal += len[i];
		} else {
			/* minimum size for wide columns is MINVARCOLSIZE */
			minvartotal += len[i] > MINVARCOLSIZE ? MINVARCOLSIZE : len[i];
		}
		vartotal += len[i];
		total += len[i];

		/* do a very pessimistic calculation to determine if more
		 * columns would actually fit on the screen */
		if (pagewidth > 0 &&
		    ((((printfields + 1) * 3) - 1) + 2) + /* graphwaste */
		    (total - vartotal) + minvartotal > pagewidth) {
			/* this last column was too much */
			total -= len[i];
			if (!numeric[i])
				vartotal -= len[i];
			break;
		}

		lentotal += (hdr[i] > len[i] ? hdr[i] : len[i]);
		printfields++;
	}

	/* what we waste on space on the display is the column separators '
	 * | ', but the edges lack the edgespace of course */
	graphwaste = ((printfields * 3) - 1) + 2;
	/* make sure we can indicate we dropped columns */
	if (fields != printfields)
		graphwaste++;

	/* punish the column headers first until you cannot squeeze any
	 * further */
	while (pagewidth > 0 && graphwaste + lentotal > pagewidth) {
		/* pick the column where the header is longest compared to its
		 * content */
		max = -1;
		for (i = 0; i < printfields; i++) {
			if (hdr[i] > len[i]) {
				if (max == -1 ||
				    hdr[max] - len[max] < hdr[i] - len[i])
					max = i;
			}
		}
		if (max == -1)
			break;
		hdr[max]--;
		lentotal--;
	}

	/* correct the lengths if the headers are wider than the content,
	 * since the headers are maximally squeezed to the content above, if
	 * a header is larger than its content, it means there was space
	 * enough.  If not, the content will be squeezed below. */
	for (i = 0; i < printfields; i++)
		if (len[i] < hdr[i])
			len[i] = hdr[i];

	/* worst case: lentotal = total, which means it still doesn't fit,
	 * values will be squeezed next */
	while (pagewidth > 0 && graphwaste + total > pagewidth) {
		max = -1;
		for (i = 0; i < printfields; i++) {
			if (!numeric[i] && (max == -1 || len[i] > len[max]))
				max = i;
		}

		/* no varsized fields that we can squeeze */
		if (max == -1)
			break;
		/* penalty for largest field */
		len[max]--;
		total--;
		/* no more squeezing possible */
		if (len[max] == 1)
			break;
	}

	rows = SQLheader(hdl, len, printfields, fields != printfields);

	while ((rfields = fetch_row(hdl)) != 0) {
		if (mnstr_errnr(toConsole) != MNSTR_NO__ERROR)
			continue;
		if (rfields != fields) {
			mnstr_printf(stderr_stream,
				     "invalid tuple received from server, "
				     "got %d columns, expected %d, ignoring\n", rfields, fields);
			continue;
		}
		if (silent)
			continue;
		for (i = 0; i < printfields; i++) {
			rest[i] = mapi_fetch_field(hdl, i);
			if (rest[i] == NULL)
				rest[i] = nullstring;
			else {
				char *p = rest[i];

				while ((p = strchr(p, '\r')) != 0) {
					switch (p[1]) {
					case '\0':
						/* end of string: remove CR */
						*p = 0;
						break;
					case '\n':
						/* followed by LF: remove CR */
						/* note: copy including NUL */
						memmove(p, p + 1, strlen(p));
						break;
					default:
						/* replace with ' ' */
						*p = ' ';
						break;
					}
				}
			}
		}

		if (ps > 0 && rows >= ps && fromConsole != NULL) {
			SQLpagemove(len, printfields, &ps, &silent);
			rows = 0;
			if (silent) {
				mapi_finish(hdl);
				break;
			}
		}

		rows += SQLrow(len, numeric, rest, printfields, 2, 0);
	}
	if (fields)
		SQLseparator(len, printfields, '-');
	rows = mapi_get_row_count(hdl);
	snprintf(buf, sizeof(buf), "%" PRId64 " rows", rows);
	mnstr_printf(toConsole, "%" PRId64 " tuple%s", rows, rows != 1 ? "s" : "");

	if (fields != printfields || croppedfields > 0)
		mnstr_printf(toConsole, " !");
	if (fields != printfields) {
		rows = fields - printfields;
		mnstr_printf(toConsole, "%" PRId64 " column%s dropped", rows, rows != 1 ? "s" : "");
	}
	if (fields != printfields && croppedfields > 0)
		mnstr_printf(toConsole, ", ");
	if (croppedfields > 0)
		mnstr_printf(toConsole, "%d field%s truncated",
		       croppedfields, croppedfields != 1 ? "s" : "");
	if (fields != printfields || croppedfields > 0) {
		mnstr_printf(toConsole, "!");
		if (firstcrop) {
			firstcrop = false;
			mnstr_printf(toConsole, "\nnote: to disable dropping columns and/or truncating fields use \\w-1");
		}
	}
	mnstr_printf(toConsole, "\n");

	free(len);
	free(hdr);
	free(rest);
	free(numeric);
}

static void
setFormatter(const char *s)
{
	if (separator)
		free(separator);
	separator = NULL;
	csvheader = false;
	noquote = false;
#ifdef _TWO_DIGIT_EXPONENT
	if (formatter == TESTformatter)
		_set_output_format(0);
#endif
	if (strcmp(s, "sql") == 0) {
		formatter = TABLEformatter;
	} else if (strcmp(s, "csv") == 0) {
		formatter = CSVformatter;
		separator = strdup(",");
	} else if (strncmp(s, "csv=", 4) == 0) {
		formatter = CSVformatter;
		if (s[4] == '"') {
			separator = strdup(s + 5);
			if (separator[strlen(separator) - 1] == '"')
				separator[strlen(separator) - 1] = 0;
		} else
			separator = strdup(s + 4);
	} else if (strncmp(s, "csv+", 4) == 0) {
		formatter = CSVformatter;
		if (s[4] == '"') {
			separator = strdup(s + 5);
			if (separator[strlen(separator) - 1] == '"')
				separator[strlen(separator) - 1] = 0;
		} else
			separator = strdup(s + 4);
		csvheader = true;
	} else if (strcmp(s, "csv-noquote") == 0) {
		noquote = true;
		formatter = CSVformatter;
		separator = strdup(",");
	} else if (strncmp(s, "csv-noquote=", 12) == 0) {
		noquote = true;
		formatter = CSVformatter;
		if (s[12] == '"') {
			separator = strdup(s + 13);
			if (separator[strlen(separator) - 1] == '"')
				separator[strlen(separator) - 1] = 0;
		} else
			separator = strdup(s + 12);
	} else if (strncmp(s, "csv-noquote+", 12) == 0) {
		noquote = true;
		formatter = CSVformatter;
		if (s[12] == '"') {
			separator = strdup(s + 13);
			if (separator[strlen(separator) - 1] == '"')
				separator[strlen(separator) - 1] = 0;
		} else
			separator = strdup(s + 12);
		csvheader = true;
	} else if (strcmp(s, "tab") == 0) {
		formatter = CSVformatter;
		separator = strdup("\t");
	} else if (strcmp(s, "raw") == 0) {
		formatter = RAWformatter;
	} else if (strcmp(s, "xml") == 0) {
		formatter = XMLformatter;
	} else if (strcmp(s, "test") == 0) {
#ifdef _TWO_DIGIT_EXPONENT
		_set_output_format(_TWO_DIGIT_EXPONENT);
#endif
		formatter = TESTformatter;
	} else if (strcmp(s, "trash") == 0) {
		formatter = TRASHformatter;
	} else if (strcmp(s, "rowcount") == 0) {
		formatter = ROWCOUNTformatter;
	} else if (strcmp(s, "x") == 0 || strcmp(s, "expanded") == 0) {
		formatter = EXPANDEDformatter;
	} else {
		mnstr_printf(toConsole, "unsupported formatter\n");
	}
}

static void
setWidth(void)
{
	if (!pagewidthset) {
#ifdef TIOCGWINSZ
		struct winsize ws;

		if (ioctl(fileno(stdout), TIOCGWINSZ, &ws) == 0 && ws.ws_col > 0)
			pagewidth = ws.ws_col;
		else
#endif
		{
			pagewidth = -1;
		}
	}
}

#ifdef HAVE_POPEN
static void
start_pager(stream **saveFD)
{
	*saveFD = NULL;

	if (pager) {
		FILE *p;

		p = popen(pager, "w");
		if (p == NULL)
			fprintf(stderr, "Starting '%s' failed\n", pager);
		else {
			*saveFD = toConsole;
			/* put | in name to indicate that file should be closed with pclose */
			if ((toConsole = file_wstream(p, false, "|pager")) == NULL) {
				toConsole = *saveFD;
				*saveFD = NULL;
				fprintf(stderr, "Starting '%s' failed\n", pager);
			}
#ifdef HAVE_ICONV
			if (encoding != NULL) {
				if ((toConsole = iconv_wstream(toConsole, encoding, "pager")) == NULL) {
					toConsole = *saveFD;
					*saveFD = NULL;
					fprintf(stderr, "Starting '%s' failed\n", pager);
				}
			}
#endif
		}
	}
}

static void
end_pager(stream *saveFD)
{
	if (saveFD) {
		close_stream(toConsole);
		toConsole = saveFD;
	}
}
#endif

static int
format_result(Mapi mid, MapiHdl hdl, bool singleinstr)
{
	MapiMsg rc = MERROR;
	int64_t aff, lid;
	char *reply;
	int64_t sqloptimizer = 0;
	int64_t maloptimizer = 0;
	int64_t querytime = 0;
	int64_t rows = 0;
#ifdef HAVE_POPEN
	stream *saveFD;

	start_pager(&saveFD);
#endif

	setWidth();

	timerHumanCalled = false;

	do {
		// get the timings as reported by the backend
		sqloptimizer = mapi_get_sqloptimizertime(hdl);
		maloptimizer = mapi_get_maloptimizertime(hdl);
		querytime = mapi_get_querytime(hdl);
		timerHumanStop();
		/* handle errors first */
		if (mapi_result_error(hdl) != NULL) {
			mnstr_flush(toConsole, MNSTR_FLUSH_DATA);
			if (formatter == TABLEformatter) {
				mapi_noexplain(mid, "");
			} else {
				mapi_noexplain(mid, NULL);
			}
			mapi_explain_result(hdl, stderr);
			errseen = true;
			/* don't need to print something like '0
			 * tuples' if we got an error */
			timerHuman(sqloptimizer, maloptimizer, querytime, singleinstr, false);
			continue;
		}

		switch (mapi_get_querytype(hdl)) {
		case Q_BLOCK:
		case Q_PARSE:
			/* should never see these */
			continue;
		case Q_UPDATE:
			SQLqueryEcho(hdl);
			if (formatter == RAWformatter ||
			    formatter == TESTformatter) {
				mnstr_printf(toConsole, "[ %" PRId64 "\t]\n", mapi_rows_affected(hdl));
			} else if (formatter != TRASHformatter && formatter != CSVformatter) {
				aff = mapi_rows_affected(hdl);
				lid = mapi_get_last_id(hdl);
				mnstr_printf(toConsole,
					     "%" PRId64 " affected row%s",
					     aff,
					     aff != 1 ? "s" : "");
				if (lid != -1) {
					mnstr_printf(toConsole,
						     ", last generated key: "
						     "%" PRId64,
						     lid);
				}
				mnstr_printf(toConsole, "\n");
			}
			timerHuman(sqloptimizer, maloptimizer, querytime, singleinstr, false);
			continue;
		case Q_SCHEMA:
			SQLqueryEcho(hdl);
			if (formatter == TABLEformatter ||
			    formatter == ROWCOUNTformatter) {
				mnstr_printf(toConsole, "operation successful\n");
			}
			timerHuman(sqloptimizer, maloptimizer, querytime, singleinstr, false);
			continue;
		case Q_TRANS:
			SQLqueryEcho(hdl);
			if (formatter == TABLEformatter ||
			    formatter == ROWCOUNTformatter)
				mnstr_printf(toConsole, "auto commit mode: %s\n", mapi_get_autocommit(mid) ? "on" : "off");
			timerHuman(sqloptimizer, maloptimizer, querytime, singleinstr, false);
			continue;
		case Q_PREPARE:
			SQLqueryEcho(hdl);
			if (formatter == TABLEformatter ||
			    formatter == ROWCOUNTformatter)
				mnstr_printf(toConsole,
					     "execute prepared statement "
					     "using: EXEC %d(...)\n",
					     mapi_get_tableid(hdl));
			timerHuman(sqloptimizer, maloptimizer, querytime, singleinstr, false);
			break;
		case Q_TABLE:
			break;
		default:
			if ((formatter == TABLEformatter ||
			     formatter == ROWCOUNTformatter) &&
			    specials != DEBUGmodifier) {
				int i;
				mnstr_printf(stderr_stream,
					     "invalid/unknown response from server, "
					     "ignoring output\n");
				for (i = 0; i < 5 && (reply = fetch_line(hdl)) != 0; i++)
					mnstr_printf(stderr_stream, "? %s\n", reply);
				if (i == 5 && fetch_line(hdl) != 0) {
					mnstr_printf(stderr_stream,
						     "(remaining output omitted, "
						     "use \\fraw to examine in detail)\n");
					/* skip over the
					 * unknown/invalid stuff,
					 * otherwise mapi_next_result
					 * call will assert in
					 * close_result because the
					 * logic there doesn't expect
					 * random unread garbage
					 * somehow */
					while (fetch_line(hdl) != 0)
						;
				}
				continue;
			}
		}

		/* note: specials != NOmodifier implies mode == SQL */
		if (specials != NOmodifier && debugMode()) {
			SQLdebugRendering(hdl);
			continue;
		}
		if (debugMode())
			RAWrenderer(hdl);
		else {
			SQLqueryEcho(hdl);

			switch (formatter) {
			case TRASHformatter:
				mapi_finish(hdl);
				break;
			case XMLformatter:
				XMLrenderer(hdl);
				break;
			case CSVformatter:
				CSVrenderer(hdl);
				break;
			case TESTformatter:
				TESTrenderer(hdl);
				break;
			case TABLEformatter:
				switch (specials) {
				case DEBUGmodifier:
					SQLdebugRendering(hdl);
					break;
				default:
					SQLrenderer(hdl);
					break;
				}
				break;
			case ROWCOUNTformatter:
				rows = mapi_get_row_count(hdl);
				mnstr_printf(toConsole,
						"%" PRId64 " tuple%s\n", rows, rows != 1 ? "s" : "");
				mapi_finish(hdl);
				break;
			case EXPANDEDformatter:
				EXPANDEDrenderer(hdl);
				break;
			default:
				RAWrenderer(hdl);
				break;
			}

			timerHuman(sqloptimizer, maloptimizer, querytime, singleinstr, false);
		}
	} while (mnstr_errnr(toConsole) == MNSTR_NO__ERROR && (rc = mapi_next_result(hdl)) == 1);
	/*
	 * in case we called timerHuman() in the loop above with "total == false",
	 * call it again with "total == true" to get the total wall-clock time
	 * in case "singleinstr == false".
	 */
	if (timerHumanCalled)
		timerHuman(sqloptimizer, maloptimizer, querytime, singleinstr, true);
	if (mnstr_errnr(toConsole) != MNSTR_NO__ERROR) {
		mnstr_printf(stderr_stream, "write error: %s\n", mnstr_peek_error(toConsole));
		mnstr_clearerr(toConsole);
		errseen = true;
	}
#ifdef HAVE_POPEN
	end_pager(saveFD);
#endif

	return rc;
}

static bool
doRequest(Mapi mid, const char *buf)
{
	MapiHdl hdl;

	if (mode == SQL)
		SQLsetSpecial(buf);

	hdl = mapi_query(mid, buf);
	if (hdl == NULL) {
		if (formatter == TABLEformatter) {
			mapi_noexplain(mid, "");
		} else {
			mapi_noexplain(mid, NULL);
		}
		mapi_explain(mid, stderr);
		errseen = true;
		return true;
	}

	if (mapi_needmore(hdl) == MMORE)
		return false;

	format_result(mid, hdl, false);

	if (mapi_get_active(mid) == NULL)
		mapi_close_handle(hdl);
	return errseen;
}

#define CHECK_RESULT(mid, hdl, buf, fp)				\
	switch (mapi_error(mid)) {				\
	case MOK:	/* everything A OK */			\
		break;						\
	case MERROR:	/* some error, but try to continue */	\
	case MTIMEOUT:	/* lost contact with the server */	\
		if (formatter == TABLEformatter) {		\
			mapi_noexplain(mid, "");		\
		} else {					\
			mapi_noexplain(mid, NULL);		\
		}						\
		if (hdl) {					\
			mapi_explain_query(hdl, stderr);	\
			mapi_close_handle(hdl);			\
			hdl = NULL;				\
		} else						\
			mapi_explain(mid, stderr);		\
		errseen = true;					\
		if (mapi_error(mid) == MERROR)			\
			continue; /* why not in do-while */	\
		timerEnd();					\
		if (buf)					\
			free(buf);				\
		if (fp)						\
			close_stream(fp);			\
		return 1;					\
	}

static bool
doFileBulk(Mapi mid, stream *fp)
{
	char *buf = NULL;
	size_t semicolon1 = 0, semicolon2 = 0;
	ssize_t length;
	MapiHdl hdl = mapi_get_active(mid);
	MapiMsg rc = MOK;
	size_t bufsize = 0;

	bufsize = 10240;
	buf = malloc(bufsize + 1);
	if (!buf) {
		mnstr_printf(stderr_stream, "cannot allocate memory for send buffer\n");
		if (fp)
			close_stream(fp);
		return true;
	}

	timerStart();
	do {
		timerPause();
		if (fp == NULL) {
			if (hdl == NULL)
				break;
			length = 0;
			buf[0] = 0;
		} else {
			if ((length = mnstr_read(fp, buf, 1, bufsize)) < 0) {
				/* error */
				errseen = true;
				break;	/* nothing more to do */
			} else {
				buf[length] = 0;
				if (length == 0) {
					/* end of file */
					if (semicolon2 == 0 && hdl == NULL)
						break;	/* nothing more to do */
				} else {
					if (strlen(buf) < (size_t) length) {
						mnstr_printf(stderr_stream, "NULL byte in input\n");
						errseen = true;
						break;
					}
					while (length > 1 && buf[length - 1] == ';') {
						semicolon1++;
						buf[--length] = 0;
					}
				}
			}
		}
		timerResume();
		if (hdl == NULL) {
			hdl = mapi_query_prep(mid);
			CHECK_RESULT(mid, hdl, buf, fp);
		}

		assert(hdl != NULL);
		while (semicolon2 > 0) {
			mapi_query_part(hdl, ";", 1);
			CHECK_RESULT(mid, hdl, buf, fp);
			semicolon2--;
		}
		semicolon2 = semicolon1;
		semicolon1 = 0;
		if (length > 0)
			mapi_query_part(hdl, buf, (size_t) length);
		CHECK_RESULT(mid, hdl, buf, fp);

		/* if not at EOF, make sure there is a newline in the
		 * buffer */
		if (length > 0 && strchr(buf, '\n') == NULL)
			continue;

		assert(hdl != NULL);
		/* If the server wants more but we're at the end of
		 * file (length == 0), notify the server that we
		 * don't have anything more.  If the server still
		 * wants more (shouldn't happen according to the
		 * protocol) we break out of the loop (via the
		 * continue).  The assertion at the end will then go
		 * off. */
		if (mapi_query_done(hdl) == MMORE &&
		    (length > 0 || mapi_query_done(hdl) == MMORE))
			continue;	/* get more data */

		CHECK_RESULT(mid, hdl, buf, fp);

		rc = format_result(mid, hdl, false);

		if (rc == MMORE && (length > 0 || mapi_query_done(hdl) != MOK))
			continue;	/* get more data */

		CHECK_RESULT(mid, hdl, buf, fp);

		mapi_close_handle(hdl);
		hdl = NULL;

	} while (length > 0);
	/* reached on end of file */
	if (hdl)
		mapi_close_handle(hdl);
	timerEnd();

	free(buf);
	mnstr_flush(toConsole, MNSTR_FLUSH_DATA);
	if (fp)
		close_stream(fp);
	return errseen;
}

/* The options available for controlling input and rendering depends
 * on the language mode. */

static void
showCommands(void)
{
	/* shared control options */
	mnstr_printf(toConsole, "\\?       - show this message\n");
	if (mode == MAL)
		mnstr_printf(toConsole, "?pat     - MAL function help. pat=[modnme[.fcnnme][(][)]] wildcard *\n");
	mnstr_printf(toConsole, "\\<file   - read input from file\n"
				"\\>file   - save response in file, or stdout if no file is given\n");
#ifdef HAVE_POPEN
	mnstr_printf(toConsole, "\\|cmd    - pipe result to process, or stop when no command is given\n");
#endif
#ifdef HAVE_LIBREADLINE
	mnstr_printf(toConsole, "\\history - show the readline history\n");
#endif
	if (mode == SQL) {
		mnstr_printf(toConsole, "\\help    - synopsis of the SQL syntax\n"
					"\\D table - dumps the table, or the complete database if none given.\n"
					"\\d[Stvsfn]+ [obj] - list database objects, or describe if obj given\n"
					"\\A       - enable auto commit\n"
					"\\a       - disable auto commit\n");
	}
	mnstr_printf(toConsole, "\\e       - echo the query in sql formatting mode\n"
				"\\t       - set the timer {none,clock,performance} (none is default)\n"
				"\\f       - format using renderer {csv,tab,raw,sql,xml,trash,rowcount,expanded}\n"
				"\\w#      - set maximal page width (-1=unlimited, 0=terminal width, >0=limit to num)\n"
				"\\r#      - set maximum rows per page (-1=raw)\n"
				"\\L file  - save client-server interaction\n"
				"\\X       - trace mclient code\n"
				"\\q       - terminate session and quit mclient\n");
}

#define MD_TABLE    1
#define MD_VIEW     2
#define MD_SEQ      4
#define MD_FUNC     8
#define MD_SCHEMA  16

#define READBLOCK 8192

#ifdef HAVE_LIBREADLINE
struct myread_t {
	stream *s;
	const char *prompt;
	char *buf;
	size_t read;
	size_t len;
};

static ssize_t
myread(void *restrict private, void *restrict buf, size_t elmsize, size_t cnt)
{
	struct myread_t *p = private;
	size_t size = elmsize * cnt;
	size_t cpsize = size;

	assert(elmsize == 1);
	if (size == 0)
		return cnt;
	if (p->buf == NULL) {
		rl_completion_func_t *func = NULL;

		if (strcmp(p->prompt, "more>") == 0)
			func = suspend_completion();
		p->buf = readline(p->prompt);
		if (func)
			continue_completion(func);
		if (p->buf == NULL)
			return 0;
		p->len = strlen(p->buf);
		p->read = 0;
		if (p->len > 1)
			save_line(p->buf);
	}
	if (p->read < p->len) {
		if (p->len - p->read < size)
			cpsize = p->len - p->read;
		memcpy(buf, p->buf + p->read, cpsize);
		p->read += cpsize;
	} else {
		cpsize = 0;
	}
	if (p->read == p->len && cpsize < size) {
		((char *) buf)[cpsize++] = '\n';
		free(p->buf);
		p->buf = NULL;
	}
	return cpsize / elmsize;
}

static void
mydestroy(void *private)
{
	struct myread_t *p = private;

	if (p->buf)
		free(p->buf);
}
#endif

static bool
doFile(Mapi mid, stream *fp, bool useinserts, bool interactive, bool save_history)
{
	char *line = NULL;
	char *buf = NULL;
	size_t length;
	size_t bufsiz = 0;
	MapiHdl hdl;
	MapiMsg rc = MOK;
	int lineno = 1;
	char *prompt = NULL;
	int prepno = 0;
#ifdef HAVE_LIBREADLINE
	struct myread_t rl;
#endif
	int fd;

	(void) save_history;	/* not used if no readline */
	if ((fd = getFileNo(fp)) >= 0 && isatty(fd)
#ifdef WIN32			/* isatty may not give expected result */
	    && formatter != TESTformatter
#endif
		) {
		interactive = true;
		setPrompt();
		prompt = promptbuf;
		fromConsole = fp;
#ifdef HAVE_LIBREADLINE
		init_readline(mid, language, save_history);
		rl.s = fp;
		rl.buf = NULL;
		if ((fp = callback_stream(&rl, myread, NULL, NULL, mydestroy, mnstr_name(fp))) == NULL) {
			mnstr_printf(stderr_stream,"Malloc for doFile failed");
			exit(2);
		}
#endif
	}
#ifdef HAVE_ICONV
	if (encoding) {
		if ((fp = iconv_rstream(fp, encoding, mnstr_name(fp))) == NULL) {
			mnstr_printf(stderr_stream,"Malloc failure");
			exit(2);
		}
	}
#endif

	if (!interactive && !echoquery)
		return doFileBulk(mid, fp);

	hdl = mapi_get_active(mid);

	bufsiz = READBLOCK;
	buf = malloc(bufsiz);
	if (buf == NULL) {
		mnstr_printf(stderr_stream,"Malloc for doFile failed");
		exit(2);
	}

	do {
		bool seen_null_byte = false;

		if (prompt) {
			char *p = hdl ? "more>" : prompt;
			/* clear errors when interactive */
			errseen = false;
#ifdef HAVE_LIBREADLINE
			rl.prompt = p;
#else
			mnstr_write(toConsole, p, 1, strlen(p));
#endif
		}
		mnstr_flush(toConsole, MNSTR_FLUSH_DATA);
		timerPause();
		/* read a line */
		length = 0;
		for (;;) {
			ssize_t l;
			char *newbuf;
			l = mnstr_readline(fp, buf + length, bufsiz - length);
			if (l <= 0)
				break;
			if (!seen_null_byte && strlen(buf + length) < (size_t) l) {
				mnstr_printf(stderr_stream, "NULL byte in input on line %d of input\n", lineno);
				seen_null_byte = true;
				errseen = true;
				if (hdl) {
					mapi_close_handle(hdl);
					hdl = NULL;
				}
			}
			length += l;
			if (buf[length - 1] == '\n')
				break;
			newbuf = realloc(buf, bufsiz += READBLOCK);
			if (newbuf) {
				buf = newbuf;
			} else {
				mnstr_printf(stderr_stream,"Malloc failure");
				length = 0;
				errseen = true;
				if (hdl) {
					mapi_close_handle(hdl);
					hdl = NULL;
				}
				break;
			}
		}
		line = buf;
		lineno++;
		if (seen_null_byte)
			continue;
		if (length == 0) {
			/* end of file */
			if (hdl == NULL) {
				/* nothing more to do */
				goto bailout;
			}

			/* hdl != NULL, we should finish the current query */
		}
		if (hdl == NULL && length > 0 && interactive) {
			/* test for special commands */
			if (mode != MAL)
				while (length > 0 &&
				       (*line == '\f' ||
					*line == '\n' ||
					*line == ' ')) {
					line++;
					length--;
				}
			/* in the switch, use continue if the line was
			 * processed, use break to send to server */
			switch (*line) {
			case '\n':
			case '\0':
				break;
			case 'e':
			case 'E':
				/* a bit of a hack for prepare/exec/deallocate
				 * tests: replace "exec[ute] **" with the
				 * ID of the last prepared statement */
				if (mode == SQL && formatter == TESTformatter) {
					if (strncasecmp(line, "exec **", 7) == 0) {
						line[5] = prepno < 10 ? ' ' : prepno / 10 + '0';
						line[6] = prepno % 10 + '0';
					} else if (strncasecmp(line, "execute **", 10) == 0) {
						line[8] = prepno < 10 ? ' ' : prepno / 10 + '0';
						line[9] = prepno % 10 + '0';
					}
				}
				if (strncasecmp(line, "exit\n", 5) == 0) {
					goto bailout;
				}
				break;
			case 'd':
			case 'D':
				/* a bit of a hack for prepare/exec/deallocate
				 * tests: replace "deallocate **" with the
				 * ID of the last prepared statement */
				if (mode == SQL && formatter == TESTformatter && strncasecmp(line, "deallocate **", 13) == 0) {
					line[11] = prepno < 10 ? ' ' : prepno / 10 + '0';
					line[12] = prepno % 10 + '0';
				}
				break;
			case 'q':
			case 'Q':
				if (strncasecmp(line, "quit\n", 5) == 0) {
					goto bailout;
				}
				break;
			case '\\':
				switch (line[1]) {
				case 'q':
					goto bailout;
				case 'X':
					/* toggle interaction trace */
					mapi_trace(mid, !mapi_get_trace(mid));
					continue;
				case 'A':
					if (mode != SQL)
						break;
					mapi_setAutocommit(mid, true);
					continue;
				case 'a':
					if (mode != SQL)
						break;
					mapi_setAutocommit(mid, false);
					continue;
				case 'w':
					pagewidth = atoi(line + 2);
					pagewidthset = pagewidth != 0;
					continue;
				case 'r':
					rowsperpage = atoi(line + 2);
					continue;
				case 'd': {
					bool hasWildcard = false;
					bool hasSchema = false;
					bool wantsSystem = false;
					unsigned int x = 0;
					char *p, *q;
					bool escaped = false;
					if (mode != SQL)
						break;
					while (my_isspace(line[length - 1]))
						line[--length] = 0;
					for (line += 2;
					     *line && !my_isspace(*line);
					     line++) {
						switch (*line) {
						case 't':
							x |= MD_TABLE;
							break;
						case 'v':
							x |= MD_VIEW;
							break;
						case 's':
							x |= MD_SEQ;
							break;
						case 'f':
							x |= MD_FUNC;
							break;
						case 'n':
							x |= MD_SCHEMA;
							break;
						case 'S':
							wantsSystem = true;
							break;
						default:
							mnstr_printf(stderr_stream, "unknown sub-command for \\d: %c\n", *line);
							length = 0;
							line[1] = '\0';
							break;
						}
					}
					if (length == 0)
						continue;
					if (x == 0) /* default to tables and views */
						x = MD_TABLE | MD_VIEW;
					for ( ; *line && my_isspace(*line); line++)
						;

					/* lowercase the object, except for quoted parts */
					q = line;
					for (p = line; *p != '\0'; p++) {
						if (*p == '"') {
							if (escaped) {
								if (*(p + 1) == '"') {
									/* SQL escape */
									*q++ = *p++;
								} else {
									escaped = false;
								}
							} else {
								escaped = true;
							}
						} else {
							if (!escaped) {
								*q++ = tolower((int) *p);
								if (*p == '*') {
									*p = '%';
									hasWildcard = true;
								} else if (*p == '?') {
									*p = '_';
									hasWildcard = true;
								} else if (*p == '.') {
									hasSchema = true;
								}
							} else {
								*q++ = *p;
							}
						}
					}
					*q = '\0';
					if (escaped) {
						mnstr_printf(stderr_stream, "unexpected end of string while "
							"looking for matching \"\n");
						continue;
					}

					if (*line && !hasWildcard) {
#ifdef HAVE_POPEN
						stream *saveFD;

						start_pager(&saveFD);
#endif
						if (x & MD_TABLE || x & MD_VIEW)
							dump_table(mid, NULL, line, toConsole, true, true, false, false, false);
						if (x & MD_SEQ)
							describe_sequence(mid, NULL, line, toConsole);
						if (x & MD_FUNC)
							dump_functions(mid, toConsole, 0, NULL, line, NULL);
						if (x & MD_SCHEMA)
							describe_schema(mid, line, toConsole);
#ifdef HAVE_POPEN
						end_pager(saveFD);
#endif
					} else {
						/* get all object names in current schema */
						const char *with_clause =
							"with describe_all_objects AS (\n"
							"  SELECT s.name AS sname,\n"
							"      t.name,\n"
							"      s.name || '.' || t.name AS fullname,\n"
							"      CAST(CASE t.type\n"
							"      WHEN 1 THEN 2\n" /* ntype for views */
							"      ELSE 1\n" /* ntype for tables */
							"      END AS SMALLINT) AS ntype,\n"
							"      (CASE WHEN t.system THEN 'SYSTEM ' ELSE '' END) || tt.table_type_name AS type,\n"
							"      t.system,\n"
							"      c.remark AS remark\n"
							"    FROM sys._tables t\n"
							"    LEFT OUTER JOIN sys.comments c ON t.id = c.id\n"
							"    LEFT OUTER JOIN sys.schemas s ON t.schema_id = s.id\n"
							"    LEFT OUTER JOIN sys.table_types tt ON t.type = tt.table_type_id\n"
							"  UNION ALL\n"
							"  SELECT s.name AS sname,\n"
							"      sq.name,\n"
							"      s.name || '.' || sq.name AS fullname,\n"
							"      CAST(4 AS SMALLINT) AS ntype,\n"
							"      'SEQUENCE' AS type,\n"
							"      false AS system,\n"
							"      c.remark AS remark\n"
							"    FROM sys.sequences sq\n"
							"    LEFT OUTER JOIN sys.comments c ON sq.id = c.id\n"
							"    LEFT OUTER JOIN sys.schemas s ON sq.schema_id = s.id\n"
							"  UNION ALL\n"
							"  SELECT DISTINCT s.name AS sname,\n" /* DISTINCT is needed to filter out duplicate overloaded function/procedure names */
							"      f.name,\n"
							"      s.name || '.' || f.name AS fullname,\n"
							"      CAST(8 AS SMALLINT) AS ntype,\n"
							"      (CASE WHEN f.system THEN 'SYSTEM ' ELSE '' END) || function_type_keyword AS type,\n"
							"      f.system AS system,\n"
							"      c.remark AS remark\n"
							"    FROM sys.functions f\n"
							"    LEFT OUTER JOIN sys.comments c ON f.id = c.id\n"
							"    LEFT OUTER JOIN sys.function_types ft ON f.type = ft.function_type_id\n"
							"    LEFT OUTER JOIN sys.schemas s ON f.schema_id = s.id\n"
							"  UNION ALL\n"
							"  SELECT NULL AS sname,\n"
							"      s.name,\n"
							"      s.name AS fullname,\n"
							"      CAST(16 AS SMALLINT) AS ntype,\n"
							"      (CASE WHEN s.system THEN 'SYSTEM SCHEMA' ELSE 'SCHEMA' END) AS type,\n"
							"      s.system,\n"
							"      c.remark AS remark\n"
							"    FROM sys.schemas s\n"
							"    LEFT OUTER JOIN sys.comments c ON s.id = c.id\n"
							"  ORDER BY system, name, sname, ntype)\n"
							;
						size_t len = strlen(with_clause) + 400 + strlen(line);
						char *query = malloc(len);
						char *q = query, *endq = query + len;

						if (query == NULL) {
							mnstr_printf(stderr_stream, "memory allocation failure\n");
							continue;
						}

						/*
						 * | LINE            | SCHEMA FILTER | NAME FILTER                   |
						 * |-----------------+---------------+-------------------------------|
						 * | ""              | yes           | -                             |
						 * | "my_table"      | yes           | name LIKE 'my_table'          |
						 * | "my*"           | yes           | name LIKE 'my%'               |
						 * | "data.my_table" | no            | fullname LIKE 'data.my_table' |
						 * | "data.my*"      | no            | fullname LIKE 'data.my%'      |
						 * | "*a.my*"        | no            | fullname LIKE '%a.my%'        |
						 */
						q += snprintf(q, endq - q, "%s", with_clause);
						q += snprintf(q, endq - q, " SELECT type, fullname, remark FROM describe_all_objects WHERE (ntype & %u) > 0", x);
						if (!wantsSystem) {
							q += snprintf(q, endq - q, " AND NOT system");
						}
						if (!hasSchema) {
							q += snprintf(q, endq - q, " AND (sname IS NULL OR sname = current_schema)");
						}
						if (*line) {
							q += snprintf(q, endq - q, " AND (%s LIKE '%s')", (hasSchema ? "fullname" : "name"), line);
						}
						q += snprintf(q, endq - q, " ORDER BY fullname, type, remark");

#ifdef HAVE_POPEN
						stream *saveFD;
						start_pager(&saveFD);
#endif

						hdl = mapi_query(mid, query);
						free(query);
						CHECK_RESULT(mid, hdl, buf, fp);
						while (fetch_row(hdl) == 3) {
							char *type = mapi_fetch_field(hdl, 0);
							char *name = mapi_fetch_field(hdl, 1);
							char *remark = mapi_fetch_field(hdl, 2);
							int type_width = mapi_get_len(hdl, 0);
							int name_width = mapi_get_len(hdl, 1);
							mnstr_printf(toConsole,
								     "%-*s  %-*s",
								     type_width, type,
								     name_width * (remark != NULL), name);
							if (remark) {
								char *c;
								mnstr_printf(toConsole, "  '");
								for (c = remark; *c; c++) {
									switch (*c) {
									case '\'':
										mnstr_printf(toConsole, "''");
										break;
									default:
										mnstr_writeChr(toConsole, *c);
									}
								}
								mnstr_printf(toConsole, "'");
							}
							mnstr_printf(toConsole, "\n");

						}
						mapi_close_handle(hdl);
						hdl = NULL;
#ifdef HAVE_POPEN
						end_pager(saveFD);
#endif
					}
					continue;
				}
				case 'D':{
#ifdef HAVE_POPEN
					stream *saveFD;
#endif

					if (mode != SQL)
						break;
					while (my_isspace(line[length - 1]))
						line[--length] = 0;
					if (line[2] && !my_isspace(line[2])) {
						mnstr_printf(stderr_stream, "space required after \\D\n");
						continue;
					}
					for (line += 2; *line && my_isspace(*line); line++)
						;
#ifdef HAVE_POPEN
					start_pager(&saveFD);
#endif
					if (*line) {
						mnstr_printf(toConsole, "START TRANSACTION;\n");
						dump_table(mid, NULL, line, toConsole, false, true, useinserts, false, false);
						mnstr_printf(toConsole, "COMMIT;\n");
					} else
						dump_database(mid, toConsole, false, useinserts, false);
#ifdef HAVE_POPEN
					end_pager(saveFD);
#endif
					continue;
				}
				case '<': {
					stream *s;
					/* read commands from file */
					while (my_isspace(line[length - 1]))
						line[--length] = 0;
					for (line += 2; *line && my_isspace(*line); line++)
						;
					/* use open_rastream to
					 * convert filename from UTF-8
					 * to locale */
					if ((s = open_rastream(line)) == NULL ||
					    mnstr_errnr(s) != MNSTR_NO__ERROR) {
						if (s)
							close_stream(s);
						mnstr_printf(stderr_stream, "Cannot open %s: %s\n", line, mnstr_peek_error(NULL));
					} else
						doFile(mid, s, 0, 0, 0);
					continue;
				}
				case '>':
					/* redirect output to file */
					while (my_isspace(line[length - 1]))
						line[--length] = 0;
					for (line += 2; *line && my_isspace(*line); line++)
						;
					if (toConsole != stdout_stream &&
					    toConsole != stderr_stream) {
						close_stream(toConsole);
					}
					if (*line == 0 ||
					    strcmp(line, "stdout") == 0)
						toConsole = stdout_stream;
					else if (strcmp(line, "stderr") == 0)
						toConsole = stderr_stream;
					else if ((toConsole = open_wastream(line)) == NULL ||
						 mnstr_errnr(toConsole) != MNSTR_NO__ERROR) {
						mnstr_printf(stderr_stream, "Cannot open %s: %s\n", line, mnstr_peek_error(toConsole));
						if (toConsole != NULL) {
							close_stream(toConsole);
						}
						toConsole = stdout_stream;
					}
					continue;
				case 'L':
					free(logfile);
					logfile = NULL;
					while (my_isspace(line[length - 1]))
						line[--length] = 0;
					for (line += 2; *line && my_isspace(*line); line++)
						;
					if (*line == 0) {
						/* turn of logging */
						mapi_log(mid, NULL);
					} else {
						logfile = strdup(line);
						mapi_log(mid, logfile);
					}
					continue;
				case '?':
					showCommands();
					continue;
#ifdef HAVE_POPEN
				case '|':
					free(pager);
					pager = NULL;
					setWidth();	/* reset to system default */

					while (my_isspace(line[length - 1]))
						line[--length] = 0;
					for (line += 2; *line && my_isspace(*line); line++)
						;
					if (*line == 0)
						continue;
					pager = strdup(line);
					continue;
#endif
				case 'h':
				{
#ifdef HAVE_LIBREADLINE
					int h;
					char *nl;

					if (strcmp(line,"\\history\n") == 0) {
						for (h = 0; h < history_length; h++) {
							nl = history_get(h) ? history_get(h)->line : 0;
							if (nl)
								mnstr_printf(toConsole, "%d %s\n", h, nl);
						}
					} else
#endif
					{
						setWidth();
						sql_help(line, toConsole, pagewidth <= 0 ? DEFWIDTH : pagewidth);
					}
					continue;
				}
#if 0 /* for later */
#ifdef HAVE_LIBREADLINE
				case '!':
				{
					char *nl;

					nl = strchr(line, '\n');
					if (nl)
						*nl = 0;
					if (history_expand(line + 2, &nl)) {
						mnstr_printf(toConsole, "%s\n", nl);
					}
					mnstr_printf(toConsole, "Expansion needs work\n");
					continue;
				}
#endif
#endif	/* 0 */
				case 'e':
					echoquery = true;
					continue;
				case 'f':
					while (my_isspace(line[length - 1]))
						line[--length] = 0;
					for (line += 2; *line && my_isspace(*line); line++)
						;
					if (*line == 0) {
						mnstr_printf(toConsole, "Current formatter: ");
						switch (formatter) {
						case RAWformatter:
							mnstr_printf(toConsole, "raw\n");
							break;
						case TABLEformatter:
							mnstr_printf(toConsole, "sql\n");
							break;
						case CSVformatter:
							mnstr_printf(toConsole, "%s\n", separator[0] == '\t' ? "tab" : "csv");
							break;
						case TRASHformatter:
							mnstr_printf(toConsole, "trash\n");
							break;
						case ROWCOUNTformatter:
							mnstr_printf(toConsole, "rowcount\n");
							break;
						case XMLformatter:
							mnstr_printf(toConsole, "xml\n");
							break;
						case EXPANDEDformatter:
							mnstr_printf(toConsole, "expanded\n");
							break;
						default:
							mnstr_printf(toConsole, "none\n");
							break;
						}
					} else {
						setFormatter(line);
						if (mode == SQL)
							mapi_set_size_header(mid, strcmp(line, "raw") == 0);
					}
					continue;
				case 't':
					while (my_isspace(line[length - 1]))
						line[--length] = 0;
					for (line += 2; *line && my_isspace(*line); line++)
						;
					if (*line == 0) {
						mnstr_printf(toConsole, "Current time formatter: ");
						if (timermode == T_NONE)
							mnstr_printf(toConsole,"none\n");
						if (timermode == T_CLOCK)
							mnstr_printf(toConsole,"clock\n");
						if (timermode == T_PERF)
							mnstr_printf(toConsole,"performance\n");
					} else if (strcmp(line,"none") == 0) {
						timermode = T_NONE;
					} else if (strcmp(line,"clock") == 0) {
						timermode = T_CLOCK;
					} else if (strncmp(line,"perf",4) == 0 || strcmp(line,"performance") == 0) {
						timermode = T_PERF;
					} else if (*line != '\0') {
						mnstr_printf(stderr_stream, "warning: invalid argument to -t: %s\n",
							line);
					}
					continue;
				default:
					showCommands();
					continue;
				}
			}
		}

		if (hdl == NULL) {
			timerStart();
			hdl = mapi_query_prep(mid);
			CHECK_RESULT(mid, hdl, buf, fp);
		} else
			timerResume();

		assert(hdl != NULL);

		if (length > 0) {
			SQLsetSpecial(line);
			mapi_query_part(hdl, line, length);
			CHECK_RESULT(mid, hdl, buf, fp);
		}

		/* If the server wants more but we're at the
		 * end of file (line == NULL), notify the
		 * server that we don't have anything more.
		 * If the server still wants more (shouldn't
		 * happen according to the protocol) we break
		 * out of the loop (via the continue).  The
		 * assertion at the end will then go off. */
		if (mapi_query_done(hdl) == MMORE) {
			if (line != NULL) {
				continue;	/* get more data */
			} else if (mapi_query_done(hdl) == MMORE) {
				hdl = NULL;
				continue;	/* done */
			}
		}
		CHECK_RESULT(mid, hdl, buf, fp);

		if (mapi_get_querytype(hdl) == Q_PREPARE) {
			prepno = mapi_get_tableid(hdl);
			assert(mode != SQL || formatter != TESTformatter || prepno < 100); /* prepno is used only at the TestWeb */
		}

		rc = format_result(mid, hdl, interactive || echoquery);

		if (rc == MMORE && (line != NULL || mapi_query_done(hdl) != MOK))
			continue;	/* get more data */

		CHECK_RESULT(mid, hdl, buf, fp);

		timerEnd();
		mapi_close_handle(hdl);
		hdl = NULL;
	} while (line != NULL);
	/* reached on end of file */
	assert(hdl == NULL);
  bailout:
	free(buf);
#ifdef HAVE_LIBREADLINE
	if (prompt)
		deinit_readline();
#endif
	close_stream(fp);
	return errseen;
}

struct privdata {
	stream *f;
	char *buf;
};

#define READSIZE	(1 << 16)
//#define READSIZE	(1 << 20)

static const char alpha[] = "ABCDEFGHIJKLMNOPQRSTUVWXYZ"
	"abcdefghijklmnopqrstuvwxyz";

static char *
getfile(void *data, const char *filename, bool binary,
	uint64_t offset, size_t *size)
{
	stream *f;
	char *buf;
	struct privdata *priv = data;
	ssize_t s;

	if (size)
		*size = 0;	/* most returns require this */
	if (priv->buf == NULL) {
		priv->buf = malloc(READSIZE);
		if (priv->buf == NULL)
			return "allocation failed in client";
	}
	buf = priv->buf;
	if (filename != NULL) {
		if (binary) {
			f = open_rstream(filename);
			assert(offset <= 1);
			offset = 0;
		} else {
			f = open_rastream(filename);
			if (f == NULL) {
				size_t x;
				/* simplistic check for URL
				 * (schema://...) */
				if ((x = strspn(filename, alpha)) > 0
				    && filename[x] == ':'
				    && filename[x+1] == '/'
				    && filename[x+2] == '/') {
					if (allow_remote)
						f = open_urlstream(filename);
					else
						return "client refuses to retrieve remote content";
				}
			}
#ifdef HAVE_ICONV
			else if (encoding) {
				stream *tmpf = f;
				f = iconv_rstream(f, encoding, mnstr_name(f));
				if (f == NULL)
					close_stream(tmpf);
			}
#endif
		}
		if (f == NULL)
			return (char*) mnstr_peek_error(NULL);
		while (offset > 1) {
			s = mnstr_readline(f, buf, READSIZE);
			if (s < 0) {
				close_stream(f);
				return "error reading file";
			}
			if (s == 0) {
				/* reached EOF withing offset lines */
				close_stream(f);
				return NULL;
			}
			if (buf[s - 1] == '\n')
				offset--;
		}
		priv->f = f;
	} else {
		f = priv->f;
		if (size == NULL) {
			/* done reading before reaching EOF */
			close_stream(f);
			priv->f = NULL;
			return NULL;
		}
	}
	s = mnstr_read(f, buf, 1, READSIZE);
	if (s <= 0) {
		close_stream(f);
		priv->f = NULL;
		return s < 0 ? "error reading file" : NULL;
	}
	if (size)
		*size = (size_t) s;
	return buf;
}

static char *
putfile(void *data, const char *filename, bool binary, const void *buf, size_t bufsize)
{
	struct privdata *priv = data;

	if (filename != NULL) {
		stream *s = binary ? open_wstream(filename) : open_wastream(filename);
		if (s == NULL)
			return (char*)mnstr_peek_error(NULL);
		priv->f = s;
#ifdef HAVE_ICONV
		if (encoding) {
			stream *f = priv->f;
			priv->f = iconv_wstream(f, encoding, mnstr_name(f));
			if (priv->f == NULL) {
				close_stream(f);
				return (char*)mnstr_peek_error(NULL);
			}
		}
#endif
		if (buf == NULL || bufsize == 0)
			return NULL; /* successfully opened file */
	} else if (buf == NULL) {
		/* done writing */
		int flush = mnstr_flush(priv->f, MNSTR_FLUSH_DATA);
		close_stream(priv->f);
		priv->f = NULL;
		return flush < 0 ? "error writing output" : NULL;
	}
	if (mnstr_write(priv->f, buf, 1, bufsize) < (ssize_t) bufsize) {
		close_stream(priv->f);
		priv->f = NULL;
		return "error writing output";
	}
	return NULL;		/* success */
}

static _Noreturn void usage(const char *prog, int xit);

static void
usage(const char *prog, int xit)
{
	mnstr_printf(stderr_stream, "Usage: %s [ options ] [ file or database [ file ... ] ]\n", prog);
	mnstr_printf(stderr_stream, "\nOptions are:\n");
#ifdef HAVE_SYS_UN_H
	mnstr_printf(stderr_stream, " -h hostname | --host=hostname    host or UNIX domain socket to connect to\n");
#else
	mnstr_printf(stderr_stream, " -h hostname | --host=hostname    host to connect to\n");
#endif
	mnstr_printf(stderr_stream, " -p portnr   | --port=portnr      port to connect to\n");
	mnstr_printf(stderr_stream, " -u user     | --user=user        user id\n");
	mnstr_printf(stderr_stream, " -d database | --database=database  database to connect to (may be URI)\n");

	mnstr_printf(stderr_stream, " -e          | --echo             echo the query\n");
#ifdef HAVE_ICONV
	mnstr_printf(stderr_stream, " -E charset  | --encoding=charset specify encoding (character set) of the terminal\n");
#endif
	mnstr_printf(stderr_stream, " -f kind     | --format=kind      specify output format {csv,tab,raw,sql,xml,trash,rowcount}\n");
	mnstr_printf(stderr_stream, " -H          | --history          load/save cmdline history (default off)\n");
	mnstr_printf(stderr_stream, " -i          | --interactive      interpret `\\' commands on stdin\n");
	mnstr_printf(stderr_stream, " -t          | --timer=format     use time formatting {none,clock,performance} (none is default)\n");
	mnstr_printf(stderr_stream, " -l language | --language=lang    {sql,mal}\n");
	mnstr_printf(stderr_stream, " -L logfile  | --log=logfile      save client/server interaction\n");
	mnstr_printf(stderr_stream, " -s stmt     | --statement=stmt   run single statement\n");
	mnstr_printf(stderr_stream, " -X          | --Xdebug           trace mapi network interaction\n");
	mnstr_printf(stderr_stream, " -z          | --timezone         do not tell server our timezone\n");
#ifdef HAVE_POPEN
	mnstr_printf(stderr_stream, " -| cmd      | --pager=cmd        for pagination\n");
#endif
	mnstr_printf(stderr_stream, " -v          | --version          show version information and exit\n");
	mnstr_printf(stderr_stream, " -?          | --help             show this usage message\n");

	mnstr_printf(stderr_stream, "\nSQL specific opions \n");
	mnstr_printf(stderr_stream, " -n nullstr  | --null=nullstr     change NULL representation for sql, csv and tab output modes\n");
	mnstr_printf(stderr_stream, " -a          | --autocommit       turn off autocommit mode\n");
	mnstr_printf(stderr_stream, " -R          | --allow-remote     allow remote content\n");
	mnstr_printf(stderr_stream, " -r nr       | --rows=nr          for pagination\n");
	mnstr_printf(stderr_stream, " -w nr       | --width=nr         for pagination\n");
	mnstr_printf(stderr_stream, " -D          | --dump             create an SQL dump\n");
	mnstr_printf(stderr_stream, " -N          | --inserts          use INSERT INTO statements when dumping\n");
	mnstr_printf(stderr_stream, "The file argument can be - for stdin\n");
	exit(xit);
}

static inline bool
isfile(FILE *fp)
{
	struct stat stb;
	if (fstat(fileno(fp), &stb) < 0 ||
	    (stb.st_mode & S_IFMT) != S_IFREG) {
		fclose(fp);
		return false;
	}
	return true;
}

int
#ifdef _MSC_VER
wmain(int argc, wchar_t **wargv)
#else
main(int argc, char **argv)
#endif
{
	int port = 0;
	char *user = NULL;
	char *passwd = NULL;
	char *host = NULL;
	char *command = NULL;
	char *dbname = NULL;
	char *output = NULL;	/* output format as string */
	DotMonetdb dotfile = {0};
	stream *s = NULL;
	bool trace = false;
	bool dump = false;
	bool useinserts = false;
	int c = 0;
	Mapi mid;
	bool save_history = false;
	bool interactive = false;
	bool has_fileargs = false;
	int option_index = 0;
	bool settz = true;
	bool autocommit = true;	/* autocommit mode default on */
	bool user_set_as_flag = false;
	bool passwd_set_as_flag = false;
	static const struct option long_options[] = {
		{"autocommit", 0, 0, 'a'},
		{"database", 1, 0, 'd'},
		{"dump", 0, 0, 'D'},
		{"inserts", 0, 0, 'N'},
		{"echo", 0, 0, 'e'},
#ifdef HAVE_ICONV
		{"encoding", 1, 0, 'E'},
#endif
		{"format", 1, 0, 'f'},
		{"help", 0, 0, '?'},
		{"history", 0, 0, 'H'},
		{"host", 1, 0, 'h'},
		{"interactive", 0, 0, 'i'},
		{"timer", 1, 0, 't'},
		{"language", 1, 0, 'l'},
		{"log", 1, 0, 'L'},
		{"null", 1, 0, 'n'},
#ifdef HAVE_POPEN
		{"pager", 1, 0, '|'},
#endif
		{"port", 1, 0, 'p'},
		{"rows", 1, 0, 'r'},
		{"statement", 1, 0, 's'},
		{"user", 1, 0, 'u'},
		{"version", 0, 0, 'v'},
		{"width", 1, 0, 'w'},
		{"Xdebug", 0, 0, 'X'},
		{"timezone", 0, 0, 'z'},
		{"allow-remote", 0, 0, 'R'},
		{0, 0, 0, 0}
	};

#ifdef _MSC_VER
	char **argv = malloc((argc + 1) * sizeof(char *));
	if (argv == NULL) {
		fprintf(stderr, "cannot allocate memory for argument conversion\n");
		exit(1);
	}
	for (int i = 0; i < argc; i++) {
		if ((argv[i] = wchartoutf8(wargv[i])) == NULL) {
			fprintf(stderr, "cannot convert argument to UTF-8\n");
			exit(1);
		}
	}
	argv[argc] = NULL;
#endif
#ifndef WIN32
	/* don't set locale on Windows: setting the locale like this
	 * causes the output to be converted (we could set it to
	 * ".OCP" if we knew for sure that we were running in a cmd
	 * window) */
	if(setlocale(LC_CTYPE, "") == NULL) {
		fprintf(stderr, "error: could not set locale\n");
		exit(2);
	}
#endif
#ifdef HAVE_SIGACTION
	struct sigaction act;
	/* ignore SIGPIPE so that we get an error instead of signal */
	act.sa_handler = SIG_IGN;
	(void) sigemptyset(&act.sa_mask);
	act.sa_flags = 0;
	if (sigaction(SIGPIPE, &act, NULL) == -1)
		perror("sigaction");
#endif

	if (mnstr_init() < 0) {
		fprintf(stderr, "error: could not initialize streams library");
		exit(2);
	}

	toConsole = stdout_stream = stdout_wastream();
	stderr_stream = stderr_wastream();
	if(!stdout_stream || !stderr_stream) {
		if(stdout_stream)
			close_stream(stdout_stream);
		if(stderr_stream)
			close_stream(stderr_stream);
		fprintf(stderr, "error: could not open an output stream\n");
		exit(2);
	}

	/* parse config file first, command line options override */
	parse_dotmonetdb(&dotfile);
	user = dotfile.user;
	passwd = dotfile.passwd;
	dbname = dotfile.dbname;
	language = dotfile.language;
	host = dotfile.host;
	save_history = dotfile.save_history;
	output = dotfile.output;
	pagewidth = dotfile.pagewidth;
	port = dotfile.port;
	pagewidthset = pagewidth != 0;
	if (language) {
		if (strcmp(language, "sql") == 0) {
			mode = SQL;
		} else if (strcmp(language, "mal") == 0) {
			mode = MAL;
		}
	} else {
		language = strdup("sql");
		mode = SQL;
	}

	while ((c = getopt_long(argc, argv, "ad:De"
#ifdef HAVE_ICONV
				"E:"
#endif
				"f:h:Hil:L:n:Np:P:r:Rs:t:u:vw:Xz"
#ifdef HAVE_POPEN
				"|:"
#endif
				"?",
				long_options, &option_index)) != -1) {
		switch (c) {
		case 0:
			/* only needed for options that only have a
			 * long form */
			break;
		case 'a':
			autocommit = false;
			break;
		case 'd':
			assert(optarg);
			if (dbname)
				free(dbname);
			dbname = strdup(optarg);
			break;
		case 'D':
			dump = true;
			break;
		case 'e':
			echoquery = true;
			break;
#ifdef HAVE_ICONV
		case 'E':
			assert(optarg);
			encoding = optarg;
			break;
#endif
		case 'f':
			assert(optarg);
			if (output != NULL)
				free(output);
			output = strdup(optarg);	/* output format */
			break;
		case 'h':
			assert(optarg);
			host = optarg;
			break;
		case 'H':
			save_history = true;
			break;
		case 'i':
			interactive = true;
			break;
		case 'l':
			assert(optarg);
			/* accept unambiguous prefix of language */
			if (strcmp(optarg, "sql") == 0 ||
			    strcmp(optarg, "sq") == 0 ||
			    strcmp(optarg, "s") == 0) {
				free(language);
				language = strdup(optarg);
				mode = SQL;
			} else if (strcmp(optarg, "mal") == 0 ||
				   strcmp(optarg, "ma") == 0) {
				free(language);
				language = strdup("mal");
				mode = MAL;
			} else if (strcmp(optarg, "msql") == 0) {
				free(language);
				language = strdup("msql");
				mode = MAL;
			} else {
				mnstr_printf(stderr_stream, "language option needs to be sql or mal\n");
				exit(-1);
			}
			break;
		case 'L':
			assert(optarg);
			logfile = strdup(optarg);
			break;
		case 'n':
			assert(optarg);
			nullstring = optarg;
			break;
		case 'N':
			useinserts = true;
			break;
		case 'p':
			assert(optarg);
			port = atoi(optarg);
			break;
		case 'P':
			assert(optarg);
			if (passwd)
				free(passwd);
			passwd = strdup(optarg);
			passwd_set_as_flag = true;
			break;
		case 'r':
			assert(optarg);
			rowsperpage = atoi(optarg);
			break;
		case 'R':
			allow_remote = true;
			break;
		case 's':
			assert(optarg);
			command = optarg;
			break;
		case 't':
			if (optarg != NULL) {
				if (strcmp(optarg,"none") == 0) {
					timermode = T_NONE;
				} else if (strcmp(optarg,"clock") == 0) {
					timermode = T_CLOCK;
				} else if (strcmp(optarg, "perf") == 0 || strcmp(optarg, "performance") == 0) {
					timermode = T_PERF;
				} else if (*optarg != '\0') {
					mnstr_printf(stderr_stream, "warning: invalid argument to -t: %s\n",
						optarg);
				}
			}
			break;
		case 'u':
			assert(optarg);
			if (user)
				free(user);
			user = strdup(optarg);
			user_set_as_flag = true;
			break;
		case 'v': {
			mnstr_printf(toConsole,
				     "mclient, the MonetDB interactive "
				     "terminal, version %s", MONETDB_VERSION);
#ifdef MONETDB_RELEASE
			mnstr_printf(toConsole, " (%s)", MONETDB_RELEASE);
#else
			const char *rev = mercurial_revision();
			if (strcmp(rev, "Unknown") != 0)
				mnstr_printf(toConsole, " (hg id: %s)", rev);
#endif
			mnstr_printf(toConsole, "\n");
#ifdef HAVE_LIBREADLINE
			mnstr_printf(toConsole,
				     "support for command-line editing "
				     "compiled-in\n");
#endif
#ifdef HAVE_ICONV
#ifdef HAVE_NL_LANGINFO
			if (encoding == NULL)
				encoding = nl_langinfo(CODESET);
#endif
			mnstr_printf(toConsole,
				     "character encoding: %s\n",
				     encoding ? encoding : "utf-8 (default)");
#endif
			mnstr_printf(toConsole, "using mapi library %s\n",
						 mapi_get_mapi_version());
			return 0;
		}
		case 'w':
			assert(optarg);
			pagewidth = atoi(optarg);
			pagewidthset = pagewidth != 0;
			break;
		case 'X':
			trace = true;
			break;
		case 'z':
			settz = false;
			break;
#ifdef HAVE_POPEN
		case '|':
			assert(optarg);
			pager = optarg;
			break;
#endif
		case '?':
			/* a bit of a hack: look at the option that the
			 * current `c' is based on and see if we recognize
			 * it: if -? or --help, exit with 0, else with -1 */
			usage(argv[0], strcmp(argv[optind - 1], "-?") == 0 || strcmp(argv[optind - 1], "--help") == 0 ? 0 : -1);
			/* not reached */
		default:
			usage(argv[0], -1);
			/* not reached */
		}
	}
	if (passwd_set_as_flag &&
	    (output == NULL || strcmp(output, "test") != 0)) {
		usage(argv[0], -1);
		/* not reached */
	}

#ifdef HAVE_ICONV
#ifdef HAVE_NL_LANGINFO
	if (encoding == NULL)
		encoding = nl_langinfo(CODESET);
#endif
	if (encoding != NULL && strcasecmp(encoding, "utf-8") == 0)
		encoding = NULL;
	if (encoding != NULL) {
		stream *s = iconv_wstream(toConsole, encoding, "stdout");
		if (s == NULL || mnstr_errnr(s) != MNSTR_NO__ERROR) {
			mnstr_printf(stderr_stream, "warning: cannot convert local character set %s to UTF-8\n", encoding);
			close_stream(s);
		} else
			toConsole = s;
		stdout_stream = toConsole;
	}
#endif /* HAVE_ICONV */

	/* when config file would provide defaults */
	if (user_set_as_flag) {
		if (passwd && !passwd_set_as_flag) {
			free(passwd);
			passwd = NULL;
		}
	}

	if (user == NULL)
		user = simple_prompt("user", BUFSIZ, 1, prompt_getlogin());
	if (passwd == NULL)
		passwd = simple_prompt("password", BUFSIZ, 0, NULL);

	c = 0;
	has_fileargs = optind != argc;

	if (dbname == NULL && has_fileargs) {
		s = open_rastream(argv[optind]);
		if (s == NULL || !isfile(getFile(s))) {
			mnstr_close(s);
			s = NULL;
		}
		if (s == NULL) {
			dbname = strdup(argv[optind]);
			optind++;
			has_fileargs = optind != argc;
		}
	}

	if (dbname != NULL && strncmp(dbname, "mapi:monetdb://", 15) == 0) {
		mid = mapi_mapiuri(dbname, user, passwd, language);
	} else {
		mid = mapi_mapi(host, port, user, passwd, language, dbname);
	}
	if (user)
		free(user);
	user = NULL;
	if (passwd)
		free(passwd);
	passwd = NULL;
	if (dbname)
		free(dbname);
	dbname = NULL;

	if (mid == NULL) {
		mnstr_printf(stderr_stream, "failed to allocate Mapi structure\n");
		exit(2);
	}

	mapi_cache_limit(mid, 1000);
	mapi_setAutocommit(mid, autocommit);
	if (mode == SQL && !settz)
		mapi_set_time_zone(mid, 0);
	if (output) {
		setFormatter(output);
		if (mode == SQL)
			mapi_set_size_header(mid, strcmp(output, "raw") == 0);
		free(output);
	} else {
		if (mode == SQL) {
			setFormatter("sql");
			mapi_set_size_header(mid, false);
		} else {
			setFormatter("raw");
		}
	}

	if (mode == SQL) {
		if (output) {
			mapi_set_size_header(mid, strcmp(output, "raw") == 0);
		} else {
			mapi_set_size_header(mid, false);
		}
	}

	if (mapi_error(mid) == MOK)
		mapi_reconnect(mid);	/* actually, initial connect */

	if (mapi_error(mid)) {
		if (trace)
			mapi_explain(mid, stderr);
		else
			mnstr_printf(stderr_stream, "%s\n", mapi_error_str(mid));
		exit(2);
	}
	if (dump) {
		if (mode == SQL) {
			exit(dump_database(mid, toConsole, false, useinserts, false));
		} else {
			mnstr_printf(stderr_stream, "Dump only supported for SQL\n");
			exit(1);
		}
	}

	struct privdata priv;
	priv = (struct privdata) {0};
	mapi_setfilecallback2(mid, getfile, putfile, &priv);

	if (logfile)
		mapi_log(mid, logfile);

	mapi_trace(mid, trace);
<<<<<<< HEAD
	if (output) {
		setFormatter(output);
		free(output);
	} else {
		if (mode == SQL) {
			setFormatter("sql");
		} else {
			setFormatter("raw");
		}
	}
=======
>>>>>>> def70367
	/* give the user a welcome message with some general info */
	if (!has_fileargs && command == NULL && isatty(fileno(stdin))) {
		char *lang;

		if (mode == SQL) {
			lang = "/SQL";
		} else {
			lang = "";
		}

		mnstr_printf(toConsole,
			     "Welcome to mclient, the MonetDB%s "
			     "interactive terminal (%s)\n",
			     lang,
#ifdef MONETDB_RELEASE
			     MONETDB_RELEASE
#else
			     "unreleased"
#endif
			);

		if (mode == SQL)
			dump_version(mid, toConsole, "Database:");

		mnstr_printf(toConsole, "FOLLOW US on https://twitter.com/MonetDB "
					"or https://github.com/MonetDB/MonetDB\n"
					"Type \\q to quit, \\? for a list of available commands\n");
		if (mode == SQL)
			mnstr_printf(toConsole, "auto commit mode: %s\n",
				     mapi_get_autocommit(mid) ? "on" : "off");
	}

	if (command != NULL) {
#if !defined(_MSC_VER) && defined(HAVE_ICONV)
		/* no need on Windows: using wmain interface */
		iconv_t cd_in;
		bool free_command = false;

		if (encoding != NULL &&
		    (cd_in = iconv_open("utf-8", encoding)) != (iconv_t) -1) {
			char *savecommand = command;
			ICONV_CONST char *from = command;
			size_t fromlen = strlen(from);
			int factor = 4;
			size_t tolen = factor * fromlen + 1;
			char *to = malloc(tolen);

			if (to == NULL) {
				mnstr_printf(stderr_stream,"Malloc in main failed");
				exit(2);
			}
			free_command = true;

		  try_again:
			command = to;
			if (iconv(cd_in, &from, &fromlen, &to, &tolen) == (size_t) -1) {
				switch (errno) {
				case EILSEQ:
					/* invalid multibyte sequence */
					mnstr_printf(stderr_stream, "Illegal input sequence in command line\n");
					exit(-1);
				case E2BIG:
					/* output buffer too small */
					from = savecommand;
					fromlen = strlen(from);
					factor *= 2;
					tolen = factor * fromlen + 1;
					free(command);
					to = malloc(tolen);
					if (to == NULL) {
						mnstr_printf(stderr_stream,"Malloc in main failed");
						exit(2);
					}
					goto try_again;
				case EINVAL:
					/* incomplete multibyte sequence */
					mnstr_printf(stderr_stream, "Incomplete input sequence on command line\n");
					exit(-1);
				default:
					break;
				}
			}
			*to = 0;
			iconv_close(cd_in);
		} else if (encoding)
			mnstr_printf(stderr_stream, "warning: cannot convert local character set %s to UTF-8\n", encoding);
#endif
		/* execute from command-line, need interactive to know whether
		 * to keep the mapi handle open */
		timerStart();
		c = doRequest(mid, command);
		timerEnd();
#if !defined(_MSC_VER) && defined(HAVE_ICONV)
		if (free_command)
			free(command);
#endif
	}

	if (optind < argc) {
		/* execute from file(s) */
		while (optind < argc) {
			const char *arg = argv[optind];

			if (s == NULL) {
				if (strcmp(arg, "-") == 0)
					s = stdin_rastream();
				else
					s = open_rastream(arg);
			}
			if (s == NULL) {
				mnstr_printf(stderr_stream, "%s: cannot open: %s\n", arg, mnstr_peek_error(NULL));
				c |= 1;
				optind++;
				continue;
			}
			// doFile closes 's'.
			c |= doFile(mid, s, useinserts, interactive, save_history);
			s = NULL;
			optind++;
		}
	} else if (command && mapi_get_active(mid))
		c = doFileBulk(mid, NULL);

	if (!has_fileargs && command == NULL) {
		s = stdin_rastream();
		if(!s) {
			mapi_destroy(mid);
			mnstr_destroy(stdout_stream);
			mnstr_destroy(stderr_stream);
			fprintf(stderr,"Failed to open stream for stdin\n");
			exit(2);
		}
		c = doFile(mid, s, useinserts, interactive, save_history);
		s = NULL;
	}

	mapi_destroy(mid);
	mnstr_destroy(stdout_stream);
	mnstr_destroy(stderr_stream);
	if (priv.buf != NULL)
		free(priv.buf);

	return c;
}<|MERGE_RESOLUTION|>--- conflicted
+++ resolved
@@ -3558,14 +3558,6 @@
 		}
 	}
 
-	if (mode == SQL) {
-		if (output) {
-			mapi_set_size_header(mid, strcmp(output, "raw") == 0);
-		} else {
-			mapi_set_size_header(mid, false);
-		}
-	}
-
 	if (mapi_error(mid) == MOK)
 		mapi_reconnect(mid);	/* actually, initial connect */
 
@@ -3593,19 +3585,6 @@
 		mapi_log(mid, logfile);
 
 	mapi_trace(mid, trace);
-<<<<<<< HEAD
-	if (output) {
-		setFormatter(output);
-		free(output);
-	} else {
-		if (mode == SQL) {
-			setFormatter("sql");
-		} else {
-			setFormatter("raw");
-		}
-	}
-=======
->>>>>>> def70367
 	/* give the user a welcome message with some general info */
 	if (!has_fileargs && command == NULL && isatty(fileno(stdin))) {
 		char *lang;
