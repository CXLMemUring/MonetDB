/*
 * SPDX-License-Identifier: MPL-2.0
 *
 * This Source Code Form is subject to the terms of the Mozilla Public
 * License, v. 2.0.  If a copy of the MPL was not distributed with this
 * file, You can obtain one at http://mozilla.org/MPL/2.0/.
 *
 * Copyright 2024 MonetDB Foundation;
 * Copyright August 2008 - 2023 MonetDB B.V.;
 * Copyright 1997 - July 2008 CWI.
 */

#include "monetdb_config.h"
#include "mapi.h"
#include "stream.h"
#include "mstring.h"
#include <unistd.h>
#include <string.h>
#include <ctype.h>

// TODO get rid of this ugly work around: Properly factor out mapi cals from dump.c
#ifdef COMPILING_MONETDBE

#define Mapi monetdbe_Mapi
#define MapiHdl monetdbe_MapiHdl
#define MapiHdl monetdbe_MapiHdl
#define MapiMsg monetdbe_MapiMsg

#define mapi_error monetdbe_mapi_error
#define mapi_query monetdbe_mapi_query
#define mapi_error monetdbe_mapi_error
#define mapi_close_handle monetdbe_mapi_close_handle
#define mapi_fetch_row monetdbe_mapi_fetch_row
#define mapi_fetch_field monetdbe_mapi_fetch_field
#define mapi_get_type monetdbe_mapi_get_type
#define mapi_seek_row monetdbe_mapi_seek_row
#define mapi_get_row_count monetdbe_mapi_get_row_count
#define mapi_rows_affected monetdbe_mapi_rows_affected
#define mapi_get_field_count monetdbe_mapi_get_field_count
#define mapi_result_error monetdbe_mapi_result_error
#define mapi_get_len monetdbe_mapi_get_len
#define mapi_explain monetdbe_mapi_explain
#define mapi_explain_query monetdbe_mapi_explain_query
#define mapi_explain_result monetdbe_mapi_explain_result

#include "monetdbe_mapi.h"
#else
#include "mapi.h"
#endif

#include "msqldump.h"

static int
dquoted_print(stream *f, const char *s, const char *suff)
{
	int space = 0;

	if (mnstr_write(f, "\"", 1, 1) < 0)
		return -1;
	space++;
	while (*s) {
		size_t n;
		if ((n = strcspn(s, "\"")) > 0) {
			if (mnstr_write(f, s, 1, n) < 0)
				return -1;
			space += (int) n;
			s += n;
		}
		if (*s) {
			assert(*s == '"');
			if (mnstr_write(f, "\"\"", 1, 2) < 0)
				return -1;
			space += 2;
			s++;
		}
	}
	if (mnstr_write(f, "\"", 1, 1) < 0)
		return -1;
	space++;
	if (suff != NULL) {
		int n;
		if ((n = mnstr_printf(f, "%s", suff)) < 0)
			return -1;
		space += n;
	}
	return space;
}

static int
squoted_print(stream *f, const char *s, char quote, bool noescape)
{
	assert(quote == '\'' || quote == '"');
	if (mnstr_printf(f, "%c", quote) < 0)
		return -1;
	while (*s) {
		size_t n = noescape ? strcspn(s, "'\"") :
			strcspn(s, "\\'\"\177"
					"\001\002\003\004\005\006\007"
					"\010\011\012\013\014\015\016\017"
					"\020\021\022\023\024\025\026\027"
					"\030\031\032\033\034\035\036\037");
		if (n > 0 && mnstr_write(f, s, 1, n) < 0)
			return -1;
		s += n;
		switch (*s) {
		case '\0':
			continue;
		case '\\':
			if (mnstr_write(f, "\\\\", 1, 2) < 0)
				return -1;
			break;
		case '\'':
		case '"':
			if (mnstr_write(f, s, 1, 1) < 0 ||
			    (*s == quote && mnstr_write(f, s, 1, 1) < 0))
				return -1;
			break;
		case '\n':
			if (mnstr_write(f, "\\n", 1, 2) < 0)
				return -1;
			break;
		case '\t':
			if (mnstr_write(f, "\\t", 1, 2) < 0)
				return -1;
			break;
		default:
			if (mnstr_printf(f, "\\%03o", (uint8_t) *s) < 0)
				return -1;
			break;
		}
		s++;
	}
	if (mnstr_printf(f, "%c", quote) < 0)
		return -1;
	return 0;
}

static char *
descape(const char *s)
{
	const char *p;
	size_t n = 1;

	for (p = s; *p; p++) {
		n += *p == '"';
	}
	n += p - s;
	char *d = malloc(n);
	if (d == NULL)
		return NULL;
	for (p = s, n = 0; *p; p++) {
		d[n++] = *p;
		if (*p == '"')
			d[n++] = '"';
	}
	d[n] = 0;
	return d;
}

static char *
sescape(const char *s)
{
	const char *p;
	size_t n = 1;

	for (p = s; *p; p++) {
		n += *p == '\'' || *p == '\\';
	}
	n += p - s;
	char *d = malloc(n);
	if (d == NULL)
		return NULL;
	for (p = s, n = 0; *p; p++) {
		d[n++] = *p;
		if (*p == '\'')
			d[n++] = '\'';
		else if (*p == '\\')
			d[n++] = '\\';
	}
	d[n] = 0;
	return d;
}

static int
comment_on(stream *sqlf, const char *object,
	   const char *ident1, const char *ident2, const char *ident3,
	   const char *remark)
{
	if (remark) {
		if (mnstr_printf(sqlf, "COMMENT ON %s ", object) < 0 ||
		    dquoted_print(sqlf, ident1, NULL) < 0)
			return -1;
		if (ident2) {
			if (mnstr_printf(sqlf, ".") < 0 ||
			    dquoted_print(sqlf, ident2, NULL) < 0)
				return -1;
			if (ident3) {
				if (mnstr_printf(sqlf, ".") < 0 ||
				    dquoted_print(sqlf, ident3, NULL) < 0)
					return -1;
			}
		}
		if (mnstr_write(sqlf, " IS ", 1, 4) < 0 ||
		    squoted_print(sqlf, remark, '\'', false) < 0 ||
		    mnstr_write(sqlf, ";\n", 1, 2) < 0)
			return -1;
	}
	return 0;
}

static const char *actions[] = {
	0,
	"CASCADE",
	"RESTRICT",
	"SET NULL",
	"SET DEFAULT",
};
#define NR_ACTIONS	((int) (sizeof(actions) / sizeof(actions[0])))

static char *
get_schema(Mapi mid)
{
	char *nsname = NULL, *sname = NULL;
	MapiHdl hdl;

	if ((hdl = mapi_query(mid, "SELECT current_schema")) == NULL ||
	    mapi_error(mid))
		goto bailout;
	while ((mapi_fetch_row(hdl)) != 0) {
		nsname = mapi_fetch_field(hdl, 0);

		if (mapi_error(mid))
			goto bailout;
	}
	if (mapi_error(mid))
		goto bailout;
	/* copy before closing the handle */
	if (nsname)
		sname = strdup(nsname);
	if (nsname && !sname)
		goto bailout;
	mapi_close_handle(hdl);
	return sname;

bailout:
	if (hdl) {
		if (mapi_result_error(hdl))
			mapi_explain_result(hdl, stderr);
		else if (mapi_error(mid))
			mapi_explain_query(hdl, stderr);
		else
			fprintf(stderr, "malloc failure\n");
		mapi_close_handle(hdl);
	} else if (mapi_error(mid))
		mapi_explain(mid, stderr);
	else
		fprintf(stderr, "malloc failure\n");
	return NULL;
}

/* return TRUE if the HUGEINT type exists */
static bool
has_hugeint(Mapi mid)
{
	MapiHdl hdl;
	bool ret;
	static int answer = -1;

	if (answer >= 0)
		return (bool) answer;

	if ((hdl = mapi_query(mid,
			      "SELECT id "
			      "FROM sys.types "
			      "WHERE sqlname = 'hugeint'")) == NULL ||
	    mapi_error(mid))
		goto bailout;
	ret = mapi_get_row_count(hdl) == 1;
	while ((mapi_fetch_row(hdl)) != 0) {
		if (mapi_error(mid))
			goto bailout;
	}
	if (mapi_error(mid))
		goto bailout;
	mapi_close_handle(hdl);
	answer = (int) ret;
	return answer;

bailout:
	if (hdl) {
		if (mapi_result_error(hdl))
			mapi_explain_result(hdl, stderr);
		else
			mapi_explain_query(hdl, stderr);
		mapi_close_handle(hdl);
	} else
		mapi_explain(mid, stderr);
	return 0;
}

static bool
has_schema_path(Mapi mid)
{
	MapiHdl hdl;
	bool ret;
	static int answer = -1;

	if (answer >= 0)
		return answer;

	if ((hdl = mapi_query(mid, "select id from sys._columns where table_id = (select id from sys._tables where name = 'db_user_info' and schema_id = (select id from sys.schemas where name = 'sys')) and name = 'schema_path'")) == NULL ||
	    mapi_error(mid))
		goto bailout;
	ret = mapi_get_row_count(hdl) == 1;
	while ((mapi_fetch_row(hdl)) != 0) {
		if (mapi_error(mid))
			goto bailout;
	}
	if (mapi_error(mid))
		goto bailout;
	mapi_close_handle(hdl);
	answer = ret;
	return ret;

bailout:
	if (hdl) {
		if (mapi_result_error(hdl))
			mapi_explain_result(hdl, stderr);
		else
			mapi_explain_query(hdl, stderr);
		mapi_close_handle(hdl);
	} else
		mapi_explain(mid, stderr);
	return false;
}

static bool
has_schema_max_memory(Mapi mid)
{
	MapiHdl hdl;
	bool ret;
	static int answer = -1;

	if (answer >= 0)
		return answer;

	if ((hdl = mapi_query(mid, "select id from sys._columns where table_id = (select id from sys._tables where name = 'db_user_info' and schema_id = (select id from sys.schemas where name = 'sys')) and name = 'max_memory'")) == NULL ||
	    mapi_error(mid))
		goto bailout;
	ret = mapi_get_row_count(hdl) == 1;
	while ((mapi_fetch_row(hdl)) != 0) {
		if (mapi_error(mid))
			goto bailout;
	}
	if (mapi_error(mid))
		goto bailout;
	mapi_close_handle(hdl);
	answer = ret;
	return ret;

bailout:
	if (hdl) {
		if (mapi_result_error(hdl))
			mapi_explain_result(hdl, stderr);
		else
			mapi_explain_query(hdl, stderr);
		mapi_close_handle(hdl);
	} else
		mapi_explain(mid, stderr);
	return false;
}

static bool
has_table_partitions(Mapi mid)
{
	MapiHdl hdl;
	bool ret;
	static int answer = -1;

	if (answer >= 0)
		return answer;

	if ((hdl = mapi_query(mid,
			      "select id from sys._tables"
			      " where name = 'table_partitions'"
			      " and schema_id = ("
			      "select id from sys.schemas"
			      " where name = 'sys')")) == NULL ||
	    mapi_error(mid))
		goto bailout;
	ret = mapi_get_row_count(hdl) == 1;
	while ((mapi_fetch_row(hdl)) != 0) {
		if (mapi_error(mid))
			goto bailout;
	}
	if (mapi_error(mid))
		goto bailout;
	mapi_close_handle(hdl);
	answer = ret;
	return ret;

bailout:
	if (hdl) {
		if (mapi_result_error(hdl))
			mapi_explain_result(hdl, stderr);
		else
			mapi_explain_query(hdl, stderr);
		mapi_close_handle(hdl);
	} else
		mapi_explain(mid, stderr);
	return false;
}

static bool
has_remote_user_info_table(Mapi mid)
{
	MapiHdl hdl;
	bool ret;
	static int answer = -1;

	if (answer >= 0)
		return answer;

	if ((hdl = mapi_query(mid,
			      "select id from sys._tables"
			      " where name = 'remote_user_info'"
			      " and schema_id = ("
			      "select id from sys.schemas"
			      " where name = 'sys')")) == NULL ||
	    mapi_error(mid))
		goto bailout;
	ret = mapi_get_row_count(hdl) == 1;
	while ((mapi_fetch_row(hdl)) != 0) {
		if (mapi_error(mid))
			goto bailout;
	}
	if (mapi_error(mid))
		goto bailout;
	mapi_close_handle(hdl);
	answer = ret;
	return ret;

bailout:
	if (hdl) {
		if (mapi_result_error(hdl))
			mapi_explain_result(hdl, stderr);
		else
			mapi_explain_query(hdl, stderr);
		mapi_close_handle(hdl);
	} else
		mapi_explain(mid, stderr);
	return false;
}

static int
dump_foreign_keys(Mapi mid, const char *schema, const char *tname, const char *tid, stream *sqlf)
{
	MapiHdl hdl = NULL;
	int cnt, i;
	char *query;
	size_t maxquerylen = 0;

	if (tname != NULL) {
		char *s = sescape(schema);
		char *t = sescape(tname);
		if (s == NULL || t == NULL) {
			free(s);
			free(t);
			goto bailout;
		}
		maxquerylen = 1024 + strlen(t) + strlen(s);
		query = malloc(maxquerylen);
		if (query == NULL) {
			free(s);
			free(t);
			goto bailout;
		}
		snprintf(query, maxquerylen,
			 "SELECT ps.name, "			/* 0 */
			        "pkt.name, "		/* 1 */
				"pkkc.name, "			/* 2 */
				"fkkc.name, "			/* 3 */
				"fkkc.nr, "				/* 4 */
				"fkk.name, "			/* 5 */
				"fkk.\"action\", "		/* 6 */
				"fs.name, "				/* 7 */
				"fkt.name "				/* 8 */
			 "FROM sys._tables fkt, "
			      "sys.objects fkkc, "
			      "sys.keys fkk, "
			      "sys._tables pkt, "
			      "sys.objects pkkc, "
			      "sys.keys pkk, "
			      "sys.schemas ps, "
			      "sys.schemas fs "
			 "WHERE fkt.id = fkk.table_id "
			   "AND pkt.id = pkk.table_id "
			   "AND fkk.id = fkkc.id "
			   "AND pkk.id = pkkc.id "
			   "AND fkk.rkey = pkk.id "
			   "AND fkkc.nr = pkkc.nr "
			   "AND pkt.schema_id = ps.id "
			   "AND fkt.schema_id = fs.id "
			   "AND fs.name = '%s' "
			   "AND fkt.name = '%s' "
			 "ORDER BY fkk.name, fkkc.nr", s, t);
		free(s);
		free(t);
	} else if (tid != NULL) {
		maxquerylen = 1024 + strlen(tid);
		query = malloc(maxquerylen);
		if (query == NULL)
			goto bailout;
		snprintf(query, maxquerylen,
			 "SELECT ps.name, "			/* 0 */
			        "pkt.name, "		/* 1 */
				"pkkc.name, "			/* 2 */
				"fkkc.name, "			/* 3 */
				"fkkc.nr, "				/* 4 */
				"fkk.name, "			/* 5 */
				"fkk.\"action\", "		/* 6 */
				"0, "					/* 7 */
				"fkt.name "				/* 8 */
			 "FROM sys._tables fkt, "
			      "sys.objects fkkc, "
			      "sys.keys fkk, "
			      "sys._tables pkt, "
			      "sys.objects pkkc, "
			      "sys.keys pkk, "
			      "sys.schemas ps "
			 "WHERE fkt.id = fkk.table_id "
			   "AND pkt.id = pkk.table_id "
			   "AND fkk.id = fkkc.id "
			   "AND pkk.id = pkkc.id "
			   "AND fkk.rkey = pkk.id "
			   "AND fkkc.nr = pkkc.nr "
			   "AND pkt.schema_id = ps.id "
			   "AND fkt.id = %s "
			 "ORDER BY fkk.name, fkkc.nr", tid);
	} else {
		query = "SELECT ps.name, "		/* 0 */
			       "pkt.name, "			/* 1 */
			       "pkkc.name, "		/* 2 */
			       "fkkc.name, "		/* 3 */
			       "fkkc.nr, "			/* 4 */
			       "fkk.name, "			/* 5 */
			       "fkk.\"action\", "	/* 6 */
			       "fs.name, "			/* 7 */
			       "fkt.name "			/* 8 */
			"FROM sys._tables fkt, "
			     "sys.objects fkkc, "
			     "sys.keys fkk, "
			     "sys._tables pkt, "
			     "sys.objects pkkc, "
			     "sys.keys pkk, "
			     "sys.schemas ps, "
			     "sys.schemas fs "
			"WHERE fkt.id = fkk.table_id "
			  "AND pkt.id = pkk.table_id "
			  "AND fkk.id = fkkc.id "
			  "AND pkk.id = pkkc.id "
			  "AND fkk.rkey = pkk.id "
			  "AND fkkc.nr = pkkc.nr "
			  "AND pkt.schema_id = ps.id "
			  "AND fkt.schema_id = fs.id "
			  "AND fkt.system = FALSE "
			"ORDER BY fs.name, fkt.name, "
			         "fkk.name, fkkc.nr";
	}
	hdl = mapi_query(mid, query);
	if (query != NULL && maxquerylen != 0)
		free(query);
	maxquerylen = 0;
	if (hdl == NULL || mapi_error(mid))
		goto bailout;

	cnt = mapi_fetch_row(hdl);
	while (cnt != 0) {
		char *c_psname = mapi_fetch_field(hdl, 0);
		char *c_ptname = mapi_fetch_field(hdl, 1);
		char *c_pcolumn = mapi_fetch_field(hdl, 2);
		char *c_fcolumn = mapi_fetch_field(hdl, 3);
		char *c_nr = mapi_fetch_field(hdl, 4);
		char *c_fkname = mapi_fetch_field(hdl, 5);
		char *c_faction = mapi_fetch_field(hdl, 6);
		char *c_fsname = mapi_fetch_field(hdl, 7);
		char *c_ftname = mapi_fetch_field(hdl, 8);
		char **fkeys, **pkeys;
		int nkeys = 1;

		if (mapi_error(mid) || c_psname == NULL || c_ptname == NULL ||
			c_pcolumn == NULL || c_fcolumn == NULL || c_nr == NULL ||
			c_fkname == NULL || c_faction == NULL || c_fsname == NULL ||
			c_ftname == NULL) {
			/* none of the columns should be NULL */
			goto bailout;
		}
		assert(strcmp(c_nr, "0") == 0);
		(void) c_nr;	/* pacify compilers in case assertions are disabled */
		fkeys = malloc(nkeys * sizeof(*fkeys));
		pkeys = malloc(nkeys * sizeof(*pkeys));
		if (fkeys == NULL || pkeys == NULL) {
			free(fkeys);
			free(pkeys);
			goto bailout;
		}
		pkeys[0] = strdup(c_pcolumn);
		fkeys[0] = strdup(c_fcolumn);
		c_psname = strdup(c_psname);
		c_ptname = strdup(c_ptname);
		c_pcolumn = strdup(c_pcolumn);
		c_fcolumn = strdup(c_fcolumn);
		c_fkname = strdup(c_fkname);
		c_faction = strdup(c_faction);
		c_fsname = strdup(c_fsname);
		c_ftname = strdup(c_ftname);
		if (c_psname == NULL || c_ptname == NULL || c_pcolumn == NULL ||
			c_fcolumn == NULL || c_nr == NULL || c_fkname == NULL ||
			c_faction == NULL || c_fsname == NULL || c_ftname == NULL ||
			fkeys[0] == NULL || pkeys[0] == NULL) {
		  freeall_bailout:
			/* free all temporarily allocated data, then bailout */
			while (nkeys-- > 0) {
				if (pkeys)
					free(pkeys[nkeys]);
				if (fkeys)
					free(fkeys[nkeys]);
			}
			free(fkeys);
			free(pkeys);
			free(c_psname);
			free(c_ptname);
			free(c_pcolumn);
			free(c_fcolumn);
			free(c_fkname);
			free(c_faction);
			free(c_fsname);
			free(c_ftname);
			goto bailout;
		}
		while ((cnt = mapi_fetch_row(hdl)) != 0 && strcmp(mapi_fetch_field(hdl, 4), "0") != 0) {
			char *pkey = mapi_fetch_field(hdl, 2);
			char *fkey = mapi_fetch_field(hdl, 3);
			char **tkeys;

			if (pkey == NULL || fkey == NULL) {
				/* we're not expecting NULL values */
				goto freeall_bailout;
			}
			tkeys = realloc(pkeys, (nkeys + 1) * sizeof(*pkeys));
			if (tkeys == NULL)
				goto freeall_bailout;
			pkeys = tkeys;
			tkeys = realloc(fkeys, (nkeys + 1) * sizeof(*fkeys));
			if (tkeys == NULL)
				goto freeall_bailout;
			fkeys = tkeys;
			nkeys++;
			pkeys[nkeys - 1] = strdup(pkey);
			fkeys[nkeys - 1] = strdup(fkey);
			if (pkeys[nkeys - 1] == NULL || fkeys[nkeys - 1] == NULL) {
				goto freeall_bailout;
			}
		}
		if (tname == NULL && tid == NULL) {
			mnstr_printf(sqlf, "ALTER TABLE ");
			dquoted_print(sqlf, c_fsname, ".");
			dquoted_print(sqlf, c_ftname, " ADD ");
		} else {
			mnstr_printf(sqlf, ",\n\t");
		}
		if (c_fkname) {
			mnstr_printf(sqlf, "CONSTRAINT ");
			dquoted_print(sqlf, c_fkname, " ");
		}
		mnstr_printf(sqlf, "FOREIGN KEY (");
		for (i = 0; i < nkeys; i++) {
			if (i > 0)
				mnstr_printf(sqlf, ", ");
			dquoted_print(sqlf, fkeys[i], NULL);
		}
		mnstr_printf(sqlf, ") REFERENCES ");
		dquoted_print(sqlf, c_psname, ".");
		dquoted_print(sqlf, c_ptname, " (");
		for (i = 0; i < nkeys; i++) {
			if (i > 0)
				mnstr_printf(sqlf, ", ");
			dquoted_print(sqlf, pkeys[i], NULL);
		}
		mnstr_printf(sqlf, ")");
		if (c_faction) {
			int action = atoi(c_faction);
			int on_update;
			int on_delete;

			if ((on_delete = action & 255) != 0 &&
			    on_delete < NR_ACTIONS &&
			    on_delete != 2	   /* RESTRICT -- default */)
				mnstr_printf(sqlf, " ON DELETE %s",
					     actions[on_delete]);
			if ((on_update = (action >> 8) & 255) != 0 &&
			    on_update < NR_ACTIONS &&
			    on_update != 2	   /* RESTRICT -- default */)
				mnstr_printf(sqlf, " ON UPDATE %s",
					     actions[on_update]);
		}
		free(c_psname);
		free(c_ptname);
		free(c_pcolumn);
		free(c_fcolumn);
		free(c_fkname);
		free(c_faction);
		free(c_fsname);
		free(c_ftname);
		while (nkeys-- > 0) {
			free(pkeys[nkeys]);
			free(fkeys[nkeys]);
		}
		free(fkeys);
		free(pkeys);

		if (tname == NULL && tid == NULL)
			mnstr_printf(sqlf, ";\n");

		if (mnstr_errnr(sqlf) != MNSTR_NO__ERROR)
			goto bailout;
	}
	if (mapi_error(mid))
		goto bailout;
	if (hdl)
		mapi_close_handle(hdl);
	return 0;

bailout:
	if (hdl) {
		if (mapi_result_error(hdl))
			mapi_explain_result(hdl, stderr);
		else if (mapi_error(mid))
			mapi_explain_query(hdl, stderr);
		else if (mnstr_errnr(sqlf) == MNSTR_NO__ERROR)
			fprintf(stderr, "malloc failure\n");
		mapi_close_handle(hdl);
	} else if (mapi_error(mid))
		mapi_explain(mid, stderr);
	else if (mnstr_errnr(sqlf) == MNSTR_NO__ERROR)
		fprintf(stderr, "malloc failure\n");

	return 1;
}

static const char *
toUpper(const char *s)
{
	static char toupperbuf[64];
	size_t i;
	size_t len = strlen(s);

	if (len >= sizeof(toupperbuf))
		return s;	/* too long: it's not *that* important */
	for (i = 0; i < len; i++)
		toupperbuf[i] = toupper((int)s[i]);
	toupperbuf[i] = '\0';
	return toupperbuf;
}

static int dump_column_definition(
	Mapi mid,
	stream *sqlf,
	const char *schema,
	const char *tname,
	const char *tid,
	bool foreign,
	bool hashge);

static const char *geomsubtypes[] = {
	NULL,			/* 0 */
	"POINT",		/* 1 */
	"LINESTRING",		/* 2 */
	NULL,			/* 3 */
	"POLYGON",		/* 4 */
	"MULTIPOINT",		/* 5 */
	"MULTILINESTRING",	/* 6 */
	"MULTIPOLYGON",		/* 7 */
	"GEOMETRYCOLLECTION",	/* 8 */
};

static int
dump_type(Mapi mid, stream *sqlf, const char *c_type, const char *c_type_digits, const char *c_type_scale, bool hashge)
{
	int space = 0;

	if (strcmp(c_type, "boolean") == 0) {
		space = mnstr_printf(sqlf, "BOOLEAN");
	} else if (strcmp(c_type, "int") == 0) {
		space = mnstr_printf(sqlf, "INTEGER");
	} else if (strcmp(c_type, "smallint") == 0) {
		space = mnstr_printf(sqlf, "SMALLINT");
	} else if (strcmp(c_type, "tinyint") == 0) {
		space = mnstr_printf(sqlf, "TINYINT");
	} else if (strcmp(c_type, "bigint") == 0) {
		space = mnstr_printf(sqlf, "BIGINT");
	} else if (strcmp(c_type, "hugeint") == 0) {
		space = mnstr_printf(sqlf, "HUGEINT");
	} else if (strcmp(c_type, "date") == 0) {
		space = mnstr_printf(sqlf, "DATE");
	} else if (strcmp(c_type, "month_interval") == 0) {
		if (strcmp(c_type_digits, "1") == 0)
			space = mnstr_printf(sqlf, "INTERVAL YEAR");
		else if (strcmp(c_type_digits, "2") == 0)
			space = mnstr_printf(sqlf, "INTERVAL YEAR TO MONTH");
		else if (strcmp(c_type_digits, "3") == 0)
			space = mnstr_printf(sqlf, "INTERVAL MONTH");
		else
			fprintf(stderr, "Internal error: unrecognized month interval %s\n", c_type_digits);
	} else if (strcmp(c_type, "day_interval") == 0 || strcmp(c_type, "sec_interval") == 0) {
		if (strcmp(c_type_digits, "4") == 0)
			space = mnstr_printf(sqlf, "INTERVAL DAY");
		else if (strcmp(c_type_digits, "5") == 0)
			space = mnstr_printf(sqlf, "INTERVAL DAY TO HOUR");
		else if (strcmp(c_type_digits, "6") == 0)
			space = mnstr_printf(sqlf, "INTERVAL DAY TO MINUTE");
		else if (strcmp(c_type_digits, "7") == 0)
			space = mnstr_printf(sqlf, "INTERVAL DAY TO SECOND");
		else if (strcmp(c_type_digits, "8") == 0)
			space = mnstr_printf(sqlf, "INTERVAL HOUR");
		else if (strcmp(c_type_digits, "9") == 0)
			space = mnstr_printf(sqlf, "INTERVAL HOUR TO MINUTE");
		else if (strcmp(c_type_digits, "10") == 0)
			space = mnstr_printf(sqlf, "INTERVAL HOUR TO SECOND");
		else if (strcmp(c_type_digits, "11") == 0)
			space = mnstr_printf(sqlf, "INTERVAL MINUTE");
		else if (strcmp(c_type_digits, "12") == 0)
			space = mnstr_printf(sqlf, "INTERVAL MINUTE TO SECOND");
		else if (strcmp(c_type_digits, "13") == 0)
			space = mnstr_printf(sqlf, "INTERVAL SECOND");
		else
			fprintf(stderr, "Internal error: unrecognized second interval %s\n", c_type_digits);
	} else if (strcmp(c_type, "clob") == 0 ||
		   (strcmp(c_type, "varchar") == 0 &&
		    strcmp(c_type_digits, "0") == 0)) {
		space = mnstr_printf(sqlf, "CHARACTER LARGE OBJECT");
		if (strcmp(c_type_digits, "0") != 0)
			space += mnstr_printf(sqlf, "(%s)", c_type_digits);
	} else if (strcmp(c_type, "blob") == 0) {
		space = mnstr_printf(sqlf, "BINARY LARGE OBJECT");
		if (strcmp(c_type_digits, "0") != 0)
			space += mnstr_printf(sqlf, "(%s)", c_type_digits);
	} else if (strcmp(c_type, "timestamp") == 0 ||
		   strcmp(c_type, "timestamptz") == 0) {
		space = mnstr_printf(sqlf, "TIMESTAMP");
		if (strcmp(c_type_digits, "7") != 0)
			space += mnstr_printf(sqlf, "(%d)", atoi(c_type_digits) - 1);
		if (strcmp(c_type, "timestamptz") == 0)
			space += mnstr_printf(sqlf, " WITH TIME ZONE");
	} else if (strcmp(c_type, "time") == 0 ||
		   strcmp(c_type, "timetz") == 0) {
		space = mnstr_printf(sqlf, "TIME");
		if (strcmp(c_type_digits, "1") != 0)
			space += mnstr_printf(sqlf, "(%d)", atoi(c_type_digits) - 1);
		if (strcmp(c_type, "timetz") == 0)
			space += mnstr_printf(sqlf, " WITH TIME ZONE");
	} else if (strcmp(c_type, "real") == 0) {
		if (strcmp(c_type_digits, "24") == 0 &&
		    strcmp(c_type_scale, "0") == 0)
			space = mnstr_printf(sqlf, "REAL");
		else if (strcmp(c_type_scale, "0") == 0)
			space = mnstr_printf(sqlf, "FLOAT(%s)", c_type_digits);
		else
			space = mnstr_printf(sqlf, "FLOAT(%s,%s)",
					c_type_digits, c_type_scale);
	} else if (strcmp(c_type, "double") == 0) {
		if (strcmp(c_type_digits, "53") == 0 &&
		    strcmp(c_type_scale, "0") == 0)
			space = mnstr_printf(sqlf, "DOUBLE");
		else if (strcmp(c_type_scale, "0") == 0)
			space = mnstr_printf(sqlf, "FLOAT(%s)", c_type_digits);
		else
			space = mnstr_printf(sqlf, "FLOAT(%s,%s)",
					c_type_digits, c_type_scale);
	} else if (strcmp(c_type, "decimal") == 0 &&
		   strcmp(c_type_digits, "1") == 0 &&
		   strcmp(c_type_scale, "0") == 0) {
		space = mnstr_printf(sqlf, "DECIMAL");
	} else if (strcmp(c_type, "table") == 0) {
		mnstr_printf(sqlf, "TABLE ");
		dump_column_definition(mid, sqlf, NULL, NULL, c_type_digits, 1, hashge);
	} else if (strcmp(c_type, "geometry") == 0 &&
		   strcmp(c_type_digits, "0") != 0) {
		const char *geom = NULL;
		int sub = atoi(c_type_digits);

		if (sub > 0 && (sub & 3) == 0 &&
		    (sub >> 2) < (int) (sizeof(geomsubtypes) / sizeof(geomsubtypes[0])))
			geom = geomsubtypes[sub >> 2];
		if (geom) {
			mnstr_printf(sqlf, "GEOMETRY(%s", geom);
			if (strcmp(c_type_scale, "0") != 0)
				mnstr_printf(sqlf, ",%s", c_type_scale);
			mnstr_printf(sqlf, ")");
		} else {
			mnstr_printf(sqlf, "GEOMETRY");
		}
	} else if (strcmp(c_type_digits, "0") == 0) {
		space = mnstr_printf(sqlf, "%s", toUpper(c_type));
	} else if (strcmp(c_type_scale, "0") == 0) {
		space = mnstr_printf(sqlf, "%s(%s)",
				toUpper(c_type), c_type_digits);
	} else {
		if (strcmp(c_type, "decimal") == 0) {
			if (strcmp(c_type_digits, "39") == 0)
				c_type_digits = "38";
			else if (!hashge && strcmp(c_type_digits, "19") == 0)
				c_type_digits = "18";
		}
		space = mnstr_printf(sqlf, "%s(%s,%s)",
				toUpper(c_type), c_type_digits, c_type_scale);
	}
	return space;
}

static int
dump_column_definition(Mapi mid, stream *sqlf, const char *schema,
					   const char *tname, const char *tid, bool foreign,
					   bool hashge)
{
	MapiHdl hdl = NULL;
	char *query = NULL;
	char *s, *t;
	size_t maxquerylen = 1024;
	int cnt;
	int slen;
	int cap;
#define CAP(X) ((cap = (int) (X)) < 0 ? 0 : cap)

	t = tname ? sescape(tname) : NULL;
	s = schema ? sescape(schema) : NULL;
	if (tid == NULL) {
		if (tname == NULL || schema == NULL) {
			if (t != NULL)
				free(t);
			if (s != NULL)
				free(s);
			return 1;
		}
		maxquerylen += 2 * strlen(tname) + 2 * strlen(schema);
	}
	else
		maxquerylen += strlen(tid);
	if ((query = malloc(maxquerylen)) == NULL)
		goto bailout;

	mnstr_printf(sqlf, "(\n");

	if (tid)
		snprintf(query, maxquerylen,
			 "SELECT c.name, "		/* 0 */
				"c.type, "			/* 1 */
				"c.type_digits, "	/* 2 */
				"c.type_scale, "	/* 3 */
				"c.\"null\", "		/* 4 */
				"c.number "			/* 5 */
			 "FROM sys._columns c "
			 "WHERE c.table_id = %s "
			 "ORDER BY c.number", tid);
	else
		snprintf(query, maxquerylen,
			 "SELECT c.name, "		/* 0 */
				"c.type, "			/* 1 */
				"c.type_digits, "	/* 2 */
				"c.type_scale, "	/* 3 */
				"c.\"null\", "		/* 4 */
				"c.number "			/* 5 */
			 "FROM sys._columns c, "
			      "sys._tables t, "
			      "sys.schemas s "
			 "WHERE c.table_id = t.id "
			   "AND t.name = '%s' "
			   "AND t.schema_id = s.id "
			   "AND s.name = '%s' "
			 "ORDER BY c.number", t, s);
	if ((hdl = mapi_query(mid, query)) == NULL || mapi_error(mid))
		goto bailout;

	slen = mapi_get_len(hdl, 0) + 3; /* add quotes and space */
	cnt = 0;
	while ((mapi_fetch_row(hdl)) != 0) {
		const char *c_name = mapi_fetch_field(hdl, 0);
		char *c_type = strdup(mapi_fetch_field(hdl, 1)); /* copy variables used outside this scope (look for possible mapi cache incoherency) */
		char *c_type_digits = strdup(mapi_fetch_field(hdl, 2));
		char *c_type_scale = strdup(mapi_fetch_field(hdl, 3));
		const char *c_null = mapi_fetch_field(hdl, 4);
		int space;

		if (mapi_error(mid) || !c_type || !c_type_digits || !c_type_scale) {
			free(c_type);
			free(c_type_digits);
			free(c_type_scale);
			goto bailout;
		}

		if (cnt)
			mnstr_printf(sqlf, ",\n");

		mnstr_printf(sqlf, "\t");
		space = dquoted_print(sqlf, c_name, " ");
		mnstr_printf(sqlf, "%*s", CAP(slen - space), "");
		if (s != NULL && t != NULL &&
			strcmp(c_type, "char") == 0 && strcmp(c_type_digits, "0") == 0) {
			/* if the number of characters is not specified (due to a bug),
			 * calculate a size */
			char *c = descape(c_name);
			if (c != NULL) {
				size_t qlen = strlen(c) + strlen(s) + strlen(t) + 64;
				char *q = malloc(qlen);
				if (q != NULL) {
					snprintf(q, qlen, "SELECT max(length(\"%s\")) FROM \"%s\".\"%s\"", c, s, t);
					MapiHdl h = mapi_query(mid, q);
					if (h != NULL) {
						if (mapi_fetch_row(h) != 0) {
							const char *d = mapi_fetch_field(h, 0);
							free(c_type_digits);
							/* if NULL, i.e. no non-NULL values, fill in 1 */
							c_type_digits = strdup(d ? d : "1");
							fprintf(stderr, "Warning: fixing size of CHAR column for %s of table %s.%s\n", c_name, schema, tname);
						}
						mapi_close_handle(h);
					}
					free(q);
				}
				free(c);
			}
			if (c_type_digits == NULL)
				goto bailout;
		}
		space = dump_type(mid, sqlf, c_type, c_type_digits, c_type_scale, hashge);
		if (strcmp(c_null, "false") == 0) {
			mnstr_printf(sqlf, "%*s NOT NULL",
						 CAP(13 - space), "");
			space = 13;
		}

		cnt++;
		free(c_type);
		free(c_type_digits);
		free(c_type_scale);
		if (mnstr_errnr(sqlf) != MNSTR_NO__ERROR)
			goto bailout;
	}
	if (mapi_error(mid))
		goto bailout;
	mapi_close_handle(hdl);
	hdl = NULL;

	/* presumably we don't need to order on id, since there should
	   only be a single primary key, but it doesn't hurt, and the
	   code is then close to the code for the uniqueness
	   constraint */
	if (tid)
		snprintf(query, maxquerylen,
			 "SELECT kc.name, "		/* 0 */
				"kc.nr, "			/* 1 */
				"k.name, "			/* 2 */
				"kc.id "			/* 3 */
			 "FROM sys.objects kc, "
			      "sys.keys k "
			 "WHERE kc.id = k.id "
			   "AND k.table_id = %s "
			   "AND k.type = 0 "
			 "ORDER BY kc.id, kc.nr", tid);
	else
		snprintf(query, maxquerylen,
			 "SELECT kc.name, "		/* 0 */
				"kc.nr, "			/* 1 */
				"k.name, "			/* 2 */
				"kc.id "			/* 3 */
			 "FROM sys.objects kc, "
			      "sys.keys k, "
			      "sys.schemas s, "
			      "sys._tables t "
			 "WHERE kc.id = k.id "
			   "AND k.table_id = t.id "
			   "AND k.type = 0 "
			   "AND t.schema_id = s.id "
			   "AND s.name = '%s' "
			   "AND t.name = '%s' "
			 "ORDER BY kc.id, kc.nr", s, t);
	if ((hdl = mapi_query(mid, query)) == NULL || mapi_error(mid))
		goto bailout;
	cnt = 0;
	while ((mapi_fetch_row(hdl)) != 0) {
		const char *c_column = mapi_fetch_field(hdl, 0);
		const char *k_name = mapi_fetch_field(hdl, 2);

		if (mapi_error(mid))
			goto bailout;
		if (cnt == 0) {
			mnstr_printf(sqlf, ",\n\t");
			if (k_name) {
				mnstr_printf(sqlf, "CONSTRAINT ");
				dquoted_print(sqlf, k_name, " ");
			}
			mnstr_printf(sqlf, "PRIMARY KEY (");
		} else
			mnstr_printf(sqlf, ", ");
		dquoted_print(sqlf, c_column, NULL);
		cnt++;
		if (mnstr_errnr(sqlf) != MNSTR_NO__ERROR)
			goto bailout;
	}
	if (cnt)
		mnstr_printf(sqlf, ")");
	if (mapi_error(mid))
		goto bailout;
	mapi_close_handle(hdl);
	hdl = NULL;

	if (tid)
		snprintf(query, maxquerylen,
			 "SELECT kc.name, "		/* 0 */
				"kc.nr, "			/* 1 */
				"k.name, "			/* 2 */
				"kc.id "			/* 3 */
			 "FROM sys.objects kc, "
			      "sys.keys k "
			 "WHERE kc.id = k.id "
			   "AND k.table_id = %s "
			   "AND k.type = 1 "
			 "ORDER BY kc.id, kc.nr", tid);
	else
		snprintf(query, maxquerylen,
			 "SELECT kc.name, "		/* 0 */
				"kc.nr, "			/* 1 */
				"k.name, "			/* 2 */
				"kc.id "			/* 3 */
			 "FROM sys.objects kc, "
			      "sys.keys k, "
			      "sys.schemas s, "
			      "sys._tables t "
			 "WHERE kc.id = k.id "
			   "AND k.table_id = t.id "
			   "AND k.type = 1 "
			   "AND t.schema_id = s.id "
			   "AND s.name = '%s' "
			   "AND t.name = '%s' "
			 "ORDER BY kc.id, kc.nr", s, t);
	if ((hdl = mapi_query(mid, query)) == NULL || mapi_error(mid))
		goto bailout;
	cnt = 0;
	while ((mapi_fetch_row(hdl)) != 0) {
		const char *c_column = mapi_fetch_field(hdl, 0);
		const char *kc_nr = mapi_fetch_field(hdl, 1);
		const char *k_name = mapi_fetch_field(hdl, 2);

		if (mapi_error(mid))
			goto bailout;
		if (strcmp(kc_nr, "0") == 0) {
			if (cnt)
				mnstr_write(sqlf, ")", 1, 1);
			mnstr_printf(sqlf, ",\n\t");
			if (k_name) {
				mnstr_printf(sqlf, "CONSTRAINT ");
				dquoted_print(sqlf, k_name, " ");
			}
			mnstr_printf(sqlf, "UNIQUE (");
			cnt = 1;
		} else
			mnstr_printf(sqlf, ", ");
		dquoted_print(sqlf, c_column, NULL);
		if (mnstr_errnr(sqlf) != MNSTR_NO__ERROR)
			goto bailout;
	}
	if (cnt)
		mnstr_write(sqlf, ")", 1, 1);
	if (mapi_error(mid))
		goto bailout;
	mapi_close_handle(hdl);
	hdl = NULL;

	if (foreign &&
	    dump_foreign_keys(mid, schema, tname, tid, sqlf))
		goto bailout;

	mnstr_printf(sqlf, "\n");

	mnstr_printf(sqlf, ")");

	if (t != NULL)
		free(t);
	if (s != NULL)
		free(s);
	free(query);
	return 0;

bailout:
	if (hdl) {
		if (mapi_result_error(hdl))
			mapi_explain_result(hdl, stderr);
		else if (mapi_error(mid))
			mapi_explain_query(hdl, stderr);
		else if (mnstr_errnr(sqlf) == MNSTR_NO__ERROR)
			fprintf(stderr, "malloc failure\n");
		mapi_close_handle(hdl);
	} else if (mapi_error(mid))
		mapi_explain(mid, stderr);
	else if (mnstr_errnr(sqlf) == MNSTR_NO__ERROR)
		fprintf(stderr, "malloc failure\n");
	if (query != NULL)
		free(query);
	if (t != NULL)
		free(t);
	if (s != NULL)
		free(s);
	return 1;
}

static int
describe_table(Mapi mid, const char *schema, const char *tname,
	       stream *sqlf, bool foreign, bool databaseDump)
{
	int cnt, table_id = 0;
	MapiHdl hdl = NULL;
	char *query = NULL, *view = NULL, *remark = NULL, *s = NULL, *t = NULL;
	int type = 0;
	int ca = 0;
	size_t maxquerylen;
	bool hashge;

	hashge = has_hugeint(mid);

	s = sescape(schema);
	t = sescape(tname);
	maxquerylen = 5120 + strlen(t) + strlen(s);
	query = malloc(maxquerylen);
	if (query == NULL)
		goto bailout;

	snprintf(query, maxquerylen,
		 "SELECT t.name, t.query, t.type, t.id, c.remark, t.commit_action "
		 "FROM sys.schemas s, sys._tables t "
			"LEFT OUTER JOIN sys.comments c ON t.id = c.id "
		 "WHERE s.name = '%s' "
		   "AND t.schema_id = s.id "
		   "AND t.name = '%s'",
		 s, t);

	if ((hdl = mapi_query(mid, query)) == NULL || mapi_error(mid))
		goto bailout;
	cnt = 0;
	while ((mapi_fetch_row(hdl)) != 0) {
		cnt++;
		view = mapi_fetch_field(hdl, 2);
		if (view)
			type = atoi(view);
		view = mapi_fetch_field(hdl, 1);
		table_id = atoi(mapi_fetch_field(hdl, 3));
		remark = mapi_fetch_field(hdl, 4);
		ca = atoi(mapi_fetch_field(hdl, 5));
	}
	if (mapi_error(mid)) {
		view = NULL;
		remark = NULL;
		goto bailout;
	}
	if (view) {
		/* skip initial comments and empty lines */
		while ((view[0] == '-' && view[1] == '-') || view[0] == '\n') {
			view = strchr(view, '\n');
			if (view == NULL)
				view = "";
			else
				view++;
		}
		if (!(view = strdup(view)))
			goto bailout;
	}
	if (remark) {
		if (!(remark = strdup(remark)))
			goto bailout;
	}
	mapi_close_handle(hdl);
	hdl = NULL;

	if (cnt != 1) {
		if (cnt == 0)
			fprintf(stderr, "table %s.%s does not exist\n", schema, tname);
		else
			fprintf(stderr, "table %s.%s is not unique, corrupt catalog?\n",
					schema, tname);
		goto bailout2;
	}

	if (type == 1) {
		/* the table is actually a view */
		mnstr_printf(sqlf, "%s\n", view);
		comment_on(sqlf, "VIEW", schema, tname, NULL, remark);
	} else {
		if (!databaseDump) { //if it is not a database dump the table might depend on UDFs that must be dumped first
			assert(table_id);
			snprintf(query, maxquerylen,
					 "SELECT f.id, s.name, f.name "
					 "FROM sys.schemas s, "
					      "sys.functions f "
					 "WHERE s.id = f.schema_id "
					   "AND f.id IN (SELECT id FROM sys.dependencies WHERE depend_id = '%d')",
					 table_id);
			if ((hdl = mapi_query(mid, query)) == NULL || mapi_error(mid))
				goto bailout;
			while (mapi_fetch_row(hdl) != 0) {
				bool failure = false;
				char *function_id = strdup(mapi_fetch_field(hdl, 0));
				char *schema_name = strdup(mapi_fetch_field(hdl, 1));
				char *function_name = strdup(mapi_fetch_field(hdl, 2));

				if (function_id && schema_name && function_name)
					dump_functions(mid, sqlf, 0, schema_name, function_name, function_id);
				else
					failure = true;

				free(function_id);
				free(schema_name);
				free(function_name);

				if (failure)
					goto bailout;
			}
			mapi_close_handle(hdl);
			hdl = NULL;
		}
		/* the table is a real table */
		mnstr_printf(sqlf, "CREATE %sTABLE ",
					 ca > 0 ? "GLOBAL TEMPORARY " :
					 type == 3 ? "MERGE " :
					 type == 4 ? "STREAM " :
					 type == 5 ? "REMOTE " :
					 type == 6 ? "REPLICA " :
					 type == 7 ? "UNLOGGED " :
					 "");
		dquoted_print(sqlf, schema, ".");
		dquoted_print(sqlf, tname, " ");

		if (dump_column_definition(mid, sqlf, schema, tname, NULL, foreign, hashge))
			goto bailout;
		if (ca > 0) {			/* temporary table */
			mnstr_printf(sqlf, " ON COMMIT %s",
						 ca == 1 /* the default */ ? "DELETE ROWS" :
						 ca == 2 ? "PRESERVE ROWS" :
						 /* ca == 3 */ "DROP");
		} else if (type == 5) { /* remote table */
			char *rt_user = NULL;
			char *rt_hash = NULL;
			if (has_remote_user_info_table(mid)) {
				snprintf(query, maxquerylen,
					"SELECT username, sys.decypher(password) "
					"FROM sys.remote_user_info where table_id = (select t.id from sys._tables t, sys.schemas s where "
					"t.schema_id = s.id and s.name = '%s' and t.name = '%s')", schema, tname);
			} else {
				snprintf(query, maxquerylen,
					"SELECT username, hash "
					"FROM sys.remote_table_credentials('%s.%s')",
					schema, tname);
			}
			if ((hdl = mapi_query(mid, query)) == NULL || mapi_error(mid))
				goto bailout;
			cnt = 0;
			while (mapi_fetch_row(hdl) != 0) {
				rt_user = mapi_fetch_field(hdl, 0);
				rt_hash = mapi_fetch_field(hdl, 1);
			}
			mnstr_printf(sqlf, " ON ");
			squoted_print(sqlf, view, '\'', false);
			mnstr_printf(sqlf, " WITH USER ");
			squoted_print(sqlf, rt_user, '\'', false);
			mnstr_printf(sqlf, " ENCRYPTED PASSWORD ");
			squoted_print(sqlf, rt_hash, '\'', false);
			mapi_close_handle(hdl);
			hdl = NULL;
		} else if (type == 3 && has_table_partitions(mid)) { /* A merge table might be partitioned */
			int properties = 0;

			snprintf(query, maxquerylen, "SELECT tp.type FROM sys.table_partitions tp WHERE tp.table_id = '%d'", table_id);
			if ((hdl = mapi_query(mid, query)) == NULL || mapi_error(mid))
				goto bailout;
			while (mapi_fetch_row(hdl) != 0)
				properties = atoi(mapi_fetch_field(hdl, 0));
			mapi_close_handle(hdl);

			if (properties) {
				bool list = (properties & 2) == 2, column = (properties & 4) == 4;
				const char *phow = list ? "VALUES" : "RANGE";
				const char *pusing = column ? "ON" : "USING";
				const char *expr = NULL;

				if (column) { /* by column */
					snprintf(query, maxquerylen,
							 "SELECT c.name FROM sys.schemas s, sys._tables t, sys._columns c, sys.table_partitions tp "
							 "WHERE s.name = '%s' AND t.name = '%s' AND s.id = t.schema_id AND t.id = c.table_id "
							 "AND c.id = tp.column_id", s, t);
				} else { /* by expression */
					snprintf(query, maxquerylen,
							 "SELECT tp.expression FROM sys.schemas s, sys._tables t, sys.table_partitions tp "
							 "WHERE s.name = '%s' AND t.name = '%s' AND s.id = t.schema_id AND t.id = tp.table_id",
							 s, t);
				}
				if ((hdl = mapi_query(mid, query)) == NULL || mapi_error(mid))
					goto bailout;
				while (mapi_fetch_row(hdl) != 0)
					expr = mapi_fetch_field(hdl, 0);
				mnstr_printf(sqlf, " PARTITION BY %s %s (", phow, pusing);
				if (column)
					dquoted_print(sqlf, expr, ")");
				else
					mnstr_printf(sqlf, "%s)", expr);
				mapi_close_handle(hdl);
			}
		}
		mnstr_printf(sqlf, ";\n");
		comment_on(sqlf, "TABLE", schema, tname, NULL, remark);

		snprintf(query, maxquerylen,
			 "SELECT i.name, " /* 0 */
				"k.name, " /* 1 */
				"kc.nr, "  /* 2 */
				"c.name, " /* 3 */
				"it.idx "  /* 4 */
			   "FROM sys.idxs AS i "
				  "LEFT JOIN sys.keys AS k ON i.name = k.name, "
				"sys.objects AS kc, "
				"sys._columns AS c, "
				"sys.schemas s, "
				"sys._tables AS t, "
				"(VALUES (0, 'INDEX'), "
					"(4, 'IMPRINTS INDEX'), "
					"(5, 'ORDERED INDEX')) AS it (id, idx) "
			  "WHERE i.table_id = t.id "
			    "AND i.id = kc.id "
			    "AND t.id = c.table_id "
			    "AND kc.name = c.name "
			    "AND (k.type IS NULL OR k.type = 1) "
			    "AND t.schema_id = s.id "
			    "AND s.name = '%s' "
			    "AND t.name = '%s' "
			    "AND i.type in (0, 4, 5) "
			    "AND i.type = it.id "
			  "ORDER BY i.name, kc.nr", s, t);
		if ((hdl = mapi_query(mid, query)) == NULL || mapi_error(mid))
			goto bailout;
		cnt = 0;
		while (mapi_fetch_row(hdl) != 0) {
			const char *i_name = mapi_fetch_field(hdl, 0);
			const char *k_name = mapi_fetch_field(hdl, 1);
			const char *kc_nr = mapi_fetch_field(hdl, 2);
			const char *c_name = mapi_fetch_field(hdl, 3);
			const char *i_type = mapi_fetch_field(hdl, 4);

			if (mapi_error(mid))
				goto bailout;
			if (k_name != NULL) {
				/* unique key, already handled */
				continue;
			}

			if (strcmp(kc_nr, "0") == 0) {
				if (cnt)
					mnstr_printf(sqlf, ");\n");
				mnstr_printf(sqlf, "CREATE %s ", i_type);
				dquoted_print(sqlf, i_name, " ON ");
				dquoted_print(sqlf, schema, ".");
				dquoted_print(sqlf, tname, " (");
				cnt = 1;
			} else
				mnstr_printf(sqlf, ", ");
			dquoted_print(sqlf, c_name, NULL);
			if (mnstr_errnr(sqlf) != MNSTR_NO__ERROR)
				goto bailout;
		}
		mapi_close_handle(hdl);
		hdl = NULL;
		if (cnt)
			mnstr_printf(sqlf, ");\n");
		snprintf(query, maxquerylen,
			 "SELECT i.name, c.remark "
			 "FROM sys.idxs i, sys.comments c "
			 "WHERE i.id = c.id "
			   "AND i.table_id = (SELECT id FROM sys._tables WHERE schema_id = (select id FROM sys.schemas WHERE name = '%s') AND name = '%s') "
			 "ORDER BY i.name",
			 s, t);
		if ((hdl = mapi_query(mid, query)) == NULL || mapi_error(mid))
			goto bailout;
		while (mapi_fetch_row(hdl) != 0) {
			comment_on(sqlf, "INDEX", schema,
				   mapi_fetch_field(hdl, 0), NULL,
				   mapi_fetch_field(hdl, 1));
		}
		mapi_close_handle(hdl);
		hdl = NULL;
	}

	snprintf(query, maxquerylen,
		 "SELECT col.name, com.remark "
		 "FROM sys._columns col, sys.comments com "
		 "WHERE col.id = com.id "
		   "AND col.table_id = (SELECT id FROM sys._tables WHERE schema_id = (SELECT id FROM sys.schemas WHERE name = '%s') AND name = '%s') "
		 "ORDER BY col.number",
		 s, t);
	if ((hdl = mapi_query(mid, query)) == NULL || mapi_error(mid))
		goto bailout;
	while (mapi_fetch_row(hdl) != 0) {
		comment_on(sqlf, "COLUMN", schema, tname,
				mapi_fetch_field(hdl, 0),
				mapi_fetch_field(hdl, 1));
	}
	mapi_close_handle(hdl);
	hdl = NULL;
	if (mapi_error(mid))
		goto bailout;

	free(s);
	free(t);
	if (view)
		free(view);
	if (remark)
		free(remark);
	if (query != NULL)
		free(query);
	return 0;

bailout:
	if (hdl) {
		if (mapi_result_error(hdl))
			mapi_explain_result(hdl, stderr);
		else if (mapi_error(mid))
			mapi_explain_query(hdl, stderr);
		else if (mnstr_errnr(sqlf) == MNSTR_NO__ERROR)
			fprintf(stderr, "malloc failure\n");
		mapi_close_handle(hdl);
	} else if (mapi_error(mid))
		mapi_explain(mid, stderr);
	else if (mnstr_errnr(sqlf) == MNSTR_NO__ERROR)
		fprintf(stderr, "malloc failure\n");
bailout2:
	if (view)
		free(view);
	if (remark)
		free(remark);
	if (query != NULL)
		free(query);
	if (s != NULL)
		free(s);
	if (t != NULL)
		free(t);
	return 1;
}

int
describe_sequence(Mapi mid, const char *schema, const char *tname, stream *sqlf)
{
	MapiHdl hdl = NULL;
	char *query = NULL;
	size_t maxquerylen;
	char *sname = NULL;

	if (schema == NULL) {
		if ((sname = strchr(tname, '.')) != NULL) {
			size_t len = sname - tname + 1;

			sname = malloc(len);
			if (sname == NULL)
				goto bailout;
			strcpy_len(sname, tname, len);
			tname += len;
		} else if ((sname = get_schema(mid)) == NULL) {
			return 1;
		}
		schema = sname;
	}

	maxquerylen = 5120 + strlen(tname) + strlen(schema);

	query = malloc(maxquerylen);
	if (query == NULL)
		goto bailout;

	snprintf(query, maxquerylen,
			 "SELECT c.remark, q.* "
			   "FROM sys.sequences seq LEFT OUTER JOIN sys.comments c ON seq.id = c.id, "
			        "sys.schemas s, "
			        "sys.describe_sequences q "
			  "WHERE s.id = seq.schema_id "
			    "AND s.name = '%s' "   /* schema name */
			    "AND seq.name = '%s' " /* sequence name */
			    "AND q.sch = '%s' "	   /* schema name */
			    "AND q.seq = '%s' "	   /* sequence name */
			  "ORDER BY q.sch, q.seq",
		schema, tname,
		schema, tname);

	if ((hdl = mapi_query(mid, query)) == NULL || mapi_error(mid))
		goto bailout;

	while (mapi_fetch_row(hdl) != 0) {
		const char *remark = mapi_fetch_field(hdl, 0);
		const char *schema = mapi_fetch_field(hdl, 1);		/* sch */
		const char *name = mapi_fetch_field(hdl, 2);		/* seq */
		const char *restart = mapi_fetch_field(hdl, 4);		/* rs */
		const char *minvalue;
		const char *maxvalue;
		const char *increment = mapi_fetch_field(hdl, 7);	/* inc */
		const char *cacheinc = mapi_fetch_field(hdl, 8);	/* cache */
		const char *cycle = mapi_fetch_field(hdl, 9);		/* cycle */

		if (mapi_get_field_count(hdl) > 10) {
			/* new version (Jan2022) of sys.describe_sequences */
			minvalue = mapi_fetch_field(hdl, 12);			/* rmi */
			maxvalue = mapi_fetch_field(hdl, 13);			/* rma */
		} else {
			/* old version (pre Jan2022) of sys.describe_sequences */
			minvalue = mapi_fetch_field(hdl, 5);			/* minvalue */
			maxvalue = mapi_fetch_field(hdl, 6);			/* maxvalue */
			if (strcmp(minvalue, "0") == 0)
				minvalue = NULL;
			if (strcmp(maxvalue, "0") == 0)
				maxvalue = NULL;
		}
		mnstr_printf(sqlf, "CREATE SEQUENCE ");
		dquoted_print(sqlf, schema, ".");
		dquoted_print(sqlf, name, NULL);
		mnstr_printf(sqlf, " START WITH %s", restart);
		if (strcmp(increment, "1") != 0)
			mnstr_printf(sqlf, " INCREMENT BY %s", increment);
		if (minvalue)
			mnstr_printf(sqlf, " MINVALUE %s", minvalue);
		if (maxvalue)
			mnstr_printf(sqlf, " MAXVALUE %s", maxvalue);
		if (strcmp(cacheinc, "1") != 0)
			mnstr_printf(sqlf, " CACHE %s", cacheinc);
		mnstr_printf(sqlf, " %sCYCLE;\n", strcmp(cycle, "true") == 0 ? "" : "NO ");
		comment_on(sqlf, "SEQUENCE", schema, name, NULL, remark);
		if (mnstr_errnr(sqlf) != MNSTR_NO__ERROR) {
			mapi_close_handle(hdl);
			hdl = NULL;
			goto bailout;
		}
	}
	if (mapi_error(mid))
		goto bailout;
	if (sname != NULL)
		free(sname);
	if (query != NULL)
		free(query);
	mapi_close_handle(hdl);
	hdl = NULL;
	return 0;

bailout:
	if (hdl) {
		if (mapi_result_error(hdl))
			mapi_explain_result(hdl, stderr);
		else if (mapi_error(mid))
			mapi_explain_query(hdl, stderr);
		else if (mnstr_errnr(sqlf) == MNSTR_NO__ERROR)
			fprintf(stderr, "malloc failure\n");
		mapi_close_handle(hdl);
	} else if (mapi_error(mid))
		mapi_explain(mid, stderr);
	else if (mnstr_errnr(sqlf) == MNSTR_NO__ERROR)
		fprintf(stderr, "malloc failure\n");
	if (sname != NULL)
		free(sname);
	if (query != NULL)
		free(query);
	return 1;
}

int
describe_schema(Mapi mid, const char *sname, stream *sqlf)
{
	MapiHdl hdl = NULL;
	char schemas[5120];

	snprintf(schemas, sizeof(schemas),
		"SELECT s.name, a.name, c.remark "
		"FROM sys.auths a, "
		     "sys.schemas s LEFT OUTER JOIN sys.comments c ON s.id = c.id "
		"WHERE s.\"authorization\" = a.id "
		  "AND s.name = '%s' "
		"ORDER BY s.name",
		sname);

	if ((hdl = mapi_query(mid, schemas)) == NULL || mapi_error(mid)) {
		if (hdl) {
			if (mapi_result_error(hdl))
				mapi_explain_result(hdl, stderr);
			else
				mapi_explain_query(hdl, stderr);
			mapi_close_handle(hdl);
		} else
			mapi_explain(mid, stderr);

		return 1;
	}

	while (mapi_fetch_row(hdl) != 0) {
		const char *sname = mapi_fetch_field(hdl, 0);
		const char *aname = mapi_fetch_field(hdl, 1);
		const char *remark = mapi_fetch_field(hdl, 2);

		mnstr_printf(sqlf, "CREATE SCHEMA ");
		dquoted_print(sqlf, sname, NULL);
		if (strcmp(aname, "sysadmin") != 0) {
			mnstr_printf(sqlf, " AUTHORIZATION ");
			dquoted_print(sqlf, aname, NULL);
		}
		mnstr_printf(sqlf, ";\n");
		comment_on(sqlf, "SCHEMA", sname, NULL, NULL, remark);
	}

	mapi_close_handle(hdl);
	return 0;
}

static int
dump_table_data(Mapi mid, const char *schema, const char *tname,
				stream *sqlf, const char *ddir, const char *ext,
				bool useInserts, bool noescape)
{
	int cnt, i;
	int64_t rows;
	MapiHdl hdl = NULL;
	char *query = NULL;
	size_t maxquerylen;
	unsigned char *string = NULL;
	char *s, *t;
	stream *datf = sqlf;

	maxquerylen = 5120 + 2*strlen(tname) + 2*strlen(schema);
	query = malloc(maxquerylen);
	if (query == NULL)
		goto bailout;

	s = sescape(schema);
	t = sescape(tname);
	snprintf(query, maxquerylen,
		 "SELECT t.name, t.query, t.type "
		 "FROM sys._tables t, sys.schemas s "
		 "WHERE s.name = '%s' "
		   "AND t.schema_id = s.id "
		   "AND t.name = '%s'",
		 s, t);
	free(s);
	free(t);

	if ((hdl = mapi_query(mid, query)) == NULL || mapi_error(mid))
		goto bailout;
	if (mapi_rows_affected(hdl) != 1) {
		if (mapi_rows_affected(hdl) == 0)
			fprintf(stderr, "table %s.%s does not exist\n", schema, tname);
		else
			fprintf(stderr, "table %s.%s is not unique\n", schema, tname);
		goto bailout;
	}
	while ((mapi_fetch_row(hdl)) != 0) {
		const char *ttype = mapi_fetch_field(hdl, 2);
		if (strcmp(ttype, "1") == 0) {
			/* the table is actually a view */
			goto doreturn;
		}
		if (strcmp(ttype, "3") == 0) {
			/* merge table */
			goto doreturn;
		}
		if (strcmp(ttype, "4") == 0) {
			/* stream table */
			goto doreturn;
		}
		if (strcmp(ttype, "5") == 0) {
			/* remote table */
			goto doreturn;
		}
		if (strcmp(ttype, "6") == 0) {
			/* replica table */
			goto doreturn;
		}
		if (strcmp(ttype, "7") == 0) {
			/* unlogged table */
			goto doreturn;
		}
	}
	if (mapi_error(mid))
		goto bailout;
	mapi_close_handle(hdl);
	hdl = NULL;

	s = descape(schema);
	t = descape(tname);
	snprintf(query, maxquerylen, "SELECT * FROM \"%s\".\"%s\"", s, t);
	free(s);
	free(t);
	if ((hdl = mapi_query(mid, query)) == NULL || mapi_error(mid))
		goto bailout;

	rows = mapi_get_row_count(hdl);
	if (rows == 0) {
		/* nothing more to do */
		goto doreturn;
	}

	cnt = mapi_get_field_count(hdl);
	if (cnt < 1 || cnt >= 1 << 29)
		goto bailout;	/* ridiculous number of columns */
	if (!useInserts) {
		mnstr_printf(sqlf, "COPY %" PRId64 " RECORDS INTO ", rows);
		dquoted_print(sqlf, schema, ".");
		dquoted_print(sqlf, tname, NULL);
		if (ddir) {
			size_t fnl = strlen(ddir) + strlen(schema) + strlen(tname) + (ext ? strlen(ext) + 1 : 0) + 7;
			char *fn = malloc(fnl);
			if (fn == NULL)
				goto bailout;
			int off;
#ifdef MSC_VER
			/* bloody Windows: enable %n format specifier */
			_set_printf_count_output(1);
#endif
			if (ext)
				snprintf(fn, fnl, "%s%c%n%s.%s.csv.%s", ddir, DIR_SEP, &off, schema, tname, ext);
			else
				snprintf(fn, fnl, "%s%c%n%s.%s.csv", ddir, DIR_SEP, &off, schema, tname);
			mnstr_printf(sqlf, " FROM E");
			squoted_print(sqlf, fn + off, '\'', false);
			mnstr_printf(sqlf, " ON CLIENT");
			datf = open_wastream(fn);
			free(fn);
			if (datf == NULL) {
				goto bailout;
			}
		} else {
			mnstr_printf(sqlf, " FROM stdin");
		}
		mnstr_printf(sqlf, " USING DELIMITERS E'\\t',E'\\n','\"'%s;\n",
					 noescape ? " NO ESCAPE" : "");
	}
	string = malloc(sizeof(unsigned char) * cnt);
	if (string == NULL)
		goto bailout;
	for (i = 0; i < cnt; i++) {
		const char *tp = mapi_get_type(hdl, i);
		string[i] = (strcmp(tp, "char") == 0 ||
			     strcmp(tp, "varchar") == 0 ||
			     strcmp(tp, "clob") == 0 ||
			     strcmp(tp, "timestamp") == 0 ||
			     strcmp(tp, "timestamptz") == 0 ||
			     strcmp(tp, "json") == 0 ||
			     strcmp(tp, "url") == 0 ||
			     strcmp(tp, "xml") == 0);
	}
	while (mapi_fetch_row(hdl)) {
		const char *s;

		if (useInserts) {
			mnstr_printf(datf, "INSERT INTO ");
			dquoted_print(datf, schema, ".");
			dquoted_print(datf, tname, " VALUES (");
		}

		for (i = 0; i < cnt; i++) {
			const char *tp = mapi_get_type(hdl, i);
			s = mapi_fetch_field(hdl, i);
			if (s == NULL)
				mnstr_printf(datf, "NULL");
			else if (useInserts) {
				if (strcmp(tp, "day_interval") == 0 || strcmp(tp, "sec_interval") == 0) {
					const char *p = strchr(s, '.');
					if (p == NULL)
						p = s + strlen(s);
					mnstr_printf(datf, "INTERVAL '%.*s' SECOND", (int) (p - s), s);
				} else if (strcmp(tp, "month_interval") == 0)
					mnstr_printf(datf, "INTERVAL '%s' MONTH", s);
				else if (strcmp(tp, "timestamptz") == 0)
					mnstr_printf(datf, "TIMESTAMP WITH TIME ZONE '%s'", s);
				else if (strcmp(tp, "timestamp") == 0)
					mnstr_printf(datf, "TIMESTAMP '%s'", s);
				else if (strcmp(tp, "timetz") == 0)
					mnstr_printf(datf, "TIME WITH TIME ZONE '%s'", s);
				else if (strcmp(tp, "time") == 0)
					mnstr_printf(datf, "TIME '%s'", s);
				else if (strcmp(tp, "date") == 0)
					mnstr_printf(datf, "DATE '%s'", s);
				else if (strcmp(tp, "blob") == 0)
					mnstr_printf(datf, "BINARY LARGE OBJECT '%s'", s);
				else if (strcmp(tp, "inet") == 0 ||
					 strcmp(tp, "json") == 0 ||
					 strcmp(tp, "url") == 0 ||
					 strcmp(tp, "uuid") == 0 ||
					 string[i])
					squoted_print(datf, s, '\'', false);
				else
					mnstr_printf(datf, "%s", s);
			} else if (string[i]) {
				/* write double-quoted string with
				   certain characters escaped */
				squoted_print(datf, s, '"', noescape);
			} else if (strcmp(tp, "blob") == 0) {
				/* inside blobs, special characters
				   don't occur */
				mnstr_printf(datf, "\"%s\"", s);
			} else
				mnstr_printf(datf, "%s", s);

			if (useInserts) {
				if (i < cnt - 1)
					mnstr_printf(datf, ", ");
				else
					mnstr_printf(datf, ");\n");
			} else {
				if (i < cnt - 1)
					mnstr_write(datf, "\t", 1, 1);
				else
					mnstr_write(datf, "\n", 1, 1);
			}
		}
		if (mnstr_errnr(datf) != MNSTR_NO__ERROR)
			goto bailout;
	}
	if (mapi_error(mid))
		goto bailout;
	free(string);

  doreturn:
	if (datf != sqlf)
		close_stream(datf);
	if (hdl)
		mapi_close_handle(hdl);
	if (query != NULL)
		free(query);
	return 0;

bailout:
	if (datf != NULL && datf != sqlf)
		close_stream(datf);
	if (hdl) {
		if (mapi_result_error(hdl))
			mapi_explain_result(hdl, stderr);
		else if (mapi_error(mid))
			mapi_explain_query(hdl, stderr);
		else if (mnstr_errnr(sqlf) == MNSTR_NO__ERROR)
			fprintf(stderr, "malloc failure\n");
		mapi_close_handle(hdl);
	} else if (mapi_error(mid))
		mapi_explain(mid, stderr);
	else if (mnstr_errnr(sqlf) == MNSTR_NO__ERROR)
		fprintf(stderr, "malloc failure\n");
	if (query != NULL)
		free(query);
	if (string != NULL)
		free(string);
	return 1;
}

static int
dump_table_storage(Mapi mid, const char *schema, const char *tname, stream *sqlf)
{
	char *query = NULL;
	size_t maxquerylen;
	MapiHdl hdl = NULL;
	char *s = NULL;
	char *t = NULL;
	int rc = 1;

	maxquerylen = 5120 + 2*strlen(tname) + 2*strlen(schema);
	query = malloc(maxquerylen);
	s = sescape(schema);
	t = sescape(tname);
	if (query == NULL || s == NULL || t == NULL)
		goto bailout;

	snprintf(query, maxquerylen,
			 "SELECT name, storage FROM sys._columns "
			 "WHERE storage IS NOT NULL "
			 "AND table_id = (SELECT id FROM sys._tables WHERE name = '%s' "
			 "AND schema_id = (SELECT id FROM sys.schemas WHERE name = '%s'))",
			 t, s);
	if ((hdl = mapi_query(mid, query)) == NULL || mapi_error(mid))
		goto bailout;
	while ((mapi_fetch_row(hdl)) != 0) {
		const char *cname = mapi_fetch_field(hdl, 0);
		const char *storage = mapi_fetch_field(hdl, 1);
		char *stg = sescape(storage);
		if (stg == NULL)
			goto bailout;
		mnstr_printf(sqlf, "ALTER TABLE ");
		dquoted_print(sqlf, schema, ".");
		dquoted_print(sqlf, tname, " ");
		mnstr_printf(sqlf, "ALTER COLUMN ");
		dquoted_print(sqlf, cname, " ");
		mnstr_printf(sqlf, "SET STORAGE '%s';\n", stg);
		free(stg);
	}
	rc = 0;						/* success */
  bailout:
	free(query);
	free(s);
	free(t);
	mapi_close_handle(hdl);		/* may be NULL */
	return rc;
}

static int
dump_table_access(Mapi mid, const char *schema, const char *tname, stream *sqlf)
{
	char *query = NULL;
	size_t maxquerylen;
	MapiHdl hdl = NULL;
	char *s = NULL;
	char *t = NULL;
	int rc = 1;

	maxquerylen = 5120 + 2*strlen(tname) + 2*strlen(schema);
	query = malloc(maxquerylen);
	s = sescape(schema);
	t = sescape(tname);
	if (query == NULL || s == NULL || t == NULL)
		goto bailout;

	snprintf(query, maxquerylen,
			 "SELECT t.access FROM sys._tables t, sys.schemas s "
			 "WHERE s.name = '%s' AND t.schema_id = s.id AND t.name = '%s'",
			 s, t);
	if ((hdl = mapi_query(mid, query)) == NULL || mapi_error(mid))
		goto bailout;
	if (mapi_rows_affected(hdl) != 1) {
		if (mapi_rows_affected(hdl) == 0)
			fprintf(stderr, "table %s.%s does not exist\n", schema, tname);
		else
			fprintf(stderr, "table %s.%s is not unique\n", schema, tname);
		goto bailout;
	}
	while ((mapi_fetch_row(hdl)) != 0) {
		const char *access = mapi_fetch_field(hdl, 0);
		if (access && (*access == '1' || *access == '2')) {
			mnstr_printf(sqlf, "ALTER TABLE ");
			dquoted_print(sqlf, schema, ".");
			dquoted_print(sqlf, tname, " ");
			mnstr_printf(sqlf, "SET %s ONLY;\n", *access == '1' ? "READ" : "INSERT");
		}
	}
	rc = 0;						/* success */
  bailout:
	free(query);
	free(s);
	free(t);
	mapi_close_handle(hdl);		/* may be NULL */
	return rc;
}

static int
dump_table_defaults(Mapi mid, const char *schema, const char *tname, stream *sqlf)
{
	char *query = NULL;
	size_t maxquerylen;
	MapiHdl hdl = NULL;
	char *s = NULL;
	char *t = NULL;
	int rc = 1;

	maxquerylen = 512;
	if (schema != NULL && tname != NULL) {
		maxquerylen += 2*strlen(tname) + 2*strlen(schema);
		s = sescape(schema);
		t = sescape(tname);
		if (s == NULL || t == NULL)
			goto bailout;
	}
	query = malloc(maxquerylen);
	if (query == NULL)
		goto bailout;

	if (schema == NULL && tname == NULL)
		snprintf(query, maxquerylen,
				 "SELECT s.name, t.name, c.name, c.\"default\" "
				 "FROM sys._columns c, sys._tables t, sys.schemas s "
				 "WHERE c.\"default\" IS NOT NULL "
				 "AND c.table_id = t.id "
				 "AND t.schema_id = s.id "
				 "AND NOT t.system");
	else
		snprintf(query, maxquerylen,
				 "SELECT s.name, t.name, c.name, c.\"default\" "
				 "FROM sys._columns c, sys._tables t, sys.schemas s "
				 "WHERE c.\"default\" IS NOT NULL "
				 "AND c.table_id = t.id "
				 "AND t.schema_id = s.id "
				 "AND t.name = '%s' AND s.name = '%s'",
				 t, s);
	if ((hdl = mapi_query(mid, query)) == NULL || mapi_error(mid))
		goto bailout;
	while ((mapi_fetch_row(hdl)) != 0) {
		const char *sch = mapi_fetch_field(hdl, 0);
		const char *tab = mapi_fetch_field(hdl, 1);
		const char *col = mapi_fetch_field(hdl, 2);
		const char *def = mapi_fetch_field(hdl, 3);
		mnstr_printf(sqlf, "ALTER TABLE ");
		dquoted_print(sqlf, sch, ".");
		dquoted_print(sqlf, tab, " ");
		mnstr_printf(sqlf, "ALTER COLUMN ");
		dquoted_print(sqlf, col, " ");
		mnstr_printf(sqlf, "SET DEFAULT %s;\n", def);
	}
	rc = 0;						/* success */
  bailout:
	free(query);
	free(s);
	free(t);
	mapi_close_handle(hdl);		/* may be NULL */
	return rc;
}

int
dump_table(Mapi mid, const char *schema, const char *tname, stream *sqlf,
		   const char *ddir, const char *ext,
		   bool describe, bool foreign, bool useInserts, bool databaseDump,
		   bool noescape, bool percent)
{
	char *sname = NULL;
	int rc = 1;

	if (schema == NULL) {
		if ((sname = strchr(tname, '.')) != NULL) {
			size_t len = sname - tname + 1;

			sname = malloc(len);
			if (sname == NULL) {
				fprintf(stderr, "malloc failure\n");
				return 1;
			}
			strcpy_len(sname, tname, len);
			tname += len;
		} else if ((sname = get_schema(mid)) == NULL) {
			return 1;
		}
		schema = sname;

		if (percent && (strchr(schema, '%') != NULL || strchr(tname, '%') != NULL)) {
			char *s = sescape(schema);
			char *t = sescape(tname);
			if (s == NULL || t == NULL) {
				free(s);
				free(t);
				fprintf(stderr, "malloc failure\n");
				goto doreturn;
			}
			size_t qlen = strlen(s) + strlen(t) + 256;
			char *query = malloc(qlen);
			if (query == NULL) {
				free(s);
				free(t);
				fprintf(stderr, "malloc failure\n");
				goto doreturn;
			}
			snprintf(query, qlen, "SELECT s.name, t.name FROM sys._tables t, sys.schemas s WHERE t.schema_id = s.id AND s.name LIKE '%s' AND t.name LIKE '%s' ORDER BY t.id", s, t);
			free(s);
			free(t);
			MapiHdl hdl = mapi_query(mid, query);
			free(query);
			if (hdl == NULL) {
				if (mapi_error(mid))
					mapi_explain(mid, stderr);
				else
					fprintf(stderr, "malloc failure\n");
				goto doreturn;
			}
			if (mapi_error(mid)) {
				if (mapi_result_error(hdl))
					mapi_explain_result(hdl, stderr);
				else if (mapi_error(mid))
					mapi_explain_query(hdl, stderr);
				else
					fprintf(stderr, "malloc failure\n");
				mapi_close_handle(hdl);
				goto doreturn;
			}
			struct tables {
				char *schema;
				char *table;
			} *tables;
			int64_t rows = mapi_get_row_count(hdl);
			if (rows == 0) {
				mapi_close_handle(hdl);
				fprintf(stderr, "no tables matching %s.%s\n", schema, tname);
				goto doreturn;
			}
			tables = malloc((size_t) rows * sizeof(struct tables));
			if (tables == NULL) {
				mapi_close_handle(hdl);
				fprintf(stderr, "malloc failure\n");
				goto doreturn;
			}
			for (int64_t i = 0; i < rows; i++) {
				mapi_fetch_row(hdl);
				tables[i].schema = strdup(mapi_fetch_field(hdl, 0));
				tables[i].table = strdup(mapi_fetch_field(hdl, 1));
				if (tables[i].schema == NULL || tables[i].table == NULL) {
					do {
						free(tables[i].schema);
						free(tables[i].table);
					} while (i-- > 0);
					free(tables);
					mapi_close_handle(hdl);
					fprintf(stderr, "malloc failure\n");
					goto doreturn;
				}
			}
			mapi_close_handle(hdl);
			for (int64_t i = 0; i < rows; i++) {
				rc = dump_table(mid, tables[i].schema, tables[i].table, sqlf,
								ddir, ext,
								describe, foreign, useInserts, databaseDump,
								noescape, false);
				if (rc != 0)
					break;
			}
			for (int64_t i = 0; i < rows; i++) {
				free(tables[i].schema);
				free(tables[i].table);
			}
			free(tables);
			goto doreturn;
		}
	}

	rc = describe_table(mid, schema, tname, sqlf, foreign, databaseDump);
	if (rc == 0)
		rc = dump_table_storage(mid, schema, tname, sqlf);
	if (rc == 0 && !describe)
		rc = dump_table_data(mid, schema, tname, sqlf, ddir, ext, useInserts, noescape);
	if (rc == 0)
		rc = dump_table_access(mid, schema, tname, sqlf);
	if (rc == 0 && !databaseDump)
		rc = dump_table_defaults(mid, schema, tname, sqlf);
  doreturn:
	free(sname);				/* may be NULL, but that's OK */
	return rc;
}

static int
dump_function(Mapi mid, stream *sqlf, const char *fid, bool hashge)
{
	MapiHdl hdl = NULL;
	size_t query_size = 5120 + strlen(fid);
	int query_len;
	char *query;
	const char *sep;
	char *ffunc = NULL, *flkey = NULL, *remark = NULL;
	char *sname, *fname, *ftkey;
	int flang, ftype;

	query = malloc(query_size);
	if (query == NULL)
		goto bailout;

	query_len = snprintf(query, query_size,
		      "SELECT f.id, "
					 "f.func, "
					 "f.language, "
					 "f.type, "
					 "s.name, "
					 "f.name, "
					 "ft.function_type_keyword, "
					 "fl.language_keyword, "
		             "c.remark "
		      "FROM sys.functions f "
			   "JOIN sys.schemas s ON f.schema_id = s.id "
			   "JOIN sys.function_types ft ON f.type = ft.function_type_id "
			   "LEFT OUTER JOIN sys.function_languages fl ON f.language = fl.language_id "
			   "LEFT OUTER JOIN sys.comments c ON f.id = c.id "
		      "WHERE f.id = %s",
		      fid);
	assert(query_len < (int) query_size);
	if (query_len < 0 || query_len >= (int) query_size ||
	    (hdl = mapi_query(mid, query)) == NULL || mapi_error(mid)) {
		free(query);
		goto bailout;
	}

	if (mapi_fetch_row(hdl) == 0) {
		free(query);
		mapi_close_handle(hdl);
		return 0;	/* no such function, apparently */
	}
	ffunc = mapi_fetch_field(hdl, 1);
	flang = atoi(mapi_fetch_field(hdl, 2));
	ftype = atoi(mapi_fetch_field(hdl, 3));
	sname = mapi_fetch_field(hdl, 4);
	fname = mapi_fetch_field(hdl, 5);
	ftkey = mapi_fetch_field(hdl, 6);
	flkey = mapi_fetch_field(hdl, 7);
	remark = mapi_fetch_field(hdl, 8);
	if (remark) {
		remark = strdup(remark);
		sname = strdup(sname);
		fname = strdup(fname);
		ftkey = strdup(ftkey);

		if (remark == NULL || sname == NULL || fname == NULL || ftkey == NULL) {
			if (remark)
				free(remark);
			if (sname)
				free(sname);
			if (fname)
				free(fname);
			if (ftkey)
				free(ftkey);
			if (query)
				free(query);
			goto bailout;
		}
	}
	if (flang == 1 || flang == 2) {
		/* all information is stored in the func column
		 * first skip initial comments and empty lines */
		while ((ffunc[0] == '-' && ffunc[1] == '-') || ffunc[0] == '\n') {
			ffunc = strchr(ffunc, '\n');
			if (ffunc == NULL)
				ffunc = "";
			else
				ffunc++;
		}
		mnstr_printf(sqlf, "%s\n", ffunc);
		if (remark == NULL) {
			mapi_close_handle(hdl);
			free(query);
			return 0;
		}
	} else {
		mnstr_printf(sqlf, "CREATE %s ", ftkey);
		dquoted_print(sqlf, sname, ".");
		dquoted_print(sqlf, fname, "(");
	}
	/* strdup these two because they are needed after another query */
	if (flkey) {
		if ((flkey = strdup(flkey)) == NULL) {
			if (remark) {
				free(remark);
				free(sname);
				free(fname);
				free(ftkey);
			}
			goto bailout;
		}
	}
	ffunc = strdup(ffunc);
	query_len = snprintf(query, query_size,
			     "SELECT a.name, a.type, a.type_digits, "
				    "a.type_scale, a.inout "
			     "FROM sys.args a, sys.functions f "
			     "WHERE a.func_id = f.id AND f.id = %s "
			     "ORDER BY a.inout DESC, a.number", fid);
	assert(query_len < (int) query_size);
	if (!ffunc || query_len < 0 || query_len >= (int) query_size) {
		free(ffunc);
		free(flkey);
		if (remark) {
			free(remark);
			free(sname);
			free(fname);
			free(ftkey);
		}
		free(query);
		goto bailout;
	}
	mapi_close_handle(hdl);
	hdl = mapi_query(mid, query);
	free(query);
	if (hdl == NULL || mapi_error(mid)) {
		free(ffunc);
		free(flkey);
		if (remark) {
			free(remark);
			free(sname);
			free(fname);
			free(ftkey);
		}
		goto bailout;
	}
	if (flang != 1 && flang != 2) {
		sep = "";
		while (mapi_fetch_row(hdl) != 0) {
			const char *aname = mapi_fetch_field(hdl, 0);
			char *atype = mapi_fetch_field(hdl, 1);
			char *adigs = mapi_fetch_field(hdl, 2);
			char *ascal = mapi_fetch_field(hdl, 3);
			const char *ainou = mapi_fetch_field(hdl, 4);

			if (strcmp(ainou, "0") == 0) {
				/* end of arguments */
				break;
			}

			atype = strdup(atype);
			adigs = strdup(adigs);
			ascal = strdup(ascal);
			if (atype == NULL || adigs == NULL || ascal == NULL) {
				free(atype);
				free(adigs);
				free(ascal);
				free(ffunc);
				free(flkey);
				if (remark) {
					free(remark);
					free(sname);
					free(fname);
					free(ftkey);
				}
				goto bailout;
			}

			mnstr_printf(sqlf, "%s", sep);
			dquoted_print(sqlf, aname, " ");
			dump_type(mid, sqlf, atype, adigs, ascal, hashge);
			sep = ", ";

			free(atype);
			free(adigs);
			free(ascal);
		}
		mnstr_printf(sqlf, ")");
		if (ftype == 1 || ftype == 3 || ftype == 5) {
			sep = "TABLE (";
			mnstr_printf(sqlf, " RETURNS ");
			do {
				const char *aname = mapi_fetch_field(hdl, 0);
				char *atype = strdup(mapi_fetch_field(hdl, 1));
				char *adigs = strdup(mapi_fetch_field(hdl, 2));
				char *ascal = strdup(mapi_fetch_field(hdl, 3));

				if (atype == NULL || adigs == NULL || ascal == NULL) {
					free(atype);
					free(adigs);
					free(ascal);
					free(ffunc);
					free(flkey);
					if (remark) {
						free(remark);
						free(sname);
						free(fname);
						free(ftkey);
					}
					goto bailout;
				}

				assert(strcmp(mapi_fetch_field(hdl, 4), "0") == 0);
				if (ftype == 5) {
					mnstr_printf(sqlf, "%s", sep);
					dquoted_print(sqlf, aname, " ");
					sep = ", ";
				}
				dump_type(mid, sqlf, atype, adigs, ascal, hashge);

				free(atype);
				free(adigs);
				free(ascal);
			} while (mapi_fetch_row(hdl) != 0);
			if (ftype == 5)
				mnstr_printf(sqlf, ")");
		}
		if (flkey) {
			mnstr_printf(sqlf, " LANGUAGE %s", flkey);
			free(flkey);
		}
		mnstr_printf(sqlf, "\n%s\n", ffunc);
	}
	free(ffunc);
	if (remark) {
		if (mapi_seek_row(hdl, 0, MAPI_SEEK_SET) != MOK ||
		    mnstr_printf(sqlf, "COMMENT ON %s ", ftkey) < 0 ||
		    dquoted_print(sqlf, sname, ".") < 0 ||
		    dquoted_print(sqlf, fname, "(") < 0) {
			free(sname);
			free(fname);
			free(ftkey);
			free(remark);
			goto bailout;
		}
		free(sname);
		free(fname);
		free(ftkey);
		sep = "";
		while (mapi_fetch_row(hdl) != 0) {
			char *atype = strdup(mapi_fetch_field(hdl, 1));
			char *adigs = strdup(mapi_fetch_field(hdl, 2));
			char *ascal = strdup(mapi_fetch_field(hdl, 3));
			const char *ainou = mapi_fetch_field(hdl, 4);

			if (!atype || !adigs || !ascal) {
				free(atype);
				free(adigs);
				free(ascal);
				free(remark);
				goto bailout;
			}

			if (strcmp(ainou, "0") == 0) {
				/* end of arguments */
				free(atype);
				free(adigs);
				free(ascal);
				break;
			}
			mnstr_printf(sqlf, "%s", sep);
			dump_type(mid, sqlf, atype, adigs, ascal, hashge);
			sep = ", ";

			free(atype);
			free(adigs);
			free(ascal);
		}
		mnstr_printf(sqlf, ") IS ");
		squoted_print(sqlf, remark, '\'', false);
		mnstr_printf(sqlf, ";\n");
		free(remark);
	}
	mapi_close_handle(hdl);
	return 0;
bailout:
	if (hdl) {
		if (mapi_result_error(hdl))
			mapi_explain_result(hdl, stderr);
		else if (mapi_error(mid))
			mapi_explain_query(hdl, stderr);
		else if (mnstr_errnr(sqlf) == MNSTR_NO__ERROR)
			fprintf(stderr, "malloc failure\n");
		mapi_close_handle(hdl);
	} else if (mapi_error(mid))
		mapi_explain(mid, stderr);
	else if (mnstr_errnr(sqlf) == MNSTR_NO__ERROR)
		fprintf(stderr, "malloc failure\n");
	return 1;
}

int
dump_functions(Mapi mid, stream *sqlf, char set_schema, const char *sname, const char *fname, const char *id)
{
	MapiHdl hdl = NULL;
	char *query = NULL;
	size_t query_size;
	int query_len;
	bool hashge;
	char *to_free = NULL;
	bool wantSystem;
	long prev_sid;

	if (fname != NULL) {
		/* dump a single function */
		wantSystem = true;

		if (sname == NULL) {
			/* no schema given, so figure it out */
			const char *dot = strchr(fname, '.');
			if (dot != NULL) {
				size_t len = dot - fname + 1;

				to_free = malloc(len);
				if (to_free == NULL)
					goto bailout;
				strcpy_len(to_free, fname, len);
				fname += len;
			} else if ((to_free = get_schema(mid)) == NULL) {
				return 1;
			}
			sname = to_free;
		}
	} else {
		wantSystem = false;
	}

	hashge = has_hugeint(mid);

	query_size = 5120 + (sname ? strlen(sname) : 0) + (fname ? strlen(fname) : 0);
	query = malloc(query_size);
	if (query == NULL)
		goto bailout;

	query_len = snprintf(query, query_size,
		      "SELECT s.id, s.name, f.id "
		      "FROM sys.schemas s "
			   "JOIN sys.functions f ON s.id = f.schema_id "
		      "WHERE f.language > 0 ");
	if (id) {
		query_len += snprintf(query + query_len,
				      query_size - query_len,
				      "AND f.id = %s ", id);
	} else {
		if (sname)
			query_len += snprintf(query + query_len,
					      query_size - query_len,
					      "AND s.name = '%s' ", sname);
		if (fname)
			query_len += snprintf(query + query_len, query_size - query_len, "AND f.name = '%s' ", fname);
		if (!wantSystem) {
			query_len += snprintf(query + query_len, query_size - query_len, "AND NOT f.system ");
		}
	}
	query_len += snprintf(query + query_len, query_size - query_len, "ORDER BY f.func, f.id");
	assert(query_len < (int) query_size);
	if (query_len >= (int) query_size) {
		free(query);
		goto bailout;
	}

	hdl = mapi_query(mid, query);
	free(query);
	if (hdl == NULL || mapi_error(mid))
		goto bailout;
	prev_sid = 0;
	while (mnstr_errnr(sqlf) == MNSTR_NO__ERROR && mapi_fetch_row(hdl) != 0) {
		long sid = strtol(mapi_fetch_field(hdl, 0), NULL, 10);
		const char *schema = mapi_fetch_field(hdl, 1);
		char *fid = strdup(mapi_fetch_field(hdl, 2));

		if (fid) {
			if (set_schema && sid != prev_sid) {
				mnstr_printf(sqlf, "SET SCHEMA ");
				dquoted_print(sqlf, schema, ";\n");
				prev_sid = sid;
			}
			dump_function(mid, sqlf, fid, hashge);
			free(fid);
		} else {
			goto bailout;
		}
	}
	if (mapi_error(mid))
		goto bailout;
	mapi_close_handle(hdl);

	if (to_free)
		free(to_free);
	return mnstr_errnr(sqlf) != MNSTR_NO__ERROR;

bailout:
	if (hdl) {
		if (mapi_result_error(hdl))
			mapi_explain_result(hdl, stderr);
		else if (mapi_error(mid))
			mapi_explain_query(hdl, stderr);
		else if (mnstr_errnr(sqlf) == MNSTR_NO__ERROR)
			fprintf(stderr, "malloc failure\n");
		mapi_close_handle(hdl);
	} else if (mapi_error(mid))
		mapi_explain(mid, stderr);
	else if (mnstr_errnr(sqlf) == MNSTR_NO__ERROR)
		fprintf(stderr, "malloc failure\n");
	if (to_free)
		free(to_free);
	return 1;
}

int
dump_database(Mapi mid, stream *sqlf, const char *ddir, const char *ext, bool describe, bool useInserts, bool noescape)
{
	const char *start_trx = "START TRANSACTION";
	const char *end = "ROLLBACK";
	const char *types =
		"SELECT s.name, "
		       "t.systemname, "
		       "t.sqlname "
		"FROM sys.types t LEFT JOIN sys.schemas s ON s.id = t.schema_id "
		"WHERE t.eclass = 18 "
		  "AND (t.schema_id <> 2000 "
		        "OR (t.schema_id = 2000 "
		             "AND t.sqlname NOT IN ('geometrya','mbr','url','inet','json','uuid')))"
		"ORDER BY s.name, t.sqlname";
	const char *users =
		has_schema_path(mid) ?
		has_schema_max_memory(mid) ?
		"SELECT ui.name, "
		       "ui.fullname, "
		       "sys.password_hash(ui.name), "
		       "s.name, "
			   "ui.schema_path, "
			   "ui.max_memory, "
			   "ui.max_workers, "
			   "ui.optimizer, "
			   "au.name "
		"FROM sys.db_user_info ui LEFT OUTER JOIN sys.auths au on ui.default_role = au.id, "
		     "sys.schemas s "
		"WHERE ui.default_schema = s.id "
		  "AND ui.name <> 'monetdb' "
		  "AND ui.name <> '.snapshot' "
		"ORDER BY ui.name" :
		"SELECT ui.name, "
		       "ui.fullname, "
		       "sys.password_hash(ui.name), "
		       "s.name, "
			   "ui.schema_path, "
			   "0, 0, 'default_pipe', cast(null as clob) "
		"FROM sys.db_user_info ui, "
		     "sys.schemas s "
		"WHERE ui.default_schema = s.id "
		  "AND ui.name <> 'monetdb' "
		  "AND ui.name <> '.snapshot' "
		"ORDER BY ui.name" :
		"SELECT ui.name, "
		       "ui.fullname, "
		       "sys.password_hash(ui.name), "
		       "s.name, "
			   "cast(null as clob), "
			   "0, 0, 'default_pipe', cast(null as clob) "
		"FROM sys.db_user_info ui, "
		     "sys.schemas s "
		"WHERE ui.default_schema = s.id "
		  "AND ui.name <> 'monetdb' "
		  "AND ui.name <> '.snapshot' "
		"ORDER BY ui.name";
	const char *roles =
		"SELECT name "
		"FROM sys.auths "
		"WHERE name NOT IN (SELECT name FROM sys.db_user_info) "
		  "AND grantor <> 0 "
		"ORDER BY name";
	const char *grants =
		/* all grants granting roles to users excepting the default role */
		"SELECT a1.name, "
		       "a2.name "
		"FROM sys.auths a1, "
		     "sys.auths a2, "
		     "sys.user_role ur, "
		     "sys.db_user_info ui "
		"WHERE a1.id = ur.login_id "
		  "AND a2.id = ur.role_id "
		  "AND a1.name = ui.name "
		  "AND a2.id <> ui.default_role "
		"ORDER BY a1.name, a2.name";
	const char *table_grants =
		"SELECT s.name, t.name, "
		       "a.name, "
		       "sum(p.privileges), "
		       "g.name, go.opt "
		"FROM sys.schemas s, sys.tables t, "
		     "sys.auths a, sys.privileges p, "
		     "sys.auths g, "
		     "(VALUES (0, ''), (1, ' WITH GRANT OPTION')) AS go (id, opt) "
		"WHERE p.obj_id = t.id "
		  "AND p.auth_id = a.id "
		  "AND t.schema_id = s.id "
		  "AND t.system = FALSE "
		  "AND p.grantor = g.id "
		  "AND p.grantable = go.id "
		"GROUP BY s.name, t.name, a.name, g.name, go.opt "
		"ORDER BY s.name, t.name, a.name, g.name, go.opt";
	const char *column_grants =
		"SELECT s.name, t.name, "
		       "c.name, a.name, "
		       "pc.privilege_code_name, "
		       "g.name, go.opt "
		"FROM sys.schemas s, "
		     "sys.tables t, "
		     "sys.columns c, "
		     "sys.auths a, "
		     "sys.privileges p, "
		     "sys.auths g, "
		     "sys.privilege_codes pc, "
		     "(VALUES (0, ''), (1, ' WITH GRANT OPTION')) AS go (id, opt) "
		"WHERE p.obj_id = c.id "
		  "AND c.table_id = t.id "
		  "AND p.auth_id = a.id "
		  "AND t.schema_id = s.id "
		  "AND t.system = FALSE "
		  "AND p.grantor = g.id "
		  "AND p.privileges = pc.privilege_code_id "
		  "AND p.grantable = go.id "
		"ORDER BY s.name, t.name, c.name, a.name, g.name, p.grantable";
	const char *function_grants =
		"SELECT f.id, "
			   "s.name, "
			   "f.name, "
			   "a.type, "
			   "a.type_digits, "
			   "a.type_scale, "
			   "a.inout, "
			   "a.number, "
			   "au.name, "
			   "pc.privilege_code_name, "
			   "go.opt, "
			   "ft.function_type_keyword "
		"FROM sys.schemas s, "
			 "sys.functions f LEFT OUTER JOIN sys.args a ON f.id = a.func_id, "
			 "sys.auths au, "
			 "sys.privileges p, "
			 "sys.auths g, "
			 "sys.function_types ft, "
			 "sys.privilege_codes pc, "
			 "(VALUES (0, ''), (1, ' WITH GRANT OPTION')) AS go (id, opt) "
		"WHERE NOT f.system "
		  "AND s.id = f.schema_id "
		  "AND f.id = p.obj_id "
		  "AND p.auth_id = au.id "
		  "AND p.grantor = g.id "
		  "AND p.privileges = pc.privilege_code_id "
		  "AND f.type = ft.function_type_id "
		  "AND p.grantable = go.id "
		"ORDER BY s.name, "
				 "f.name, "
				 "au.name, "
				 "g.name, "
				 "p.grantable, "
				 "f.id, "
				 "a.inout DESC, "
				 "a.number";
	const char *global_grants =
		"SELECT a.name, pc.grnt, g.name, go.opt "
		"FROM sys.privileges p, "
		     "sys.auths a, "
		     "sys.auths g, "
		     "(VALUES (0, 'COPY INTO'), (1, 'COPY FROM')) AS pc (id, grnt), "
		     "(VALUES (0, ''), (1, ' WITH GRANT OPTION')) AS go (id, opt) "
		"WHERE p.obj_id = 0 "
		  "AND p.auth_id = a.id "
		  "AND p.grantor = g.id "
		  "AND p.privileges = pc.id "
		  "AND p.grantable = go.id "
		"ORDER BY a.name, g.name, go.opt";
	const char *schemas =
		"SELECT s.name, a.name, rem.remark "
		"FROM sys.schemas s LEFT OUTER JOIN sys.comments rem ON s.id = rem.id, "
		     "sys.auths a "
		"WHERE s.\"authorization\" = a.id "
		  "AND s.system = FALSE "
		"ORDER BY s.name";
	const char *sequences1 =
		"SELECT sch.name, seq.name, rem.remark "
		"FROM sys.schemas sch, "
		     "sys.sequences seq LEFT OUTER JOIN sys.comments rem ON seq.id = rem.id "
		"WHERE sch.id = seq.schema_id "
		"ORDER BY sch.name, seq.name";
	const char *sequences2 =
		"SELECT * FROM sys.describe_sequences ORDER BY sch, seq";
	const char *tables =
		"SELECT t.id AS id, "
			   "s.name AS sname, "
			   "t.name AS name, "
			   "t.type AS type "
		"FROM sys.schemas s, "
			  "sys._tables t "
		"WHERE t.type IN (0, 3, 4, 5, 6) "
		  "AND t.system = FALSE "
		  "AND s.id = t.schema_id "
		"ORDER BY id";
	const char *mergetables =
		has_table_partitions(mid) ?
		"SELECT subq.s1name, "
		       "subq.t1name, "
		       "subq.s2name, "
		       "subq.t2name, "
		       "table_partitions.type "
		"FROM (SELECT t1.id, "
			     "t1.type, "
			     "s1.name AS s1name, "
			     "t1.name AS t1name, "
			     "s2.name AS s2name, "
			     "t2.name AS t2name "
		      "FROM sys.schemas s1, "
			   "sys._tables t1, "
			   "sys.dependencies d, "
			   "sys.schemas s2, "
			   "sys._tables t2 "
		      "WHERE t1.type IN (3, 6) "
			"AND t1.schema_id = s1.id "
			"AND s1.name <> 'tmp' "
			"AND t1.system = FALSE "
			"AND t1.id = d.depend_id "
			"AND d.id = t2.id "
			"AND t2.schema_id = s2.id "
		      "ORDER BY t1.id, t2.id) subq "
			"LEFT OUTER JOIN sys.table_partitions "
				"ON subq.id = table_partitions.table_id"
		:
		"SELECT s1.name, "
		       "t1.name, "
		       "s2.name, "
		       "t2.name, "
		       "0 "
		"FROM sys.schemas s1, "
		     "sys._tables t1, "
		     "sys.dependencies d, "
		     "sys.schemas s2, "
		     "sys._tables t2 "
		"WHERE t1.type = 3 "
		  "AND t1.schema_id = s1.id "
		  "AND s1.name <> 'tmp' "
		  "AND t1.system = FALSE "
		  "AND t1.id = d.depend_id "
		  "AND d.id = t2.id "
		  "AND t2.schema_id = s2.id "
		"ORDER BY t1.id, t2.id";
	/* we must dump views, functions/procedures and triggers in order
	 * of creation since they can refer to each other */
	const char *views_functions_triggers =
		"with vft (sname, name, id, query, remark) AS ("
			"SELECT s.name AS sname, " /* views */
			       "t.name AS name, "
			       "t.id AS id, "
			       "t.query AS query, "
			       "rem.remark AS remark "
			"FROM sys.schemas s, "
			     "sys._tables t LEFT OUTER JOIN sys.comments rem ON t.id = rem.id "
			"WHERE t.type = 1 "
			  "AND t.system = FALSE "
			  "AND s.id = t.schema_id "
			  "AND s.name <> 'tmp' "
			"UNION ALL "
			"SELECT s.name AS sname, " /* functions and procedures */
			       "f.name AS name, "
			       "f.id AS id, "
			       "NULL AS query, "
			       "NULL AS remark " /* emitted separately */
			"FROM sys.schemas s, "
			     "sys.functions f "
			"WHERE s.id = f.schema_id "
			"AND NOT f.system "
			"UNION ALL "
			"SELECT s.name AS sname, " /* triggers */
			       "tr.name AS name, "
			       "tr.id AS id, "
			       "tr.\"statement\" AS query, "
			       "NULL AS remark " /* not available yet */
			"FROM sys.triggers tr, "
			     "sys.schemas s, "
			     "sys._tables t "
			"WHERE s.id = t.schema_id "
			  "AND t.id = tr.table_id "
			  "AND t.system = FALSE"
		") "
		"SELECT id, sname, name, query, remark FROM vft ORDER BY id";
	char *sname = NULL;
	char *curschema = NULL;
	MapiHdl hdl = NULL;
	int rc = 0;
	int lastfid = 0;
	const char *sep;
	bool hashge = has_hugeint(mid);

	/* start a transaction for the dump */
	mnstr_printf(sqlf, "%s;\n", start_trx);

	if ((hdl = mapi_query(mid, start_trx)) == NULL || mapi_error(mid))
		goto bailout;
	mapi_close_handle(hdl);
	hdl = NULL;

	sname = get_schema(mid);
	if (sname == NULL)
		goto bailout2;
	mnstr_printf(sqlf, "SET SCHEMA ");
	dquoted_print(sqlf, sname, ";\n");
	curschema = strdup(sname);
	if (curschema == NULL)
		goto bailout;
	if (strcmp(sname, "sys") == 0 || strcmp(sname, "tmp") == 0) {
		free(sname);
		sname = NULL;

		/* dump roles */
		if ((hdl = mapi_query(mid, roles)) == NULL || mapi_error(mid))
			goto bailout;

		while (mapi_fetch_row(hdl) != 0) {
			const char *name = mapi_fetch_field(hdl, 0);

			mnstr_printf(sqlf, "CREATE ROLE ");
			dquoted_print(sqlf, name, ";\n");
		}
		if (mapi_error(mid))
			goto bailout;
		mapi_close_handle(hdl);

		/* dump users, part 1 */
		if ((hdl = mapi_query(mid, users)) == NULL || mapi_error(mid))
			goto bailout;

		while (mapi_fetch_row(hdl) != 0) {
			const char *uname = mapi_fetch_field(hdl, 0);
			const char *fullname = mapi_fetch_field(hdl, 1);
			const char *pwhash = mapi_fetch_field(hdl, 2);
			const char *sname = mapi_fetch_field(hdl, 3);
			const char *spath = mapi_fetch_field(hdl, 4);
			const char *mmemory = mapi_fetch_field(hdl, 5);
			const char *mworkers = mapi_fetch_field(hdl, 6);
			const char *optimizer = mapi_fetch_field(hdl, 7);
			const char *defrole = mapi_fetch_field(hdl, 8);

			mnstr_printf(sqlf, "CREATE USER ");
			dquoted_print(sqlf, uname, " ");
			mnstr_printf(sqlf, "WITH ENCRYPTED PASSWORD ");
			squoted_print(sqlf, pwhash, '\'', false);
			mnstr_printf(sqlf, " NAME ");
			squoted_print(sqlf, fullname, '\'', false);
			mnstr_printf(sqlf, " SCHEMA ");
			dquoted_print(sqlf, describe ? sname : "sys", NULL);
			if (spath && strcmp(spath, "\"sys\"") != 0) {
				mnstr_printf(sqlf, " SCHEMA PATH ");
				squoted_print(sqlf, spath, '\'', false);
			}
			if (mmemory && strcmp(mmemory, "0") != 0) {
				mnstr_printf(sqlf, " MAX_MEMORY %s", mmemory);
			}
			if (mworkers && strcmp(mworkers, "0") != 0) {
				mnstr_printf(sqlf, " MAX_WORKERS %s", mworkers);
			}
			if (optimizer && strcmp(optimizer, "default_pipe") != 0) {
				mnstr_printf(sqlf, " OPTIMIZER ");
				squoted_print(sqlf, optimizer, '\'', false);
			}
			if (defrole && strcmp(defrole, uname) != 0) {
				mnstr_printf(sqlf, " DEFAULT ROLE ");
				dquoted_print(sqlf, defrole, NULL);
			}
			mnstr_printf(sqlf, ";\n");
		}
		if (mapi_error(mid))
			goto bailout;
		mapi_close_handle(hdl);

		/* dump schemas */
		if ((hdl = mapi_query(mid, schemas)) == NULL ||
		    mapi_error(mid))
			goto bailout;

		while (mapi_fetch_row(hdl) != 0) {
			const char *sname = mapi_fetch_field(hdl, 0);
			const char *aname = mapi_fetch_field(hdl, 1);
			const char *remark = mapi_fetch_field(hdl, 2);

			mnstr_printf(sqlf, "CREATE SCHEMA ");
			dquoted_print(sqlf, sname, NULL);
			if (strcmp(aname, "sysadmin") != 0) {
				mnstr_printf(sqlf,
					     " AUTHORIZATION ");
				dquoted_print(sqlf, aname, NULL);
			}
			mnstr_printf(sqlf, ";\n");
			comment_on(sqlf, "SCHEMA", sname, NULL, NULL, remark);
		}
		if (mapi_error(mid))
			goto bailout;
		mapi_close_handle(hdl);

		if (!describe) {
			/* dump users, part 2 */
			if ((hdl = mapi_query(mid, users)) == NULL ||
			    mapi_error(mid))
				goto bailout;

			while (mapi_fetch_row(hdl) != 0) {
				char *uname = mapi_fetch_field(hdl, 0);
				char *sname = mapi_fetch_field(hdl, 3);

				if (strcmp(sname, "sys") == 0)
					continue;
				mnstr_printf(sqlf, "ALTER USER ");
				dquoted_print(sqlf, uname, " SET SCHEMA ");
				dquoted_print(sqlf, sname, ";\n");
			}
			if (mapi_error(mid))
				goto bailout;
			mapi_close_handle(hdl);
		}

		/* grant user privileges */
		if ((hdl = mapi_query(mid, grants)) == NULL || mapi_error(mid))
			goto bailout;

		while (mapi_fetch_row(hdl) != 0) {
			const char *uname = mapi_fetch_field(hdl, 0);
			const char *rname = mapi_fetch_field(hdl, 1);

			mnstr_printf(sqlf, "GRANT ");
			dquoted_print(sqlf, rname, " TO ");
			if (strcmp(uname, "public") == 0)
				mnstr_printf(sqlf, "PUBLIC");
			else
				dquoted_print(sqlf, uname, NULL);
			/* optional WITH ADMIN OPTION and FROM
			   (CURRENT_USER|CURRENT_ROLE) are ignored by
			   server, so we can't dump them */
			mnstr_printf(sqlf, ";\n");
		}
		if (mapi_error(mid))
			goto bailout;
		mapi_close_handle(hdl);

		/* grant global privileges */
		if ((hdl = mapi_query(mid, global_grants)) == NULL || mapi_error(mid))
			goto bailout;

		while (mapi_fetch_row(hdl) != 0) {
			const char *uname = mapi_fetch_field(hdl, 0);
			const char *grant = mapi_fetch_field(hdl, 1);
			//const char *gname = mapi_fetch_field(hdl, 2);
			const char *grantable = mapi_fetch_field(hdl, 3);
			mnstr_printf(sqlf, "GRANT %s TO ", grant);
			dquoted_print(sqlf, uname, grantable);
			mnstr_printf(sqlf, ";\n");
		}
		if (mapi_error(mid))
			goto bailout;
		mapi_close_handle(hdl);
	}

	/* dump types */
	if ((hdl = mapi_query(mid, types)) == NULL || mapi_error(mid))
		goto bailout;

	while (mapi_fetch_row(hdl) != 0) {
		const char *sname = mapi_fetch_field(hdl, 0);
		const char *sysname = mapi_fetch_field(hdl, 1);
		const char *sqlname = mapi_fetch_field(hdl, 2);
		mnstr_printf(sqlf, "CREATE TYPE ");
		dquoted_print(sqlf, sname, ".");
		dquoted_print(sqlf, sqlname, " EXTERNAL NAME ");
		dquoted_print(sqlf, sysname, ";\n");
	}
	if (mapi_error(mid))
		goto bailout;
	mapi_close_handle(hdl);
	hdl = NULL;

	/* dump sequences, part 1 */
	if ((hdl = mapi_query(mid, sequences1)) == NULL || mapi_error(mid))
		goto bailout;

	while (mapi_fetch_row(hdl) != 0) {
		const char *schema = mapi_fetch_field(hdl, 0);
		const char *name = mapi_fetch_field(hdl, 1);
		const char *remark = mapi_fetch_field(hdl, 2);

		if (sname != NULL && strcmp(schema, sname) != 0)
			continue;
		mnstr_printf(sqlf, "CREATE SEQUENCE ");
		dquoted_print(sqlf, schema, ".");
		dquoted_print(sqlf, name, " AS INTEGER;\n");
		comment_on(sqlf, "SEQUENCE", schema, name, NULL, remark);
	}
	if (mapi_error(mid))
		goto bailout;
	mapi_close_handle(hdl);
	hdl = NULL;

	/* Tables, views, triggers, and functions can all reference each
	 * other, so we need to be very careful in how we dump them.  We
	 * first dump the tables (all types), including data, but without
	 * the DEFAULT clause which is the one that can reference functions,
	 * views, and other tables.  Then we add tables to the MERGE tables
	 * they belong to.  After this, we dump the views, triggers, and
	 * functions in order of original creation (they can't be altered
	 * afterwards, so they can only reference objects that were created
	 * earlier).  Finally, we set the DEFAULT clauses on the tables. */

	/* dump tables */
	if ((hdl = mapi_query(mid, tables)) == NULL || mapi_error(mid))
		goto bailout;

	while (rc == 0 &&
	       mnstr_errnr(sqlf) == MNSTR_NO__ERROR &&
	       mapi_fetch_row(hdl) != 0) {
		char *id = strdup(mapi_fetch_field(hdl, 0));
		char *schema = strdup(mapi_fetch_field(hdl, 1));
		char *name = strdup(mapi_fetch_field(hdl, 2));
		const char *type = mapi_fetch_field(hdl, 3);

		if (mapi_error(mid) || id == NULL || schema == NULL || name == NULL) {
			free(id);
			free(schema);
			free(name);
			goto bailout;
		}
		if (sname != NULL && strcmp(schema, sname) != 0) {
			free(id);
			free(schema);
			free(name);
			continue;
		}
		if (strcmp(schema, "tmp") != 0) {
			if (curschema == NULL || strcmp(schema, curschema) != 0) {
				if (curschema)
					free(curschema);
				curschema = strdup(schema);
				if (curschema == NULL) {
					free(id);
					free(schema);
					free(name);
					goto bailout;
				}
				mnstr_printf(sqlf, "SET SCHEMA ");
				dquoted_print(sqlf, curschema, ";\n");
			}
		}
		int ptype = atoi(type), dont_describe = (ptype == 3 || ptype == 5);
		rc = dump_table(mid, schema, name, sqlf, ddir, ext, dont_describe || describe, describe, useInserts, true, noescape, false);
		free(id);
		free(schema);
		free(name);
	}
	mapi_close_handle(hdl);
	hdl = NULL;

	/* dump views, functions and triggers */
	if ((hdl = mapi_query(mid, views_functions_triggers)) == NULL ||
		mapi_error(mid))
		goto bailout;

	while (rc == 0 &&
	       mnstr_errnr(toConsole) == MNSTR_NO__ERROR &&
	       mapi_fetch_row(hdl) != 0) {
		char *id = strdup(mapi_fetch_field(hdl, 0));
		char *schema = strdup(mapi_fetch_field(hdl, 1));
		char *name = strdup(mapi_fetch_field(hdl, 2));
		const char *query = mapi_fetch_field(hdl, 3);
		const char *remark = mapi_fetch_field(hdl, 4);

		if (mapi_error(mid) || id == NULL || schema == NULL || name == NULL) {
			free(id);
			free(schema);
			free(name);
			goto bailout;
		}
		if (sname != NULL && strcmp(schema, sname) != 0) {
			free(id);
			free(schema);
			free(name);
			continue;
		}
		if (curschema == NULL || strcmp(schema, curschema) != 0) {
			if (curschema)
				free(curschema);
			curschema = strdup(schema);
			if (curschema == NULL) {
				free(id);
				free(schema);
				free(name);
				goto bailout;
			}
			mnstr_printf(toConsole, "SET SCHEMA ");
			dquoted_print(toConsole, curschema, ";\n");
		}
		if (query) {
			/* view or trigger */
			mnstr_printf(toConsole, "%s\n", query);
			/* only views have comments due to query */
			comment_on(toConsole, "VIEW", schema, name, NULL, remark);
		} else {
			/* procedure */
			dump_functions(mid, toConsole, 0, schema, name, id);
		}
		free(id);
		free(schema);
		free(name);
	}
	mapi_close_handle(hdl);
	hdl = NULL;

	/* dump DEFAULT clauses for tables */
	if (dump_table_defaults(mid, NULL, NULL, toConsole))
		goto bailout2;

	if (!describe) {
		if (dump_foreign_keys(mid, NULL, NULL, NULL, toConsole))
			goto bailout2;

		/* dump sequences, part 2 */
		if ((hdl = mapi_query(mid, sequences2)) == NULL ||
		    mapi_error(mid))
			goto bailout;

		while (mapi_fetch_row(hdl) != 0) {
			const char *schema = mapi_fetch_field(hdl, 0);		/* sch */
			const char *name = mapi_fetch_field(hdl, 1);		/* seq */
			const char *restart = mapi_fetch_field(hdl, 3);		/* rs */
			const char *minvalue;
			const char *maxvalue;
			const char *increment = mapi_fetch_field(hdl, 6);	/* inc */
			const char *cycle = mapi_fetch_field(hdl, 8);		/* cycle */

			if (mapi_get_field_count(hdl) > 9) {
				/* new version (Jan2022) of sys.describe_sequences */
				minvalue = mapi_fetch_field(hdl, 11);			/* rmi */
				maxvalue = mapi_fetch_field(hdl, 12);			/* rma */
			} else {
				/* old version (pre Jan2022) of sys.describe_sequences */
				minvalue = mapi_fetch_field(hdl, 4);			/* minvalue */
				maxvalue = mapi_fetch_field(hdl, 5);			/* maxvalue */
				if (strcmp(minvalue, "0") == 0)
					minvalue = NULL;
				if (strcmp(maxvalue, "0") == 0)
					maxvalue = NULL;
			}

			if (sname != NULL && strcmp(schema, sname) != 0)
				continue;

			mnstr_printf(toConsole,
				     "ALTER SEQUENCE ");
			dquoted_print(toConsole, schema, ".");
			dquoted_print(toConsole, name, NULL);
			mnstr_printf(toConsole, " RESTART WITH %s", restart);
			if (strcmp(increment, "1") != 0)
				mnstr_printf(toConsole, " INCREMENT BY %s", increment);
			if (minvalue)
				mnstr_printf(toConsole, " MINVALUE %s", minvalue);
			if (maxvalue)
				mnstr_printf(toConsole, " MAXVALUE %s", maxvalue);
			mnstr_printf(toConsole, " %sCYCLE;\n", strcmp(cycle, "true") == 0 ? "" : "NO ");
			if (mnstr_errnr(toConsole) != MNSTR_NO__ERROR) {
				mapi_close_handle(hdl);
				hdl = NULL;
				goto bailout2;
			}
		}
		if (mapi_error(mid))
			goto bailout;
		mapi_close_handle(hdl);
	}

	/* add tables to MERGE tables */
	if ((hdl = mapi_query(mid, mergetables)) == NULL || mapi_error(mid))
		goto bailout;

	while (rc == 0 &&
	       mnstr_errnr(sqlf) == MNSTR_NO__ERROR &&
	       mapi_fetch_row(hdl) != 0) {
		const char *schema1 = mapi_fetch_field(hdl, 0);
		const char *tname1 = mapi_fetch_field(hdl, 1);
		const char *schema2 = mapi_fetch_field(hdl, 2);
		const char *tname2 = mapi_fetch_field(hdl, 3);
		const char *prop = mapi_fetch_field(hdl, 4);
		int properties = prop ? atoi(prop) : 0;

		if (mapi_error(mid))
			goto bailout;
		if (schema1 == NULL || schema2 == NULL) {
			/* cannot happen, but make analysis tools happy */
			continue;
		}
		if (sname != NULL && strcmp(schema1, sname) != 0)
			continue;
		mnstr_printf(sqlf, "ALTER TABLE ");
		dquoted_print(sqlf, schema1, ".");
		dquoted_print(sqlf, tname1, " ADD TABLE ");
		dquoted_print(sqlf, schema2, ".");
		dquoted_print(sqlf, tname2, NULL);
		if (properties) {
			MapiHdl shdl = NULL;
			char *s2 = sescape(schema2);
			char *t2 = sescape(tname2);
			const size_t query_size = 5120;
			char *query = malloc(query_size);
			if (query == NULL)
				goto bailout;

			mnstr_printf(sqlf, " AS PARTITION");
			if ((properties & 2) == 2) { /* by values */
				int i = 0;
				bool first = true, found_nil = false;
				snprintf(query, query_size,
					 "SELECT vp.value "
					 "FROM sys.schemas s, "
					      "sys._tables t, "
					      "sys.value_partitions vp "
					 "WHERE s.name = '%s' "
					   "AND t.name = '%s' "
					   "AND s.id = t.schema_id "
					   "AND t.id = vp.table_id",
					 s2, t2);
				shdl = mapi_query(mid, query);
				free(query);
				if (shdl == NULL || mapi_error(mid)) {
					mapi_close_handle(shdl);
					goto bailout;
				}
				while (mapi_fetch_row(shdl) != 0) {
					char *nextv = mapi_fetch_field(shdl, 0);
					if (first && nextv == NULL) {
						found_nil = true;
						first = false; // if the partition can hold null values, is explicit in the first entry
						continue;
					}
					if (nextv) {
						if (i == 0) {
							// start by writing the IN clause
							mnstr_printf(sqlf, " IN (");
						} else {
							mnstr_printf(sqlf, ", ");
						}
						squoted_print(sqlf, nextv, '\'', false);
						i++;
					}
					first = false;
				}
				mapi_close_handle(shdl);
				if (i > 0) {
					mnstr_printf(sqlf, ")");
				}
				if (found_nil) {
					mnstr_printf(sqlf, " %s NULL VALUES", (i == 0) ? "FOR" : "WITH");
				}
			} else { /* by range */
				char *minv = NULL, *maxv = NULL, *wnulls = NULL;
				snprintf(query, query_size,
					 "SELECT rp.minimum, "
						"rp.maximum, "
						"rp.with_nulls "
					 "FROM sys.schemas s, "
					      "sys._tables t, "
					      "sys.range_partitions rp "
					 "WHERE s.name = '%s' "
					   "AND t.name = '%s' "
					   "AND s.id = t.schema_id "
					   "AND t.id = rp.table_id",
					 s2, t2);
				shdl = mapi_query(mid, query);
				free(query);
				if (shdl == NULL || mapi_error(mid)) {
					mapi_close_handle(shdl);
					goto bailout;
				}
				while (mapi_fetch_row(shdl) != 0) {
					minv = mapi_fetch_field(shdl, 0);
					maxv = mapi_fetch_field(shdl, 1);
					wnulls = mapi_fetch_field(shdl, 2);
				}
				if (minv || maxv || !wnulls || (!minv && !maxv && wnulls && strcmp(wnulls, "false") == 0)) {
					mnstr_printf(sqlf, " FROM ");
					if (minv)
						squoted_print(sqlf, minv, '\'', false);
					else
						mnstr_printf(sqlf, "RANGE MINVALUE");
					mnstr_printf(sqlf, " TO ");
					if (maxv)
						squoted_print(sqlf, maxv, '\'', false);
					else
						mnstr_printf(sqlf, "RANGE MAXVALUE");
				}
				if (!wnulls || strcmp(wnulls, "true") == 0)
					mnstr_printf(sqlf, " %s NULL VALUES", (minv || maxv || !wnulls) ? "WITH" : "FOR");
				mapi_close_handle(shdl);
			}
			free(s2);
			free(t2);
		}
		mnstr_printf(sqlf, ";\n");
	}
	mapi_close_handle(hdl);
	hdl = NULL;

<<<<<<< HEAD
	/* dump views, functions and triggers */
	if ((hdl = mapi_query(mid, views_functions_triggers)) == NULL ||
		mapi_error(mid))
		goto bailout;

	while (rc == 0 &&
	       mnstr_errnr(sqlf) == MNSTR_NO__ERROR &&
	       mapi_fetch_row(hdl) != 0) {
		char *id = strdup(mapi_fetch_field(hdl, 0));
		char *schema = strdup(mapi_fetch_field(hdl, 1));
		char *name = strdup(mapi_fetch_field(hdl, 2));
		const char *query = mapi_fetch_field(hdl, 3);
		const char *remark = mapi_fetch_field(hdl, 4);

		if (mapi_error(mid) || id == NULL || schema == NULL || name == NULL) {
			free(id);
			free(schema);
			free(name);
			goto bailout;
		}
		if (sname != NULL && strcmp(schema, sname) != 0) {
			free(id);
			free(schema);
			free(name);
			continue;
		}
		if (curschema == NULL || strcmp(schema, curschema) != 0) {
			if (curschema)
				free(curschema);
			curschema = strdup(schema);
			if (curschema == NULL) {
				free(id);
				free(schema);
				free(name);
				goto bailout;
			}
			mnstr_printf(sqlf, "SET SCHEMA ");
			dquoted_print(sqlf, curschema, ";\n");
		}
		if (query) {
			/* view or trigger */
			mnstr_printf(sqlf, "%s\n", query);
			/* only views have comments due to query */
			comment_on(sqlf, "VIEW", schema, name, NULL, remark);
		} else {
			/* procedure */
			dump_functions(mid, sqlf, 0, schema, name, id);
		}
		free(id);
		free(schema);
		free(name);
	}
	mapi_close_handle(hdl);
	hdl = NULL;

	/* dump DEFAULT clauses for tables */
	if (dump_table_defaults(mid, NULL, NULL, sqlf))
		goto bailout2;

	if (!describe) {
		if (dump_foreign_keys(mid, NULL, NULL, NULL, sqlf))
			goto bailout2;

		/* dump sequences, part 2 */
		if ((hdl = mapi_query(mid, sequences2)) == NULL ||
		    mapi_error(mid))
			goto bailout;

		while (mapi_fetch_row(hdl) != 0) {
			const char *schema = mapi_fetch_field(hdl, 0);		/* sch */
			const char *name = mapi_fetch_field(hdl, 1);		/* seq */
			const char *restart = mapi_fetch_field(hdl, 3);		/* rs */
			const char *minvalue;
			const char *maxvalue;
			const char *increment = mapi_fetch_field(hdl, 6);	/* inc */
			const char *cycle = mapi_fetch_field(hdl, 8);		/* cycle */

			if (mapi_get_field_count(hdl) > 9) {
				/* new version (Jan2022) of sys.describe_sequences */
				minvalue = mapi_fetch_field(hdl, 11);			/* rmi */
				maxvalue = mapi_fetch_field(hdl, 12);			/* rma */
			} else {
				/* old version (pre Jan2022) of sys.describe_sequences */
				minvalue = mapi_fetch_field(hdl, 4);			/* minvalue */
				maxvalue = mapi_fetch_field(hdl, 5);			/* maxvalue */
				if (strcmp(minvalue, "0") == 0)
					minvalue = NULL;
				if (strcmp(maxvalue, "0") == 0)
					maxvalue = NULL;
			}

			if (sname != NULL && strcmp(schema, sname) != 0)
				continue;

			mnstr_printf(sqlf,
				     "ALTER SEQUENCE ");
			dquoted_print(sqlf, schema, ".");
			dquoted_print(sqlf, name, NULL);
			mnstr_printf(sqlf, " RESTART WITH %s", restart);
			if (strcmp(increment, "1") != 0)
				mnstr_printf(sqlf, " INCREMENT BY %s", increment);
			if (minvalue)
				mnstr_printf(sqlf, " MINVALUE %s", minvalue);
			if (maxvalue)
				mnstr_printf(sqlf, " MAXVALUE %s", maxvalue);
			mnstr_printf(sqlf, " %sCYCLE;\n", strcmp(cycle, "true") == 0 ? "" : "NO ");
			if (mnstr_errnr(sqlf) != MNSTR_NO__ERROR) {
				mapi_close_handle(hdl);
				hdl = NULL;
				goto bailout2;
			}
		}
		if (mapi_error(mid))
			goto bailout;
		mapi_close_handle(hdl);
	}

=======
>>>>>>> db1ff76e
	if ((hdl = mapi_query(mid, table_grants)) == NULL || mapi_error(mid))
		goto bailout;

	while (mapi_fetch_row(hdl) != 0) {
		const char *schema = mapi_fetch_field(hdl, 0);
		const char *tname = mapi_fetch_field(hdl, 1);
		const char *aname = mapi_fetch_field(hdl, 2);
		int priv = atoi(mapi_fetch_field(hdl, 3));
		const char *grantable = mapi_fetch_field(hdl, 5);

		if (sname != NULL && strcmp(schema, sname) != 0)
			continue;
		mnstr_printf(sqlf, "GRANT");
		if (priv == 79) {
			mnstr_printf(sqlf, " ALL PRIVILEGES");
		} else {
			sep = "";

			if (priv & 1) {
				mnstr_printf(sqlf, "%s SELECT", sep);
				sep = ",";
			}
			if (priv & 2) {
				mnstr_printf(sqlf, "%s UPDATE", sep);
				sep = ",";
			}
			if (priv & 4) {
				mnstr_printf(sqlf, "%s INSERT", sep);
				sep = ",";
			}
			if (priv & 8) {
				mnstr_printf(sqlf, "%s DELETE", sep);
				sep = ",";
			}
			if (priv & 16) {
				mnstr_printf(sqlf, "%s EXECUTE", sep);
				sep = ",";
			}
			if (priv & 32) {
				mnstr_printf(sqlf, "%s GRANT", sep);
				sep = ",";
			}
			if (priv & 64) {
				mnstr_printf(sqlf, "%s TRUNCATE", sep);
				// sep = ",";		/* sep will be overwritten after this */
			}
		}
		mnstr_printf(sqlf, " ON TABLE ");
		dquoted_print(sqlf, schema, ".");
		dquoted_print(sqlf, tname, " TO ");
		dquoted_print(sqlf, aname, grantable);
		mnstr_printf(sqlf, ";\n");
	}
	if (mapi_error(mid))
		goto bailout;
	mapi_close_handle(hdl);

	if ((hdl = mapi_query(mid, column_grants)) == NULL || mapi_error(mid))
		goto bailout;

	while (mapi_fetch_row(hdl) != 0) {
		const char *schema = mapi_fetch_field(hdl, 0);
		const char *tname = mapi_fetch_field(hdl, 1);
		const char *cname = mapi_fetch_field(hdl, 2);
		const char *aname = mapi_fetch_field(hdl, 3);
		const char *priv = mapi_fetch_field(hdl, 4);
		const char *grantable = mapi_fetch_field(hdl, 6);

		if (sname != NULL && strcmp(schema, sname) != 0)
			continue;
		mnstr_printf(sqlf, "GRANT %s(", priv);
		dquoted_print(sqlf, cname, ") ON ");
		dquoted_print(sqlf, schema, ".");
		dquoted_print(sqlf, tname, " TO ");
		if (strcmp(aname, "public") == 0) {
			mnstr_printf(sqlf, "PUBLIC%s", grantable);
		} else {
			dquoted_print(sqlf, aname, grantable);
		}
		mnstr_printf(sqlf, ";\n");
	}
	if (mapi_error(mid))
		goto bailout;
	mapi_close_handle(hdl);

	if ((hdl = mapi_query(mid, function_grants)) == NULL ||
	    mapi_error(mid))
		goto bailout;

	sep = "";
	while (mapi_fetch_row(hdl) != 0) {
		const char *fid = mapi_fetch_field(hdl, 0);
		const char *schema = mapi_fetch_field(hdl, 1);
		const char *fname = mapi_fetch_field(hdl, 2);
		const char *argtype = mapi_fetch_field(hdl, 3);
		const char *argdigits = mapi_fetch_field(hdl, 4);
		const char *argscale = mapi_fetch_field(hdl, 5);
		const char *arginout = mapi_fetch_field(hdl, 6);
		const char *argnumber = mapi_fetch_field(hdl, 7);
		const char *aname = mapi_fetch_field(hdl, 8);
		const char *priv = mapi_fetch_field(hdl, 9);
		const char *grantable = mapi_fetch_field(hdl, 10);
		const char *ftype = mapi_fetch_field(hdl, 11);

		if (sname != NULL && strcmp(schema, sname) != 0)
			continue;
		int thisfid = atoi(fid);
		if (lastfid != thisfid) {
			lastfid = thisfid;
			sep = "";
			mnstr_printf(sqlf, "GRANT %s ON %s ", priv, ftype);
			dquoted_print(sqlf, schema, ".");
			dquoted_print(sqlf, fname, "(");
		}
		if (arginout != NULL && strcmp(arginout, "1") == 0) {
			mnstr_printf(sqlf, "%s", sep);
			dump_type(mid, sqlf, argtype, argdigits, argscale, hashge);
			sep = ", ";
		} else if (argnumber == NULL || strcmp(argnumber, "0") == 0) {
			mnstr_printf(sqlf, ") TO ");
			if (strcmp(aname, "public") == 0) {
				mnstr_printf(sqlf, "PUBLIC%s", grantable);
			} else {
				dquoted_print(sqlf, aname, grantable);
			}
			mnstr_printf(sqlf, ";\n");
		}
	}
	if (mapi_error(mid))
		goto bailout;
	mapi_close_handle(hdl);

	if (curschema) {
		if (strcmp(sname ? sname : "sys", curschema) != 0) {
			mnstr_printf(sqlf, "SET SCHEMA ");
			dquoted_print(sqlf, sname ? sname : "sys", ";\n");
		}
		free(curschema);
		curschema = NULL;
	}

	if ((hdl = mapi_query(mid, end)) == NULL || mapi_error(mid))
		goto bailout;
	mapi_close_handle(hdl);

	/* finally commit the whole transaction */
	mnstr_printf(sqlf, "COMMIT;\n");
	if (sname)
		free(sname);
	return rc;

bailout:
	if (hdl) {
		if (mapi_result_error(hdl))
			mapi_explain_result(hdl, stderr);
		else if (mapi_error(mid))
			mapi_explain_query(hdl, stderr);
		else if (mnstr_errnr(sqlf) == MNSTR_NO__ERROR)
			fprintf(stderr, "malloc failure\n");
		mapi_close_handle(hdl);
	} else if (mapi_error(mid))
		mapi_explain(mid, stderr);
	else if (mnstr_errnr(sqlf) == MNSTR_NO__ERROR)
		fprintf(stderr, "malloc failure\n");

bailout2:
	if (sname)
		free(sname);
	if (curschema)
		free(curschema);
	hdl = mapi_query(mid, end);
	if (hdl)
		mapi_close_handle(hdl);
	return 1;
}

void
dump_version(Mapi mid, stream *sqlf, const char *prefix)
{
	MapiHdl hdl;
	char *dbname = NULL, *uri = NULL, *dbver = NULL, *dbrel = NULL, *dbrev = NULL;
	const char *name, *val;

	if ((hdl = mapi_query(mid,
			      "SELECT name, value "
			      "FROM sys.env() AS env "
			      "WHERE name IN ('gdk_dbname', "
					"'monet_version', "
					"'monet_release', "
					"'merovingian_uri', "
					"'revision')")) == NULL ||
			mapi_error(mid))
		goto cleanup;

	while ((mapi_fetch_row(hdl)) != 0) {
		name = mapi_fetch_field(hdl, 0);
		val = mapi_fetch_field(hdl, 1);

		if (mapi_error(mid))
			goto cleanup;

		if (name != NULL && val != NULL) {
			if (strcmp(name, "gdk_dbname") == 0) {
				assert(dbname == NULL);
				dbname = *val == '\0' ? NULL : strdup(val);
			} else if (strcmp(name, "monet_version") == 0) {
				assert(dbver == NULL);
				dbver = *val == '\0' ? NULL : strdup(val);
			} else if (strcmp(name, "monet_release") == 0) {
				assert(dbrel == NULL);
				dbrel = *val == '\0' ? NULL : strdup(val);
			} else if (strcmp(name, "merovingian_uri") == 0) {
				assert(uri == NULL);
				uri = strdup(val);
			} else if (strcmp(name, "revision") == 0) {
				assert(dbrev == NULL);
				dbrev = strdup(val);
			}
		}
	}
	if (uri != NULL) {
		if (dbname != NULL)
			free(dbname);
		dbname = uri;
		uri = NULL;
	}
	mnstr_printf(sqlf, "%s MonetDB", prefix);
	if (dbver)
		mnstr_printf(sqlf, " v%s", dbver);
	if (dbrel && strcmp(dbrel, "unreleased") != 0)
		mnstr_printf(sqlf, " (%s)", dbrel);
	else if (dbrev && strcmp(dbrev, "Unknown") != 0)
		mnstr_printf(sqlf, " (hg id: %s)", dbrev);
	if (dbname)
		mnstr_printf(sqlf, ", '%s'", dbname);
	mnstr_printf(sqlf, "\n");

  cleanup:
	if (dbname != NULL)
		free(dbname);
	if (dbver != NULL)
		free(dbver);
	if (dbrel != NULL)
		free(dbrel);
	if (uri != NULL)
		free(uri);
	if (dbrev != NULL)
		free(dbrev);
	if (hdl)
		mapi_close_handle(hdl);
}<|MERGE_RESOLUTION|>--- conflicted
+++ resolved
@@ -3209,7 +3209,7 @@
 		goto bailout;
 
 	while (rc == 0 &&
-	       mnstr_errnr(toConsole) == MNSTR_NO__ERROR &&
+	       mnstr_errnr(sqlf) == MNSTR_NO__ERROR &&
 	       mapi_fetch_row(hdl) != 0) {
 		char *id = strdup(mapi_fetch_field(hdl, 0));
 		char *schema = strdup(mapi_fetch_field(hdl, 1));
@@ -3239,17 +3239,17 @@
 				free(name);
 				goto bailout;
 			}
-			mnstr_printf(toConsole, "SET SCHEMA ");
-			dquoted_print(toConsole, curschema, ";\n");
+			mnstr_printf(sqlf, "SET SCHEMA ");
+			dquoted_print(sqlf, curschema, ";\n");
 		}
 		if (query) {
 			/* view or trigger */
-			mnstr_printf(toConsole, "%s\n", query);
+			mnstr_printf(sqlf, "%s\n", query);
 			/* only views have comments due to query */
-			comment_on(toConsole, "VIEW", schema, name, NULL, remark);
+			comment_on(sqlf, "VIEW", schema, name, NULL, remark);
 		} else {
 			/* procedure */
-			dump_functions(mid, toConsole, 0, schema, name, id);
+			dump_functions(mid, sqlf, 0, schema, name, id);
 		}
 		free(id);
 		free(schema);
@@ -3259,11 +3259,11 @@
 	hdl = NULL;
 
 	/* dump DEFAULT clauses for tables */
-	if (dump_table_defaults(mid, NULL, NULL, toConsole))
+	if (dump_table_defaults(mid, NULL, NULL, sqlf))
 		goto bailout2;
 
 	if (!describe) {
-		if (dump_foreign_keys(mid, NULL, NULL, NULL, toConsole))
+		if (dump_foreign_keys(mid, NULL, NULL, NULL, sqlf))
 			goto bailout2;
 
 		/* dump sequences, part 2 */
@@ -3297,19 +3297,19 @@
 			if (sname != NULL && strcmp(schema, sname) != 0)
 				continue;
 
-			mnstr_printf(toConsole,
+			mnstr_printf(sqlf,
 				     "ALTER SEQUENCE ");
-			dquoted_print(toConsole, schema, ".");
-			dquoted_print(toConsole, name, NULL);
-			mnstr_printf(toConsole, " RESTART WITH %s", restart);
+			dquoted_print(sqlf, schema, ".");
+			dquoted_print(sqlf, name, NULL);
+			mnstr_printf(sqlf, " RESTART WITH %s", restart);
 			if (strcmp(increment, "1") != 0)
-				mnstr_printf(toConsole, " INCREMENT BY %s", increment);
+				mnstr_printf(sqlf, " INCREMENT BY %s", increment);
 			if (minvalue)
-				mnstr_printf(toConsole, " MINVALUE %s", minvalue);
+				mnstr_printf(sqlf, " MINVALUE %s", minvalue);
 			if (maxvalue)
-				mnstr_printf(toConsole, " MAXVALUE %s", maxvalue);
-			mnstr_printf(toConsole, " %sCYCLE;\n", strcmp(cycle, "true") == 0 ? "" : "NO ");
-			if (mnstr_errnr(toConsole) != MNSTR_NO__ERROR) {
+				mnstr_printf(sqlf, " MAXVALUE %s", maxvalue);
+			mnstr_printf(sqlf, " %sCYCLE;\n", strcmp(cycle, "true") == 0 ? "" : "NO ");
+			if (mnstr_errnr(sqlf) != MNSTR_NO__ERROR) {
 				mapi_close_handle(hdl);
 				hdl = NULL;
 				goto bailout2;
@@ -3451,126 +3451,6 @@
 	mapi_close_handle(hdl);
 	hdl = NULL;
 
-<<<<<<< HEAD
-	/* dump views, functions and triggers */
-	if ((hdl = mapi_query(mid, views_functions_triggers)) == NULL ||
-		mapi_error(mid))
-		goto bailout;
-
-	while (rc == 0 &&
-	       mnstr_errnr(sqlf) == MNSTR_NO__ERROR &&
-	       mapi_fetch_row(hdl) != 0) {
-		char *id = strdup(mapi_fetch_field(hdl, 0));
-		char *schema = strdup(mapi_fetch_field(hdl, 1));
-		char *name = strdup(mapi_fetch_field(hdl, 2));
-		const char *query = mapi_fetch_field(hdl, 3);
-		const char *remark = mapi_fetch_field(hdl, 4);
-
-		if (mapi_error(mid) || id == NULL || schema == NULL || name == NULL) {
-			free(id);
-			free(schema);
-			free(name);
-			goto bailout;
-		}
-		if (sname != NULL && strcmp(schema, sname) != 0) {
-			free(id);
-			free(schema);
-			free(name);
-			continue;
-		}
-		if (curschema == NULL || strcmp(schema, curschema) != 0) {
-			if (curschema)
-				free(curschema);
-			curschema = strdup(schema);
-			if (curschema == NULL) {
-				free(id);
-				free(schema);
-				free(name);
-				goto bailout;
-			}
-			mnstr_printf(sqlf, "SET SCHEMA ");
-			dquoted_print(sqlf, curschema, ";\n");
-		}
-		if (query) {
-			/* view or trigger */
-			mnstr_printf(sqlf, "%s\n", query);
-			/* only views have comments due to query */
-			comment_on(sqlf, "VIEW", schema, name, NULL, remark);
-		} else {
-			/* procedure */
-			dump_functions(mid, sqlf, 0, schema, name, id);
-		}
-		free(id);
-		free(schema);
-		free(name);
-	}
-	mapi_close_handle(hdl);
-	hdl = NULL;
-
-	/* dump DEFAULT clauses for tables */
-	if (dump_table_defaults(mid, NULL, NULL, sqlf))
-		goto bailout2;
-
-	if (!describe) {
-		if (dump_foreign_keys(mid, NULL, NULL, NULL, sqlf))
-			goto bailout2;
-
-		/* dump sequences, part 2 */
-		if ((hdl = mapi_query(mid, sequences2)) == NULL ||
-		    mapi_error(mid))
-			goto bailout;
-
-		while (mapi_fetch_row(hdl) != 0) {
-			const char *schema = mapi_fetch_field(hdl, 0);		/* sch */
-			const char *name = mapi_fetch_field(hdl, 1);		/* seq */
-			const char *restart = mapi_fetch_field(hdl, 3);		/* rs */
-			const char *minvalue;
-			const char *maxvalue;
-			const char *increment = mapi_fetch_field(hdl, 6);	/* inc */
-			const char *cycle = mapi_fetch_field(hdl, 8);		/* cycle */
-
-			if (mapi_get_field_count(hdl) > 9) {
-				/* new version (Jan2022) of sys.describe_sequences */
-				minvalue = mapi_fetch_field(hdl, 11);			/* rmi */
-				maxvalue = mapi_fetch_field(hdl, 12);			/* rma */
-			} else {
-				/* old version (pre Jan2022) of sys.describe_sequences */
-				minvalue = mapi_fetch_field(hdl, 4);			/* minvalue */
-				maxvalue = mapi_fetch_field(hdl, 5);			/* maxvalue */
-				if (strcmp(minvalue, "0") == 0)
-					minvalue = NULL;
-				if (strcmp(maxvalue, "0") == 0)
-					maxvalue = NULL;
-			}
-
-			if (sname != NULL && strcmp(schema, sname) != 0)
-				continue;
-
-			mnstr_printf(sqlf,
-				     "ALTER SEQUENCE ");
-			dquoted_print(sqlf, schema, ".");
-			dquoted_print(sqlf, name, NULL);
-			mnstr_printf(sqlf, " RESTART WITH %s", restart);
-			if (strcmp(increment, "1") != 0)
-				mnstr_printf(sqlf, " INCREMENT BY %s", increment);
-			if (minvalue)
-				mnstr_printf(sqlf, " MINVALUE %s", minvalue);
-			if (maxvalue)
-				mnstr_printf(sqlf, " MAXVALUE %s", maxvalue);
-			mnstr_printf(sqlf, " %sCYCLE;\n", strcmp(cycle, "true") == 0 ? "" : "NO ");
-			if (mnstr_errnr(sqlf) != MNSTR_NO__ERROR) {
-				mapi_close_handle(hdl);
-				hdl = NULL;
-				goto bailout2;
-			}
-		}
-		if (mapi_error(mid))
-			goto bailout;
-		mapi_close_handle(hdl);
-	}
-
-=======
->>>>>>> db1ff76e
 	if ((hdl = mapi_query(mid, table_grants)) == NULL || mapi_error(mid))
 		goto bailout;
 
