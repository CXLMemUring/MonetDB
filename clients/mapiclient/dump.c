/*
 * This Source Code Form is subject to the terms of the Mozilla Public
 * License, v. 2.0.  If a copy of the MPL was not distributed with this
 * file, You can obtain one at http://mozilla.org/MPL/2.0/.
 *
 * Copyright 1997 - July 2008 CWI, August 2008 - 2022 MonetDB B.V.
 */

#include "monetdb_config.h"
#include "mapi.h"
#include "stream.h"
#include "mstring.h"
#include <unistd.h>
#include <string.h>
#include <ctype.h>

// TODO get rid of this ugly work around: Properly factor out mapi cals from dump.c
#ifdef COMPILING_MONETDBE

#define Mapi monetdbe_Mapi
#define MapiHdl monetdbe_MapiHdl
#define MapiHdl monetdbe_MapiHdl
#define MapiMsg monetdbe_MapiMsg

#define mapi_error monetdbe_mapi_error
#define mapi_query monetdbe_mapi_query
#define mapi_error monetdbe_mapi_error
#define mapi_close_handle monetdbe_mapi_close_handle
#define mapi_fetch_row monetdbe_mapi_fetch_row
#define mapi_fetch_field monetdbe_mapi_fetch_field
#define mapi_get_type monetdbe_mapi_get_type
#define mapi_seek_row monetdbe_mapi_seek_row
#define mapi_get_row_count monetdbe_mapi_get_row_count
#define mapi_rows_affected monetdbe_mapi_rows_affected
#define mapi_get_field_count monetdbe_mapi_get_field_count
#define mapi_result_error monetdbe_mapi_result_error
#define mapi_get_len monetdbe_mapi_get_len
#define mapi_explain monetdbe_mapi_explain
#define mapi_explain_query monetdbe_mapi_explain_query
#define mapi_explain_result monetdbe_mapi_explain_result

#include "monetdbe_mapi.h"
#else
#include "mapi.h"
#endif

#include "msqldump.h"

static int
dquoted_print(stream *f, const char *s, const char *suff)
{
	int space = 0;

	if (mnstr_write(f, "\"", 1, 1) < 0)
		return -1;
	space++;
	while (*s) {
		size_t n;
		if ((n = strcspn(s, "\"")) > 0) {
			if (mnstr_write(f, s, 1, n) < 0)
				return -1;
			space += (int) n;
			s += n;
		}
		if (*s) {
			assert(*s == '"');
			if (mnstr_write(f, "\"\"", 1, 2) < 0)
				return -1;
			space += 2;
			s++;
		}
	}
	if (mnstr_write(f, "\"", 1, 1) < 0)
		return -1;
	space++;
	if (suff != NULL) {
		int n;
		if ((n = mnstr_printf(f, "%s", suff)) < 0)
			return -1;
		space += n;
	}
	return space;
}

static int
squoted_print(stream *f, const char *s, char quote, bool noescape)
{
	assert(quote == '\'' || quote == '"');
	if (mnstr_printf(f, "%c", quote) < 0)
		return -1;
	while (*s) {
		size_t n = noescape ? strcspn(s, "'\"") :
			strcspn(s, "\\'\"\177"
					"\001\002\003\004\005\006\007"
					"\010\011\012\013\014\015\016\017"
					"\020\021\022\023\024\025\026\027"
					"\030\031\032\033\034\035\036\037");
		if (n > 0 && mnstr_write(f, s, 1, n) < 0)
			return -1;
		s += n;
		switch (*s) {
		case '\0':
			continue;
		case '\\':
			if (mnstr_write(f, "\\\\", 1, 2) < 0)
				return -1;
			break;
		case '\'':
		case '"':
			if (mnstr_write(f, s, 1, 1) < 0 ||
			    (*s == quote && mnstr_write(f, s, 1, 1) < 0))
				return -1;
			break;
		case '\n':
			if (mnstr_write(f, "\\n", 1, 2) < 0)
				return -1;
			break;
		case '\t':
			if (mnstr_write(f, "\\t", 1, 2) < 0)
				return -1;
			break;
		default:
			if (mnstr_printf(f, "\\%03o", (uint8_t) *s) < 0)
				return -1;
			break;
		}
		s++;
	}
	if (mnstr_printf(f, "%c", quote) < 0)
		return -1;
	return 0;
}

static char *
descape(const char *s)
{
	const char *p;
	size_t n = 1;

	for (p = s; *p; p++) {
		n += *p == '"';
	}
	n += p - s;
	char *d = malloc(n);
	if (d == NULL)
		return NULL;
	for (p = s, n = 0; *p; p++) {
		d[n++] = *p;
		if (*p == '"')
			d[n++] = '"';
	}
	d[n] = 0;
	return d;
}

static char *
sescape(const char *s)
{
	const char *p;
	size_t n = 1;

	for (p = s; *p; p++) {
		n += *p == '\'' || *p == '\\';
	}
	n += p - s;
	char *d = malloc(n);
	if (d == NULL)
		return NULL;
	for (p = s, n = 0; *p; p++) {
		d[n++] = *p;
		if (*p == '\'')
			d[n++] = '\'';
		else if (*p == '\\')
			d[n++] = '\\';
	}
	d[n] = 0;
	return d;
}

static int
comment_on(stream *toConsole, const char *object,
	   const char *ident1, const char *ident2, const char *ident3,
	   const char *remark)
{
	if (remark) {
		if (mnstr_printf(toConsole, "COMMENT ON %s ", object) < 0 ||
		    dquoted_print(toConsole, ident1, NULL) < 0)
			return -1;
		if (ident2) {
			if (mnstr_printf(toConsole, ".") < 0 ||
			    dquoted_print(toConsole, ident2, NULL) < 0)
				return -1;
			if (ident3) {
				if (mnstr_printf(toConsole, ".") < 0 ||
				    dquoted_print(toConsole, ident3, NULL) < 0)
					return -1;
			}
		}
		if (mnstr_write(toConsole, " IS ", 1, 4) < 0 ||
		    squoted_print(toConsole, remark, '\'', false) < 0 ||
		    mnstr_write(toConsole, ";\n", 1, 2) < 0)
			return -1;
	}
	return 0;
}

static const char *actions[] = {
	0,
	"CASCADE",
	"RESTRICT",
	"SET NULL",
	"SET DEFAULT",
};
#define NR_ACTIONS	((int) (sizeof(actions) / sizeof(actions[0])))

static char *
get_schema(Mapi mid)
{
	char *nsname = NULL, *sname = NULL;
	MapiHdl hdl;

	if ((hdl = mapi_query(mid, "SELECT current_schema")) == NULL ||
	    mapi_error(mid))
		goto bailout;
	while ((mapi_fetch_row(hdl)) != 0) {
		nsname = mapi_fetch_field(hdl, 0);

		if (mapi_error(mid))
			goto bailout;
	}
	if (mapi_error(mid))
		goto bailout;
	/* copy before closing the handle */
	if (nsname)
		sname = strdup(nsname);
	if (nsname && !sname)
		goto bailout;
	mapi_close_handle(hdl);
	return sname;

bailout:
	if (hdl) {
		if (mapi_result_error(hdl))
			mapi_explain_result(hdl, stderr);
		else if (mapi_error(mid))
			mapi_explain_query(hdl, stderr);
		else
			fprintf(stderr, "malloc failure1\n");
		mapi_close_handle(hdl);
	} else if (mapi_error(mid))
		mapi_explain(mid, stderr);
	else
		fprintf(stderr, "malloc failure\n");
	return NULL;
}

/* return TRUE if the HUGEINT type exists */
static bool
has_hugeint(Mapi mid)
{
	MapiHdl hdl;
	bool ret;
	static int answer = -1;

	if (answer >= 0)
		return (bool) answer;

	if ((hdl = mapi_query(mid,
			      "SELECT id "
			      "FROM sys.types "
			      "WHERE sqlname = 'hugeint'")) == NULL ||
	    mapi_error(mid))
		goto bailout;
	ret = mapi_get_row_count(hdl) == 1;
	while ((mapi_fetch_row(hdl)) != 0) {
		if (mapi_error(mid))
			goto bailout;
	}
	if (mapi_error(mid))
		goto bailout;
	mapi_close_handle(hdl);
	answer = (int) ret;
	return answer;

bailout:
	if (hdl) {
		if (mapi_result_error(hdl))
			mapi_explain_result(hdl, stderr);
		else
			mapi_explain_query(hdl, stderr);
		mapi_close_handle(hdl);
	} else
		mapi_explain(mid, stderr);
	return 0;
}

static bool
has_schema_path(Mapi mid)
{
	MapiHdl hdl;
	bool ret;
	static int answer = -1;

	if (answer >= 0)
		return answer;

	if ((hdl = mapi_query(mid, "select id from sys._columns where table_id = (select id from sys._tables where name = 'db_user_info' and schema_id = (select id from sys.schemas where name = 'sys')) and name = 'schema_path'")) == NULL ||
	    mapi_error(mid))
		goto bailout;
	ret = mapi_get_row_count(hdl) == 1;
	while ((mapi_fetch_row(hdl)) != 0) {
		if (mapi_error(mid))
			goto bailout;
	}
	if (mapi_error(mid))
		goto bailout;
	mapi_close_handle(hdl);
	answer = ret;
	return ret;

bailout:
	if (hdl) {
		if (mapi_result_error(hdl))
			mapi_explain_result(hdl, stderr);
		else
			mapi_explain_query(hdl, stderr);
		mapi_close_handle(hdl);
	} else
		mapi_explain(mid, stderr);
	return false;
}

static bool
has_table_partitions(Mapi mid)
{
	MapiHdl hdl;
	bool ret;
	static int answer = -1;

	if (answer >= 0)
		return answer;

	if ((hdl = mapi_query(mid,
			      "select id from sys._tables"
			      " where name = 'table_partitions'"
			      " and schema_id = ("
			      "select id from sys.schemas"
			      " where name = 'sys')")) == NULL ||
	    mapi_error(mid))
		goto bailout;
	ret = mapi_get_row_count(hdl) == 1;
	while ((mapi_fetch_row(hdl)) != 0) {
		if (mapi_error(mid))
			goto bailout;
	}
	if (mapi_error(mid))
		goto bailout;
	mapi_close_handle(hdl);
	answer = ret;
	return ret;

bailout:
	if (hdl) {
		if (mapi_result_error(hdl))
			mapi_explain_result(hdl, stderr);
		else
			mapi_explain_query(hdl, stderr);
		mapi_close_handle(hdl);
	} else
		mapi_explain(mid, stderr);
	return false;
}

static int
dump_foreign_keys(Mapi mid, const char *schema, const char *tname, const char *tid, stream *toConsole)
{
	MapiHdl hdl = NULL;
	int cnt, i;
	char *query;
	size_t maxquerylen = 0;

	if (tname != NULL) {
		char *s = sescape(schema);
		char *t = sescape(tname);
		if (s == NULL || t == NULL) {
			free(s);
			free(t);
			goto bailout;
		}
		maxquerylen = 1024 + strlen(t) + strlen(s);
		query = malloc(maxquerylen);
		if (query == NULL) {
			free(s);
			free(t);
			goto bailout;
		}
		snprintf(query, maxquerylen,
			 "SELECT ps.name, "			/* 0 */
			        "pkt.name, "		/* 1 */
				"pkkc.name, "			/* 2 */
				"fkkc.name, "			/* 3 */
				"fkkc.nr, "				/* 4 */
				"fkk.name, "			/* 5 */
				"fkk.\"action\", "		/* 6 */
				"fs.name, "				/* 7 */
				"fkt.name "				/* 8 */
			 "FROM sys._tables fkt, "
			      "sys.objects fkkc, "
			      "sys.keys fkk, "
			      "sys._tables pkt, "
			      "sys.objects pkkc, "
			      "sys.keys pkk, "
			      "sys.schemas ps, "
			      "sys.schemas fs "
			 "WHERE fkt.id = fkk.table_id "
			   "AND pkt.id = pkk.table_id "
			   "AND fkk.id = fkkc.id "
			   "AND pkk.id = pkkc.id "
			   "AND fkk.rkey = pkk.id "
			   "AND fkkc.nr = pkkc.nr "
			   "AND pkt.schema_id = ps.id "
			   "AND fkt.schema_id = fs.id "
			   "AND fs.name = '%s' "
			   "AND fkt.name = '%s' "
			 "ORDER BY fkk.name, fkkc.nr", s, t);
		free(s);
		free(t);
	} else if (tid != NULL) {
		maxquerylen = 1024 + strlen(tid);
		query = malloc(maxquerylen);
		if (query == NULL)
			goto bailout;
		snprintf(query, maxquerylen,
			 "SELECT ps.name, "			/* 0 */
			        "pkt.name, "		/* 1 */
				"pkkc.name, "			/* 2 */
				"fkkc.name, "			/* 3 */
				"fkkc.nr, "				/* 4 */
				"fkk.name, "			/* 5 */
				"fkk.\"action\", "		/* 6 */
				"0, "					/* 7 */
				"fkt.name "				/* 8 */
			 "FROM sys._tables fkt, "
			      "sys.objects fkkc, "
			      "sys.keys fkk, "
			      "sys._tables pkt, "
			      "sys.objects pkkc, "
			      "sys.keys pkk, "
			      "sys.schemas ps "
			 "WHERE fkt.id = fkk.table_id "
			   "AND pkt.id = pkk.table_id "
			   "AND fkk.id = fkkc.id "
			   "AND pkk.id = pkkc.id "
			   "AND fkk.rkey = pkk.id "
			   "AND fkkc.nr = pkkc.nr "
			   "AND pkt.schema_id = ps.id "
			   "AND fkt.id = %s "
			 "ORDER BY fkk.name, fkkc.nr", tid);
	} else {
		query = "SELECT ps.name, "		/* 0 */
			       "pkt.name, "			/* 1 */
			       "pkkc.name, "		/* 2 */
			       "fkkc.name, "		/* 3 */
			       "fkkc.nr, "			/* 4 */
			       "fkk.name, "			/* 5 */
			       "fkk.\"action\", "	/* 6 */
			       "fs.name, "			/* 7 */
			       "fkt.name "			/* 8 */
			"FROM sys._tables fkt, "
			     "sys.objects fkkc, "
			     "sys.keys fkk, "
			     "sys._tables pkt, "
			     "sys.objects pkkc, "
			     "sys.keys pkk, "
			     "sys.schemas ps, "
			     "sys.schemas fs "
			"WHERE fkt.id = fkk.table_id "
			  "AND pkt.id = pkk.table_id "
			  "AND fkk.id = fkkc.id "
			  "AND pkk.id = pkkc.id "
			  "AND fkk.rkey = pkk.id "
			  "AND fkkc.nr = pkkc.nr "
			  "AND pkt.schema_id = ps.id "
			  "AND fkt.schema_id = fs.id "
			  "AND fkt.system = FALSE "
			"ORDER BY fs.name, fkt.name, "
			         "fkk.name, fkkc.nr";
	}
	hdl = mapi_query(mid, query);
	if (query != NULL && maxquerylen != 0)
		free(query);
	maxquerylen = 0;
	if (hdl == NULL || mapi_error(mid))
		goto bailout;

	cnt = mapi_fetch_row(hdl);
	while (cnt != 0) {
		char *c_psname = mapi_fetch_field(hdl, 0);
		char *c_ptname = mapi_fetch_field(hdl, 1);
		char *c_pcolumn = mapi_fetch_field(hdl, 2);
		char *c_fcolumn = mapi_fetch_field(hdl, 3);
		char *c_nr = mapi_fetch_field(hdl, 4);
		char *c_fkname = mapi_fetch_field(hdl, 5);
		char *c_faction = mapi_fetch_field(hdl, 6);
		char *c_fsname = mapi_fetch_field(hdl, 7);
		char *c_ftname = mapi_fetch_field(hdl, 8);
		char **fkeys, **pkeys;
		int nkeys = 1;

		if (mapi_error(mid) || c_psname == NULL || c_ptname == NULL ||
			c_pcolumn == NULL || c_fcolumn == NULL || c_nr == NULL ||
			c_fkname == NULL || c_faction == NULL || c_fsname == NULL ||
			c_ftname == NULL) {
			/* none of the columns should be NULL */
			goto bailout;
		}
		assert(strcmp(c_nr, "0") == 0);
		(void) c_nr;	/* pacify compilers in case assertions are disabled */
		fkeys = malloc(nkeys * sizeof(*fkeys));
		pkeys = malloc(nkeys * sizeof(*pkeys));
		if (fkeys == NULL || pkeys == NULL) {
			free(fkeys);
			free(pkeys);
			goto bailout;
		}
		pkeys[0] = strdup(c_pcolumn);
		fkeys[0] = strdup(c_fcolumn);
		c_psname = strdup(c_psname);
		c_ptname = strdup(c_ptname);
		c_pcolumn = strdup(c_pcolumn);
		c_fcolumn = strdup(c_fcolumn);
		c_fkname = strdup(c_fkname);
		c_faction = strdup(c_faction);
		c_fsname = strdup(c_fsname);
		c_ftname = strdup(c_ftname);
		if (c_psname == NULL || c_ptname == NULL || c_pcolumn == NULL ||
			c_fcolumn == NULL || c_nr == NULL || c_fkname == NULL ||
			c_faction == NULL || c_fsname == NULL || c_ftname == NULL ||
			fkeys[0] == NULL || pkeys[0] == NULL) {
		  freeall_bailout:
			/* free all temporarily allocated data, then bailout */
			while (nkeys-- > 0) {
				if (pkeys)
					free(pkeys[nkeys]);
				if (fkeys)
					free(fkeys[nkeys]);
			}
			free(fkeys);
			free(pkeys);
			free(c_psname);
			free(c_ptname);
			free(c_pcolumn);
			free(c_fcolumn);
			free(c_fkname);
			free(c_faction);
			free(c_fsname);
			free(c_ftname);
			goto bailout;
		}
		while ((cnt = mapi_fetch_row(hdl)) != 0 && strcmp(mapi_fetch_field(hdl, 4), "0") != 0) {
			char *pkey = mapi_fetch_field(hdl, 2);
			char *fkey = mapi_fetch_field(hdl, 3);
			char **tkeys;

			if (pkey == NULL || fkey == NULL) {
				/* we're not expecting NULL values */
				goto freeall_bailout;
			}
			tkeys = realloc(pkeys, (nkeys + 1) * sizeof(*pkeys));
			if (tkeys == NULL)
				goto freeall_bailout;
			pkeys = tkeys;
			tkeys = realloc(fkeys, (nkeys + 1) * sizeof(*fkeys));
			if (tkeys == NULL)
				goto freeall_bailout;
			fkeys = tkeys;
			nkeys++;
			pkeys[nkeys - 1] = strdup(pkey);
			fkeys[nkeys - 1] = strdup(fkey);
			if (pkeys[nkeys - 1] == NULL || fkeys[nkeys - 1] == NULL) {
				goto freeall_bailout;
			}
		}
		if (tname == NULL && tid == NULL) {
			mnstr_printf(toConsole, "ALTER TABLE ");
			dquoted_print(toConsole, c_fsname, ".");
			dquoted_print(toConsole, c_ftname, " ADD ");
		} else {
			mnstr_printf(toConsole, ",\n\t");
		}
		if (c_fkname) {
			mnstr_printf(toConsole, "CONSTRAINT ");
			dquoted_print(toConsole, c_fkname, " ");
		}
		mnstr_printf(toConsole, "FOREIGN KEY (");
		for (i = 0; i < nkeys; i++) {
			if (i > 0)
				mnstr_printf(toConsole, ", ");
			dquoted_print(toConsole, fkeys[i], NULL);
		}
		mnstr_printf(toConsole, ") REFERENCES ");
		dquoted_print(toConsole, c_psname, ".");
		dquoted_print(toConsole, c_ptname, " (");
		for (i = 0; i < nkeys; i++) {
			if (i > 0)
				mnstr_printf(toConsole, ", ");
			dquoted_print(toConsole, pkeys[i], NULL);
		}
		mnstr_printf(toConsole, ")");
		if (c_faction) {
			int action = atoi(c_faction);
			int on_update;
			int on_delete;

			if ((on_delete = action & 255) != 0 &&
			    on_delete < NR_ACTIONS &&
			    on_delete != 2	   /* RESTRICT -- default */)
				mnstr_printf(toConsole, " ON DELETE %s",
					     actions[on_delete]);
			if ((on_update = (action >> 8) & 255) != 0 &&
			    on_update < NR_ACTIONS &&
			    on_update != 2	   /* RESTRICT -- default */)
				mnstr_printf(toConsole, " ON UPDATE %s",
					     actions[on_update]);
		}
		free(c_psname);
		free(c_ptname);
		free(c_pcolumn);
		free(c_fcolumn);
		free(c_fkname);
		free(c_faction);
		free(c_fsname);
		free(c_ftname);
		while (nkeys-- > 0) {
			free(pkeys[nkeys]);
			free(fkeys[nkeys]);
		}
		free(fkeys);
		free(pkeys);

		if (tname == NULL && tid == NULL)
			mnstr_printf(toConsole, ";\n");

		if (mnstr_errnr(toConsole))
			goto bailout;
	}
	if (mapi_error(mid))
		goto bailout;
	if (hdl)
		mapi_close_handle(hdl);
	return 0;

bailout:
	if (hdl) {
		if (mapi_result_error(hdl))
			mapi_explain_result(hdl, stderr);
		else if (mapi_error(mid))
			mapi_explain_query(hdl, stderr);
		else if (!mnstr_errnr(toConsole))
			fprintf(stderr, "malloc failure\n");
		mapi_close_handle(hdl);
	} else if (mapi_error(mid))
		mapi_explain(mid, stderr);
	else if (!mnstr_errnr(toConsole))
		fprintf(stderr, "malloc failure\n");

	return 1;
}

static const char *
toUpper(const char *s)
{
	static char toupperbuf[64];
	size_t i;
	size_t len = strlen(s);

	if (len >= sizeof(toupperbuf))
		return s;	/* too long: it's not *that* important */
	for (i = 0; i < len; i++)
		toupperbuf[i] = toupper((int)s[i]);
	toupperbuf[i] = '\0';
	return toupperbuf;
}

static int dump_column_definition(
	Mapi mid,
	stream *toConsole,
	const char *schema,
	const char *tname,
	const char *tid,
	bool foreign,
	bool hashge);

static const char *geomsubtypes[] = {
	NULL,			/* 0 */
	"POINT",		/* 1 */
	"LINESTRING",		/* 2 */
	NULL,			/* 3 */
	"POLYGON",		/* 4 */
	"MULTIPOINT",		/* 5 */
	"MULTILINESTRING",	/* 6 */
	"MULTIPOLYGON",		/* 7 */
	"GEOMETRYCOLLECTION",	/* 8 */
};

static int
dump_type(Mapi mid, stream *toConsole, const char *c_type, const char *c_type_digits, const char *c_type_scale, bool hashge)
{
	int space = 0;

	if (strcmp(c_type, "boolean") == 0) {
		space = mnstr_printf(toConsole, "BOOLEAN");
	} else if (strcmp(c_type, "int") == 0) {
		space = mnstr_printf(toConsole, "INTEGER");
	} else if (strcmp(c_type, "smallint") == 0) {
		space = mnstr_printf(toConsole, "SMALLINT");
	} else if (strcmp(c_type, "tinyint") == 0) {
		space = mnstr_printf(toConsole, "TINYINT");
	} else if (strcmp(c_type, "bigint") == 0) {
		space = mnstr_printf(toConsole, "BIGINT");
	} else if (strcmp(c_type, "hugeint") == 0) {
		space = mnstr_printf(toConsole, "HUGEINT");
	} else if (strcmp(c_type, "date") == 0) {
		space = mnstr_printf(toConsole, "DATE");
	} else if (strcmp(c_type, "month_interval") == 0) {
		if (strcmp(c_type_digits, "1") == 0)
			space = mnstr_printf(toConsole, "INTERVAL YEAR");
		else if (strcmp(c_type_digits, "2") == 0)
			space = mnstr_printf(toConsole, "INTERVAL YEAR TO MONTH");
		else if (strcmp(c_type_digits, "3") == 0)
			space = mnstr_printf(toConsole, "INTERVAL MONTH");
		else
			fprintf(stderr, "Internal error: unrecognized month interval %s\n", c_type_digits);
	} else if (strlen(c_type) > 4 && strcmp(c_type+3, "_interval") == 0) {
		if (strcmp(c_type_digits, "4") == 0)
			space = mnstr_printf(toConsole, "INTERVAL DAY");
		else if (strcmp(c_type_digits, "5") == 0)
			space = mnstr_printf(toConsole, "INTERVAL DAY TO HOUR");
		else if (strcmp(c_type_digits, "6") == 0)
			space = mnstr_printf(toConsole, "INTERVAL DAY TO MINUTE");
		else if (strcmp(c_type_digits, "7") == 0)
			space = mnstr_printf(toConsole, "INTERVAL DAY TO SECOND");
		else if (strcmp(c_type_digits, "8") == 0)
			space = mnstr_printf(toConsole, "INTERVAL HOUR");
		else if (strcmp(c_type_digits, "9") == 0)
			space = mnstr_printf(toConsole, "INTERVAL HOUR TO MINUTE");
		else if (strcmp(c_type_digits, "10") == 0)
			space = mnstr_printf(toConsole, "INTERVAL HOUR TO SECOND");
		else if (strcmp(c_type_digits, "11") == 0)
			space = mnstr_printf(toConsole, "INTERVAL MINUTE");
		else if (strcmp(c_type_digits, "12") == 0)
			space = mnstr_printf(toConsole, "INTERVAL MINUTE TO SECOND");
		else if (strcmp(c_type_digits, "13") == 0)
			space = mnstr_printf(toConsole, "INTERVAL SECOND");
		else
			fprintf(stderr, "Internal error: unrecognized second interval %s\n", c_type_digits);
	} else if (strcmp(c_type, "clob") == 0 ||
		   (strcmp(c_type, "varchar") == 0 &&
		    strcmp(c_type_digits, "0") == 0)) {
		space = mnstr_printf(toConsole, "CHARACTER LARGE OBJECT");
		if (strcmp(c_type_digits, "0") != 0)
			space += mnstr_printf(toConsole, "(%s)", c_type_digits);
	} else if (strcmp(c_type, "blob") == 0) {
		space = mnstr_printf(toConsole, "BINARY LARGE OBJECT");
		if (strcmp(c_type_digits, "0") != 0)
			space += mnstr_printf(toConsole, "(%s)", c_type_digits);
	} else if (strcmp(c_type, "timestamp") == 0 ||
		   strcmp(c_type, "timestamptz") == 0) {
		space = mnstr_printf(toConsole, "TIMESTAMP");
		if (strcmp(c_type_digits, "7") != 0)
			space += mnstr_printf(toConsole, "(%d)", atoi(c_type_digits) - 1);
		if (strcmp(c_type, "timestamptz") == 0)
			space += mnstr_printf(toConsole, " WITH TIME ZONE");
	} else if (strcmp(c_type, "time") == 0 ||
		   strcmp(c_type, "timetz") == 0) {
		space = mnstr_printf(toConsole, "TIME");
		if (strcmp(c_type_digits, "1") != 0)
			space += mnstr_printf(toConsole, "(%d)", atoi(c_type_digits) - 1);
		if (strcmp(c_type, "timetz") == 0)
			space += mnstr_printf(toConsole, " WITH TIME ZONE");
	} else if (strcmp(c_type, "real") == 0) {
		if (strcmp(c_type_digits, "24") == 0 &&
		    strcmp(c_type_scale, "0") == 0)
			space = mnstr_printf(toConsole, "REAL");
		else if (strcmp(c_type_scale, "0") == 0)
			space = mnstr_printf(toConsole, "FLOAT(%s)", c_type_digits);
		else
			space = mnstr_printf(toConsole, "FLOAT(%s,%s)",
					c_type_digits, c_type_scale);
	} else if (strcmp(c_type, "double") == 0) {
		if (strcmp(c_type_digits, "53") == 0 &&
		    strcmp(c_type_scale, "0") == 0)
			space = mnstr_printf(toConsole, "DOUBLE");
		else if (strcmp(c_type_scale, "0") == 0)
			space = mnstr_printf(toConsole, "FLOAT(%s)", c_type_digits);
		else
			space = mnstr_printf(toConsole, "FLOAT(%s,%s)",
					c_type_digits, c_type_scale);
	} else if (strcmp(c_type, "decimal") == 0 &&
		   strcmp(c_type_digits, "1") == 0 &&
		   strcmp(c_type_scale, "0") == 0) {
		space = mnstr_printf(toConsole, "DECIMAL");
	} else if (strcmp(c_type, "table") == 0) {
		mnstr_printf(toConsole, "TABLE ");
		dump_column_definition(mid, toConsole, NULL, NULL, c_type_digits, 1, hashge);
	} else if (strcmp(c_type, "geometry") == 0 &&
		   strcmp(c_type_digits, "0") != 0) {
		const char *geom = NULL;
		int sub = atoi(c_type_digits);

		if (sub > 0 && (sub & 3) == 0 &&
		    (sub >> 2) < (int) (sizeof(geomsubtypes) / sizeof(geomsubtypes[0])))
			geom = geomsubtypes[sub >> 2];
		if (geom) {
			mnstr_printf(toConsole, "GEOMETRY(%s", geom);
			if (strcmp(c_type_scale, "0") != 0)
				mnstr_printf(toConsole, ",%s", c_type_scale);
			mnstr_printf(toConsole, ")");
		} else {
			mnstr_printf(toConsole, "GEOMETRY");
		}
	} else if (strcmp(c_type_digits, "0") == 0) {
		space = mnstr_printf(toConsole, "%s", toUpper(c_type));
	} else if (strcmp(c_type_scale, "0") == 0) {
		space = mnstr_printf(toConsole, "%s(%s)",
				toUpper(c_type), c_type_digits);
	} else {
		if (strcmp(c_type, "decimal") == 0) {
			if (strcmp(c_type_digits, "39") == 0)
				c_type_digits = "38";
			else if (!hashge && strcmp(c_type_digits, "19") == 0)
				c_type_digits = "18";
		}
		space = mnstr_printf(toConsole, "%s(%s,%s)",
				toUpper(c_type), c_type_digits, c_type_scale);
	}
	return space;
}

static int
dump_column_definition(Mapi mid, stream *toConsole, const char *schema,
					   const char *tname, const char *tid, bool foreign,
					   bool hashge)
{
	MapiHdl hdl = NULL;
	char *query = NULL;
	char *s, *t;
	size_t maxquerylen = 1024;
	int cnt;
	int slen;
	int cap;
#define CAP(X) ((cap = (int) (X)) < 0 ? 0 : cap)

	t = tname ? sescape(tname) : NULL;
	s = schema ? sescape(schema) : NULL;
	if (tid == NULL) {
		if (tname == NULL || schema == NULL) {
			if (t != NULL)
				free(t);
			if (s != NULL)
				free(s);
			return 1;
		}
		maxquerylen += 2 * strlen(tname) + 2 * strlen(schema);
	}
	else
		maxquerylen += strlen(tid);
	if ((query = malloc(maxquerylen)) == NULL)
		goto bailout;

	mnstr_printf(toConsole, "(\n");

	if (tid)
		snprintf(query, maxquerylen,
			 "SELECT c.name, "		/* 0 */
				"c.type, "			/* 1 */
				"c.type_digits, "	/* 2 */
				"c.type_scale, "	/* 3 */
				"c.\"null\", "		/* 4 */
				"c.number "			/* 5 */
			 "FROM sys._columns c "
			 "WHERE c.table_id = %s "
			 "ORDER BY c.number", tid);
	else
		snprintf(query, maxquerylen,
			 "SELECT c.name, "		/* 0 */
				"c.type, "			/* 1 */
				"c.type_digits, "	/* 2 */
				"c.type_scale, "	/* 3 */
				"c.\"null\", "		/* 4 */
				"c.number "			/* 5 */
			 "FROM sys._columns c, "
			      "sys._tables t, "
			      "sys.schemas s "
			 "WHERE c.table_id = t.id "
			   "AND t.name = '%s' "
			   "AND t.schema_id = s.id "
			   "AND s.name = '%s' "
			 "ORDER BY c.number", t, s);
	if ((hdl = mapi_query(mid, query)) == NULL || mapi_error(mid))
		goto bailout;

	slen = mapi_get_len(hdl, 0) + 3; /* add quotes and space */
	cnt = 0;
	while ((mapi_fetch_row(hdl)) != 0) {
		const char *c_name = mapi_fetch_field(hdl, 0);
		char *c_type = strdup(mapi_fetch_field(hdl, 1)); /* copy variables used outside this scope (look for possible mapi cache incoherency) */
		char *c_type_digits = strdup(mapi_fetch_field(hdl, 2));
		char *c_type_scale = strdup(mapi_fetch_field(hdl, 3));
		const char *c_null = mapi_fetch_field(hdl, 4);
		int space;

		if (mapi_error(mid) || !c_type || !c_type_digits || !c_type_scale) {
			free(c_type);
			free(c_type_digits);
			free(c_type_scale);
			goto bailout;
		}

		if (cnt)
			mnstr_printf(toConsole, ",\n");

		mnstr_printf(toConsole, "\t");
		space = dquoted_print(toConsole, c_name, " ");
		mnstr_printf(toConsole, "%*s", CAP(slen - space), "");
		if (s != NULL && t != NULL &&
			strcmp(c_type, "char") == 0 && strcmp(c_type_digits, "0") == 0) {
			/* if the number of characters is not specified (due to a bug),
			 * calculate a size */
			char *c = descape(c_name);
			if (c != NULL) {
				size_t qlen = strlen(c) + strlen(s) + strlen(t) + 64;
				char *q = malloc(qlen);
				if (q != NULL) {
					snprintf(q, qlen, "SELECT max(length(\"%s\")) FROM \"%s\".\"%s\"", c, s, t);
					MapiHdl h = mapi_query(mid, q);
					if (h != NULL) {
						if (mapi_fetch_row(h) != 0) {
							const char *d = mapi_fetch_field(h, 0);
							free(c_type_digits);
							/* if NULL, i.e. no non-NULL values, fill in 1 */
							c_type_digits = strdup(d ? d : "1");
							fprintf(stderr, "Warning: fixing size of CHAR column for %s of table %s.%s\n", c_name, schema, tname);
						}
						mapi_close_handle(h);
					}
					free(q);
				}
				free(c);
			}
			if (c_type_digits == NULL)
				goto bailout;
		}
		space = dump_type(mid, toConsole, c_type, c_type_digits, c_type_scale, hashge);
		if (strcmp(c_null, "false") == 0) {
			mnstr_printf(toConsole, "%*s NOT NULL",
						 CAP(13 - space), "");
			space = 13;
		}

		cnt++;
		free(c_type);
		free(c_type_digits);
		free(c_type_scale);
		if (mnstr_errnr(toConsole))
			goto bailout;
	}
	if (mapi_error(mid))
		goto bailout;
	mapi_close_handle(hdl);
	hdl = NULL;

	/* presumably we don't need to order on id, since there should
	   only be a single primary key, but it doesn't hurt, and the
	   code is then close to the code for the uniqueness
	   constraint */
	if (tid)
		snprintf(query, maxquerylen,
			 "SELECT kc.name, "		/* 0 */
				"kc.nr, "			/* 1 */
				"k.name, "			/* 2 */
				"kc.id "			/* 3 */
			 "FROM sys.objects kc, "
			      "sys.keys k "
			 "WHERE kc.id = k.id "
			   "AND k.table_id = %s "
			   "AND k.type = 0 "
			 "ORDER BY kc.id, kc.nr", tid);
	else
		snprintf(query, maxquerylen,
			 "SELECT kc.name, "		/* 0 */
				"kc.nr, "			/* 1 */
				"k.name, "			/* 2 */
				"kc.id "			/* 3 */
			 "FROM sys.objects kc, "
			      "sys.keys k, "
			      "sys.schemas s, "
			      "sys._tables t "
			 "WHERE kc.id = k.id "
			   "AND k.table_id = t.id "
			   "AND k.type = 0 "
			   "AND t.schema_id = s.id "
			   "AND s.name = '%s' "
			   "AND t.name = '%s' "
			 "ORDER BY kc.id, kc.nr", s, t);
	if ((hdl = mapi_query(mid, query)) == NULL || mapi_error(mid))
		goto bailout;
	cnt = 0;
	while ((mapi_fetch_row(hdl)) != 0) {
		const char *c_column = mapi_fetch_field(hdl, 0);
		const char *k_name = mapi_fetch_field(hdl, 2);

		if (mapi_error(mid))
			goto bailout;
		if (cnt == 0) {
			mnstr_printf(toConsole, ",\n\t");
			if (k_name) {
				mnstr_printf(toConsole, "CONSTRAINT ");
				dquoted_print(toConsole, k_name, " ");
			}
			mnstr_printf(toConsole, "PRIMARY KEY (");
		} else
			mnstr_printf(toConsole, ", ");
		dquoted_print(toConsole, c_column, NULL);
		cnt++;
		if (mnstr_errnr(toConsole))
			goto bailout;
	}
	if (cnt)
		mnstr_printf(toConsole, ")");
	if (mapi_error(mid))
		goto bailout;
	mapi_close_handle(hdl);
	hdl = NULL;

	if (tid)
		snprintf(query, maxquerylen,
			 "SELECT kc.name, "		/* 0 */
				"kc.nr, "			/* 1 */
				"k.name, "			/* 2 */
				"kc.id "			/* 3 */
			 "FROM sys.objects kc, "
			      "sys.keys k "
			 "WHERE kc.id = k.id "
			   "AND k.table_id = %s "
			   "AND k.type = 1 "
			 "ORDER BY kc.id, kc.nr", tid);
	else
		snprintf(query, maxquerylen,
			 "SELECT kc.name, "		/* 0 */
				"kc.nr, "			/* 1 */
				"k.name, "			/* 2 */
				"kc.id "			/* 3 */
			 "FROM sys.objects kc, "
			      "sys.keys k, "
			      "sys.schemas s, "
			      "sys._tables t "
			 "WHERE kc.id = k.id "
			   "AND k.table_id = t.id "
			   "AND k.type = 1 "
			   "AND t.schema_id = s.id "
			   "AND s.name = '%s' "
			   "AND t.name = '%s' "
			 "ORDER BY kc.id, kc.nr", s, t);
	if ((hdl = mapi_query(mid, query)) == NULL || mapi_error(mid))
		goto bailout;
	cnt = 0;
	while ((mapi_fetch_row(hdl)) != 0) {
		const char *c_column = mapi_fetch_field(hdl, 0);
		const char *kc_nr = mapi_fetch_field(hdl, 1);
		const char *k_name = mapi_fetch_field(hdl, 2);

		if (mapi_error(mid))
			goto bailout;
		if (strcmp(kc_nr, "0") == 0) {
			if (cnt)
				mnstr_write(toConsole, ")", 1, 1);
			mnstr_printf(toConsole, ",\n\t");
			if (k_name) {
				mnstr_printf(toConsole, "CONSTRAINT ");
				dquoted_print(toConsole, k_name, " ");
			}
			mnstr_printf(toConsole, "UNIQUE (");
			cnt = 1;
		} else
			mnstr_printf(toConsole, ", ");
		dquoted_print(toConsole, c_column, NULL);
		if (mnstr_errnr(toConsole))
			goto bailout;
	}
	if (cnt)
		mnstr_write(toConsole, ")", 1, 1);
	if (mapi_error(mid))
		goto bailout;
	mapi_close_handle(hdl);
	hdl = NULL;

	if (foreign &&
	    dump_foreign_keys(mid, schema, tname, tid, toConsole))
		goto bailout;

	mnstr_printf(toConsole, "\n");

	mnstr_printf(toConsole, ")");

	if (t != NULL)
		free(t);
	if (s != NULL)
		free(s);
	free(query);
	return 0;

bailout:
	if (hdl) {
		if (mapi_result_error(hdl))
			mapi_explain_result(hdl, stderr);
		else if (mapi_error(mid))
			mapi_explain_query(hdl, stderr);
		else if (!mnstr_errnr(toConsole))
			fprintf(stderr, "malloc failure\n");
		mapi_close_handle(hdl);
	} else if (mapi_error(mid))
		mapi_explain(mid, stderr);
	else if (!mnstr_errnr(toConsole))
		fprintf(stderr, "malloc failure\n");
	if (query != NULL)
		free(query);
	if (t != NULL)
		free(t);
	if (s != NULL)
		free(s);
	return 1;
}

int
describe_table(Mapi mid, const char *schema, const char *tname,
	       stream *toConsole, bool foreign, bool databaseDump)
{
	int cnt, table_id = 0;
	MapiHdl hdl = NULL;
	char *query = NULL, *view = NULL, *remark = NULL, *sname = NULL, *s = NULL, *t = NULL;
	int type = 0;
	int ca = 0;
	size_t maxquerylen;
	bool hashge;

	if (schema == NULL) {
		if ((sname = strchr(tname, '.')) != NULL) {
			size_t len = sname - tname + 1;

			sname = malloc(len);
			if (sname == NULL)
				goto bailout;
			strcpy_len(sname, tname, len);
			tname += len;
		} else if ((sname = get_schema(mid)) == NULL) {
			return 1;
		}
		schema = sname;
	}

	hashge = has_hugeint(mid);

	s = sescape(schema);
	t = sescape(tname);
	maxquerylen = 5120 + strlen(t) + strlen(s);
	query = malloc(maxquerylen);
	if (query == NULL)
		goto bailout;

	snprintf(query, maxquerylen,
		 "SELECT t.name, t.query, t.type, t.id, c.remark, t.commit_action "
		 "FROM sys.schemas s, sys._tables t "
			"LEFT OUTER JOIN sys.comments c ON t.id = c.id "
		 "WHERE s.name = '%s' "
		   "AND t.schema_id = s.id "
		   "AND t.name = '%s'",
		 s, t);

	if ((hdl = mapi_query(mid, query)) == NULL || mapi_error(mid))
		goto bailout;
	cnt = 0;
	while ((mapi_fetch_row(hdl)) != 0) {
		cnt++;
		view = mapi_fetch_field(hdl, 2);
		if (view)
			type = atoi(view);
		view = mapi_fetch_field(hdl, 1);
		table_id = atoi(mapi_fetch_field(hdl, 3));
		remark = mapi_fetch_field(hdl, 4);
		ca = atoi(mapi_fetch_field(hdl, 5));
	}
	if (mapi_error(mid)) {
		view = NULL;
		remark = NULL;
		goto bailout;
	}
	if (view) {
		/* skip initial comments and empty lines */
		while ((view[0] == '-' && view[1] == '-') || view[0] == '\n') {
			view = strchr(view, '\n');
			if (view == NULL)
				view = "";
			else
				view++;
		}
		if (!(view = strdup(view)))
			goto bailout;
	}
	if (remark) {
		if (!(remark = strdup(remark)))
			goto bailout;
	}
	mapi_close_handle(hdl);
	hdl = NULL;

	if (cnt != 1) {
		if (cnt == 0)
			fprintf(stderr, "table %s.%s does not exist\n", schema, tname);
		else
			fprintf(stderr, "table %s.%s is not unique, corrupt catalog?\n",
					schema, tname);
		goto bailout2;
	}

	if (type == 1) {
		/* the table is actually a view */
		mnstr_printf(toConsole, "%s\n", view);
		comment_on(toConsole, "VIEW", schema, tname, NULL, remark);
	} else {
		if (!databaseDump) { //if it is not a database dump the table might depend on UDFs that must be dumped first
			assert(table_id);
			snprintf(query, maxquerylen,
					 "SELECT f.id, s.name, f.name "
					 "FROM sys.schemas s, "
					      "sys.functions f "
					 "WHERE s.id = f.schema_id "
					   "AND f.id IN (SELECT id FROM sys.dependencies WHERE depend_id = '%d')",
					 table_id);
			if ((hdl = mapi_query(mid, query)) == NULL || mapi_error(mid))
				goto bailout;
			while (mapi_fetch_row(hdl) != 0) {
				bool failure = false;
				char *function_id = strdup(mapi_fetch_field(hdl, 0));
				char *schema_name = strdup(mapi_fetch_field(hdl, 1));
				char *function_name = strdup(mapi_fetch_field(hdl, 2));

				if (function_id && schema_name && function_name)
					dump_functions(mid, toConsole, 0, schema_name, function_name, function_id);
				else
					failure = true;

				free(function_id);
				free(schema_name);
				free(function_name);

				if (failure)
					goto bailout;
			}
			mapi_close_handle(hdl);
			hdl = NULL;
		}
		/* the table is a real table */
		mnstr_printf(toConsole, "CREATE %sTABLE ",
					 ca > 0 ? "GLOBAL TEMPORARY " :
					 type == 3 ? "MERGE " :
					 type == 4 ? "STREAM " :
					 type == 5 ? "REMOTE " :
					 type == 6 ? "REPLICA " :
					 type == 7 ? "UNLOGGED " :
					 "");
		dquoted_print(toConsole, schema, ".");
		dquoted_print(toConsole, tname, " ");

		if (dump_column_definition(mid, toConsole, schema, tname, NULL, foreign, hashge))
			goto bailout;
		if (ca > 0) {			/* temporary table */
			mnstr_printf(toConsole, " ON COMMIT %s",
						 ca == 1 /* the default */ ? "DELETE ROWS" :
						 ca == 2 ? "PRESERVE ROWS" :
						 /* ca == 3 */ "DROP");
		} else if (type == 5) { /* remote table */
			char *rt_user = NULL;
			char *rt_hash = NULL;
			snprintf(query, maxquerylen,
				 "SELECT username, hash "
				 "FROM sys.remote_table_credentials('%s.%s')",
				 schema, tname);
			if ((hdl = mapi_query(mid, query)) == NULL || mapi_error(mid))
				goto bailout;
			cnt = 0;
			while (mapi_fetch_row(hdl) != 0) {
				rt_user = mapi_fetch_field(hdl, 0);
				rt_hash = mapi_fetch_field(hdl, 1);
			}
			mnstr_printf(toConsole, " ON ");
			squoted_print(toConsole, view, '\'', false);
			mnstr_printf(toConsole, " WITH USER ");
			squoted_print(toConsole, rt_user, '\'', false);
			mnstr_printf(toConsole, " ENCRYPTED PASSWORD ");
			squoted_print(toConsole, rt_hash, '\'', false);
			mapi_close_handle(hdl);
			hdl = NULL;
		} else if (type == 3 && has_table_partitions(mid)) { /* A merge table might be partitioned */
			int properties = 0;

			snprintf(query, maxquerylen, "SELECT tp.type FROM sys.table_partitions tp WHERE tp.table_id = '%d'", table_id);
			if ((hdl = mapi_query(mid, query)) == NULL || mapi_error(mid))
				goto bailout;
			while (mapi_fetch_row(hdl) != 0)
				properties = atoi(mapi_fetch_field(hdl, 0));
			mapi_close_handle(hdl);

			if (properties) {
				bool list = (properties & 2) == 2, column = (properties & 4) == 4;
				const char *phow = list ? "VALUES" : "RANGE";
				const char *pusing = column ? "ON" : "USING";
				const char *expr = NULL;

				if (column) { /* by column */
					snprintf(query, maxquerylen,
							 "SELECT c.name FROM sys.schemas s, sys._tables t, sys._columns c, sys.table_partitions tp "
							 "WHERE s.name = '%s' AND t.name = '%s' AND s.id = t.schema_id AND t.id = c.table_id "
							 "AND c.id = tp.column_id", s, t);
				} else { /* by expression */
					snprintf(query, maxquerylen,
							 "SELECT tp.expression FROM sys.schemas s, sys._tables t, sys.table_partitions tp "
							 "WHERE s.name = '%s' AND t.name = '%s' AND s.id = t.schema_id AND t.id = tp.table_id",
							 s, t);
				}
				if ((hdl = mapi_query(mid, query)) == NULL || mapi_error(mid))
					goto bailout;
				while (mapi_fetch_row(hdl) != 0)
					expr = mapi_fetch_field(hdl, 0);
				mnstr_printf(toConsole, " PARTITION BY %s %s (", phow, pusing);
				if (column)
					dquoted_print(toConsole, expr, ")");
				else
					mnstr_printf(toConsole, "%s)", expr);
				mapi_close_handle(hdl);
			}
		}
		mnstr_printf(toConsole, ";\n");
		comment_on(toConsole, "TABLE", schema, tname, NULL, remark);

		snprintf(query, maxquerylen,
			 "SELECT i.name, " /* 0 */
				"k.name, " /* 1 */
				"kc.nr, "  /* 2 */
				"c.name, " /* 3 */
				"it.idx "  /* 4 */
			   "FROM sys.idxs AS i "
				  "LEFT JOIN sys.keys AS k ON i.name = k.name, "
				"sys.objects AS kc, "
				"sys._columns AS c, "
				"sys.schemas s, "
				"sys._tables AS t, "
				"(VALUES (0, 'INDEX'), "
					"(4, 'IMPRINTS INDEX'), "
					"(5, 'ORDERED INDEX')) AS it (id, idx) "
			  "WHERE i.table_id = t.id "
			    "AND i.id = kc.id "
			    "AND t.id = c.table_id "
			    "AND kc.name = c.name "
			    "AND (k.type IS NULL OR k.type = 1) "
			    "AND t.schema_id = s.id "
			    "AND s.name = '%s' "
			    "AND t.name = '%s' "
			    "AND i.type in (0, 4, 5) "
			    "AND i.type = it.id "
			  "ORDER BY i.name, kc.nr", s, t);
		if ((hdl = mapi_query(mid, query)) == NULL || mapi_error(mid))
			goto bailout;
		cnt = 0;
		while (mapi_fetch_row(hdl) != 0) {
			const char *i_name = mapi_fetch_field(hdl, 0);
			const char *k_name = mapi_fetch_field(hdl, 1);
			const char *kc_nr = mapi_fetch_field(hdl, 2);
			const char *c_name = mapi_fetch_field(hdl, 3);
			const char *i_type = mapi_fetch_field(hdl, 4);

			if (mapi_error(mid))
				goto bailout;
			if (k_name != NULL) {
				/* unique key, already handled */
				continue;
			}

			if (strcmp(kc_nr, "0") == 0) {
				if (cnt)
					mnstr_printf(toConsole, ");\n");
				mnstr_printf(toConsole, "CREATE %s ", i_type);
				dquoted_print(toConsole, i_name, " ON ");
				dquoted_print(toConsole, schema, ".");
				dquoted_print(toConsole, tname, " (");
				cnt = 1;
			} else
				mnstr_printf(toConsole, ", ");
			dquoted_print(toConsole, c_name, NULL);
			if (mnstr_errnr(toConsole))
				goto bailout;
		}
		mapi_close_handle(hdl);
		hdl = NULL;
		if (cnt)
			mnstr_printf(toConsole, ");\n");
		snprintf(query, maxquerylen,
			 "SELECT i.name, c.remark "
			 "FROM sys.idxs i, sys.comments c "
			 "WHERE i.id = c.id "
			   "AND i.table_id = (SELECT id FROM sys._tables WHERE schema_id = (select id FROM sys.schemas WHERE name = '%s') AND name = '%s') "
			 "ORDER BY i.name",
			 s, t);
		if ((hdl = mapi_query(mid, query)) == NULL || mapi_error(mid))
			goto bailout;
		while (mapi_fetch_row(hdl) != 0) {
			comment_on(toConsole, "INDEX", schema,
				   mapi_fetch_field(hdl, 0), NULL,
				   mapi_fetch_field(hdl, 1));
		}
		mapi_close_handle(hdl);
		hdl = NULL;
	}

	snprintf(query, maxquerylen,
		 "SELECT col.name, com.remark "
		 "FROM sys._columns col, sys.comments com "
		 "WHERE col.id = com.id "
		   "AND col.table_id = (SELECT id FROM sys._tables WHERE schema_id = (SELECT id FROM sys.schemas WHERE name = '%s') AND name = '%s') "
		 "ORDER BY col.number",
		 s, t);
	if ((hdl = mapi_query(mid, query)) == NULL || mapi_error(mid))
		goto bailout;
	while (mapi_fetch_row(hdl) != 0) {
		comment_on(toConsole, "COLUMN", schema, tname,
				mapi_fetch_field(hdl, 0),
				mapi_fetch_field(hdl, 1));
	}
	mapi_close_handle(hdl);
	hdl = NULL;
	if (mapi_error(mid))
		goto bailout;

	free(s);
	free(t);
	if (view)
		free(view);
	if (remark)
		free(remark);
	if (query != NULL)
		free(query);
	if (sname != NULL)
		free(sname);
	return 0;

bailout:
	if (hdl) {
		if (mapi_result_error(hdl))
			mapi_explain_result(hdl, stderr);
		else if (mapi_error(mid))
			mapi_explain_query(hdl, stderr);
		else if (!mnstr_errnr(toConsole))
			fprintf(stderr, "malloc failure\n");
		mapi_close_handle(hdl);
	} else if (mapi_error(mid))
		mapi_explain(mid, stderr);
	else if (!mnstr_errnr(toConsole))
		fprintf(stderr, "malloc failure\n");
bailout2:
	if (view)
		free(view);
	if (remark)
		free(remark);
	if (sname != NULL)
		free(sname);
	if (query != NULL)
		free(query);
	if (s != NULL)
		free(s);
	if (t != NULL)
		free(t);
	return 1;
}

int
describe_sequence(Mapi mid, const char *schema, const char *tname, stream *toConsole)
{
	MapiHdl hdl = NULL;
	char *query = NULL;
	size_t maxquerylen;
	char *sname = NULL;

	if (schema == NULL) {
		if ((sname = strchr(tname, '.')) != NULL) {
			size_t len = sname - tname + 1;

			sname = malloc(len);
			if (sname == NULL)
				goto bailout;
			strcpy_len(sname, tname, len);
			tname += len;
		} else if ((sname = get_schema(mid)) == NULL) {
			return 1;
		}
		schema = sname;
	}

	maxquerylen = 5120 + strlen(tname) + strlen(schema);

	query = malloc(maxquerylen);
	if (query == NULL)
		goto bailout;

	snprintf(query, maxquerylen,
			 "SELECT c.remark, q.* "
			   "FROM sys.sequences seq LEFT OUTER JOIN sys.comments c ON seq.id = c.id, "
			        "sys.schemas s, "
			        "sys.describe_sequences q "
			  "WHERE s.id = seq.schema_id "
			    "AND s.name = '%s' "   /* schema name */
			    "AND seq.name = '%s' " /* sequence name */
			    "AND q.sch = '%s' "	   /* schema name */
			    "AND q.seq = '%s' "	   /* sequence name */
			  "ORDER BY q.sch, q.seq",
		schema, tname,
		schema, tname);

	if ((hdl = mapi_query(mid, query)) == NULL || mapi_error(mid))
		goto bailout;

	while (mapi_fetch_row(hdl) != 0) {
		const char *remark = mapi_fetch_field(hdl, 0);
		const char *schema = mapi_fetch_field(hdl, 1);		/* sch */
		const char *name = mapi_fetch_field(hdl, 2);		/* seq */
		const char *restart = mapi_fetch_field(hdl, 4);		/* rs */
		const char *minvalue;
		const char *maxvalue;
		const char *increment = mapi_fetch_field(hdl, 7);	/* inc */
		const char *cacheinc = mapi_fetch_field(hdl, 8);	/* cache */
		const char *cycle = mapi_fetch_field(hdl, 9);		/* cycle */

		if (mapi_get_field_count(hdl) > 10) {
			/* new version (Jan2022) of sys.describe_sequences */
			minvalue = mapi_fetch_field(hdl, 12);			/* rmi */
			maxvalue = mapi_fetch_field(hdl, 13);			/* rma */
		} else {
			/* old version (pre Jan2022) of sys.describe_sequences */
			minvalue = mapi_fetch_field(hdl, 5);			/* minvalue */
			maxvalue = mapi_fetch_field(hdl, 6);			/* maxvalue */
			if (strcmp(minvalue, "0") == 0)
				minvalue = NULL;
			if (strcmp(maxvalue, "0") == 0)
				maxvalue = NULL;
		}
		mnstr_printf(toConsole, "CREATE SEQUENCE ");
		dquoted_print(toConsole, schema, ".");
		dquoted_print(toConsole, name, NULL);
		mnstr_printf(toConsole, " START WITH %s", restart);
		if (strcmp(increment, "1") != 0)
			mnstr_printf(toConsole, " INCREMENT BY %s", increment);
		if (minvalue)
			mnstr_printf(toConsole, " MINVALUE %s", minvalue);
		if (maxvalue)
			mnstr_printf(toConsole, " MAXVALUE %s", maxvalue);
		if (strcmp(cacheinc, "1") != 0)
			mnstr_printf(toConsole, " CACHE %s", cacheinc);
		mnstr_printf(toConsole, " %sCYCLE;\n", strcmp(cycle, "true") == 0 ? "" : "NO ");
		comment_on(toConsole, "SEQUENCE", schema, name, NULL, remark);
		if (mnstr_errnr(toConsole)) {
			mapi_close_handle(hdl);
			hdl = NULL;
			goto bailout;
		}
	}
	if (mapi_error(mid))
		goto bailout;
	if (sname != NULL)
		free(sname);
	if (query != NULL)
		free(query);
	mapi_close_handle(hdl);
	hdl = NULL;
	return 0;

bailout:
	if (hdl) {
		if (mapi_result_error(hdl))
			mapi_explain_result(hdl, stderr);
		else if (mapi_error(mid))
			mapi_explain_query(hdl, stderr);
		else if (!mnstr_errnr(toConsole))
			fprintf(stderr, "malloc failure\n");
		mapi_close_handle(hdl);
	} else if (mapi_error(mid))
		mapi_explain(mid, stderr);
	else if (!mnstr_errnr(toConsole))
		fprintf(stderr, "malloc failure\n");
	if (sname != NULL)
		free(sname);
	if (query != NULL)
		free(query);
	return 1;
}

int
describe_schema(Mapi mid, const char *sname, stream *toConsole)
{
	MapiHdl hdl = NULL;
	char schemas[5120];

	snprintf(schemas, sizeof(schemas),
		"SELECT s.name, a.name, c.remark "
		"FROM sys.auths a, "
		     "sys.schemas s LEFT OUTER JOIN sys.comments c ON s.id = c.id "
		"WHERE s.\"authorization\" = a.id "
		  "AND s.name = '%s' "
		"ORDER BY s.name",
		sname);

	if ((hdl = mapi_query(mid, schemas)) == NULL || mapi_error(mid)) {
		if (hdl) {
			if (mapi_result_error(hdl))
				mapi_explain_result(hdl, stderr);
			else
				mapi_explain_query(hdl, stderr);
			mapi_close_handle(hdl);
		} else
			mapi_explain(mid, stderr);

		return 1;
	}

	while (mapi_fetch_row(hdl) != 0) {
		const char *sname = mapi_fetch_field(hdl, 0);
		const char *aname = mapi_fetch_field(hdl, 1);
		const char *remark = mapi_fetch_field(hdl, 2);

		mnstr_printf(toConsole, "CREATE SCHEMA ");
		dquoted_print(toConsole, sname, NULL);
		if (strcmp(aname, "sysadmin") != 0) {
			mnstr_printf(toConsole, " AUTHORIZATION ");
			dquoted_print(toConsole, aname, NULL);
		}
		mnstr_printf(toConsole, ";\n");
		comment_on(toConsole, "SCHEMA", sname, NULL, NULL, remark);
	}

	mapi_close_handle(hdl);
	return 0;
}

static int
dump_table_data(Mapi mid, const char *schema, const char *tname, stream *toConsole,
				bool useInserts, bool noescape)
{
	int cnt, i;
	int64_t rows;
	MapiHdl hdl = NULL;
	char *query = NULL;
	size_t maxquerylen;
	unsigned char *string = NULL;
	char *sname = NULL;
	char *s, *t;

	if (schema == NULL) {
		if ((sname = strchr(tname, '.')) != NULL) {
			size_t len = sname - tname + 1;

			sname = malloc(len);
			if (sname == NULL)
				goto bailout;
			strcpy_len(sname, tname, len);
			tname += len;
		} else if ((sname = get_schema(mid)) == NULL) {
			goto bailout;
		}
		schema = sname;
	}

	maxquerylen = 5120 + 2*strlen(tname) + 2*strlen(schema);
	query = malloc(maxquerylen);
	if (query == NULL)
		goto bailout;

	s = sescape(schema);
	t = sescape(tname);
	snprintf(query, maxquerylen,
		 "SELECT t.name, t.query, t.type "
		 "FROM sys._tables t, sys.schemas s "
		 "WHERE s.name = '%s' "
		   "AND t.schema_id = s.id "
		   "AND t.name = '%s'",
		 s, t);
	free(s);
	free(t);

	if ((hdl = mapi_query(mid, query)) == NULL || mapi_error(mid))
		goto bailout;
	if (mapi_rows_affected(hdl) != 1) {
		if (mapi_rows_affected(hdl) == 0)
			fprintf(stderr, "table %s.%s does not exist\n", schema, tname);
		else
			fprintf(stderr, "table %s.%s is not unique\n", schema, tname);
		goto bailout;
	}
	while ((mapi_fetch_row(hdl)) != 0) {
		const char *ttype = mapi_fetch_field(hdl, 2);
		if (strcmp(ttype, "1") == 0) {
			/* the table is actually a view */
			goto doreturn;
		}
		if (strcmp(ttype, "3") == 0) {
			/* merge table */
			goto doreturn;
		}
		if (strcmp(ttype, "4") == 0) {
			/* stream table */
			goto doreturn;
		}
		if (strcmp(ttype, "5") == 0) {
			/* remote table */
			goto doreturn;
		}
		if (strcmp(ttype, "6") == 0) {
			/* replica table */
			goto doreturn;
		}
		if (strcmp(ttype, "7") == 0) {
			/* unlogged table */
			goto doreturn;
		}
	}
	if (mapi_error(mid))
		goto bailout;
	mapi_close_handle(hdl);
	hdl = NULL;

	s = descape(schema);
	t = descape(tname);
	snprintf(query, maxquerylen, "SELECT * FROM \"%s\".\"%s\"", s, t);
	free(s);
	free(t);
	if ((hdl = mapi_query(mid, query)) == NULL || mapi_error(mid))
		goto bailout;

	rows = mapi_get_row_count(hdl);
	if (rows == 0) {
		/* nothing more to do */
		goto doreturn;
	}

	cnt = mapi_get_field_count(hdl);
	if (cnt < 1 || cnt >= 1 << 29)
		goto bailout;	/* ridiculous number of columns */
	if (!useInserts) {
		mnstr_printf(toConsole, "COPY %" PRId64 " RECORDS INTO ", rows);
		dquoted_print(toConsole, schema, ".");
		dquoted_print(toConsole, tname, NULL);
		mnstr_printf(toConsole, " FROM stdin USING DELIMITERS "
					 "E'\\t',E'\\n','\"'%s;\n", noescape ? " NO ESCAPE" : "");
	}
	string = malloc(sizeof(unsigned char) * cnt);
	if (string == NULL)
		goto bailout;
	for (i = 0; i < cnt; i++) {
		const char *tp = mapi_get_type(hdl, i);
		string[i] = (strcmp(tp, "char") == 0 ||
			     strcmp(tp, "varchar") == 0 ||
			     strcmp(tp, "clob") == 0 ||
			     strcmp(tp, "timestamp") == 0 ||
			     strcmp(tp, "timestamptz") == 0 ||
			     strcmp(tp, "json") == 0 ||
			     strcmp(tp, "url") == 0 ||
			     strcmp(tp, "xml") == 0);
	}
	while (mapi_fetch_row(hdl)) {
		const char *s;

		if (useInserts) {
			mnstr_printf(toConsole, "INSERT INTO ");
			dquoted_print(toConsole, schema, ".");
			dquoted_print(toConsole, tname, " VALUES (");
		}

		for (i = 0; i < cnt; i++) {
			const char *tp = mapi_get_type(hdl, i);
			s = mapi_fetch_field(hdl, i);
			if (s == NULL)
				mnstr_printf(toConsole, "NULL");
			else if (useInserts) {
				if (strlen(tp) > 4 && strcmp(tp+3, "_interval") == 0) {
					const char *p = strchr(s, '.');
					if (p == NULL)
						p = s + strlen(s);
					mnstr_printf(toConsole, "INTERVAL '%.*s' SECOND", (int) (p - s), s);
				} else if (strcmp(tp, "month_interval") == 0)
					mnstr_printf(toConsole, "INTERVAL '%s' MONTH", s);
				else if (strcmp(tp, "timestamptz") == 0)
					mnstr_printf(toConsole, "TIMESTAMP WITH TIME ZONE '%s'", s);
				else if (strcmp(tp, "timestamp") == 0)
					mnstr_printf(toConsole, "TIMESTAMP '%s'", s);
				else if (strcmp(tp, "timetz") == 0)
					mnstr_printf(toConsole, "TIME WITH TIME ZONE '%s'", s);
				else if (strcmp(tp, "time") == 0)
					mnstr_printf(toConsole, "TIME '%s'", s);
				else if (strcmp(tp, "date") == 0)
					mnstr_printf(toConsole, "DATE '%s'", s);
				else if (strcmp(tp, "blob") == 0)
					mnstr_printf(toConsole, "BINARY LARGE OBJECT '%s'", s);
				else if (strcmp(tp, "inet") == 0 ||
					 strcmp(tp, "json") == 0 ||
					 strcmp(tp, "url") == 0 ||
					 strcmp(tp, "uuid") == 0 ||
					 string[i])
					squoted_print(toConsole, s, '\'', false);
				else
					mnstr_printf(toConsole, "%s", s);
			} else if (string[i]) {
				/* write double-quoted string with
				   certain characters escaped */
				squoted_print(toConsole, s, '"', noescape);
			} else if (strcmp(tp, "blob") == 0) {
				/* inside blobs, special characters
				   don't occur */
				mnstr_printf(toConsole, "\"%s\"", s);
			} else
				mnstr_printf(toConsole, "%s", s);

			if (useInserts) {
				if (i < cnt - 1)
					mnstr_printf(toConsole, ", ");
				else
					mnstr_printf(toConsole, ");\n");
			} else {
				if (i < cnt - 1)
					mnstr_write(toConsole, "\t", 1, 1);
				else
					mnstr_write(toConsole, "\n", 1, 1);
			}
		}
		if (mnstr_errnr(toConsole))
			goto bailout;
	}
	if (mapi_error(mid))
		goto bailout;
	free(string);

  doreturn:
	if (hdl)
		mapi_close_handle(hdl);
	if (query != NULL)
		free(query);
	if (sname != NULL)
		free(sname);
	return 0;

bailout:
	if (hdl) {
		if (mapi_result_error(hdl))
			mapi_explain_result(hdl, stderr);
		else if (mapi_error(mid))
			mapi_explain_query(hdl, stderr);
		else if (!mnstr_errnr(toConsole))
			fprintf(stderr, "malloc failure\n");
		mapi_close_handle(hdl);
	} else if (mapi_error(mid))
		mapi_explain(mid, stderr);
	else if (!mnstr_errnr(toConsole))
		fprintf(stderr, "malloc failure\n");
	if (sname != NULL)
		free(sname);
	if (query != NULL)
		free(query);
	if (string != NULL)
		free(string);
	return 1;
}

static int
dump_table_storage(Mapi mid, const char *schema, const char *tname, stream *toConsole)
{
	char *sname = NULL;
	char *query = NULL;
	size_t maxquerylen;
	MapiHdl hdl = NULL;
	char *s = NULL;
	char *t = NULL;
	int rc = 1;

	if (schema == NULL) {
		if ((sname = strchr(tname, '.')) != NULL) {
			size_t len = sname - tname + 1;

			sname = malloc(len);
			if (sname == NULL)
				goto bailout;
			strcpy_len(sname, tname, len);
			tname += len;
		} else if ((sname = get_schema(mid)) == NULL) {
			goto bailout;
		}
		schema = sname;
	}

	maxquerylen = 5120 + 2*strlen(tname) + 2*strlen(schema);
	query = malloc(maxquerylen);
	s = sescape(schema);
	t = sescape(tname);
	if (query == NULL || s == NULL || t == NULL)
		goto bailout;

	snprintf(query, maxquerylen,
			 "SELECT name, storage FROM sys._columns "
			 "WHERE storage IS NOT NULL "
			 "AND table_id = (SELECT id FROM sys._tables WHERE name = '%s' "
			 "AND schema_id = (SELECT id FROM sys.schemas WHERE name = '%s'))",
			 t, s);
	if ((hdl = mapi_query(mid, query)) == NULL || mapi_error(mid))
		goto bailout;
	while ((mapi_fetch_row(hdl)) != 0) {
		const char *cname = mapi_fetch_field(hdl, 0);
		const char *storage = mapi_fetch_field(hdl, 1);
		char *stg = sescape(storage);
		if (stg == NULL)
			goto bailout;
		mnstr_printf(toConsole, "ALTER TABLE ");
		dquoted_print(toConsole, schema, ".");
		dquoted_print(toConsole, tname, " ");
		mnstr_printf(toConsole, "ALTER COLUMN ");
		dquoted_print(toConsole, cname, " ");
		mnstr_printf(toConsole, "SET STORAGE '%s';\n", stg);
		free(stg);
	}
	rc = 0;						/* success */
  bailout:
	free(query);
	free(s);
	free(t);
	mapi_close_handle(hdl);		/* may be NULL */
	free(sname);				/* may be NULL */
	return rc;
}

static int
dump_table_access(Mapi mid, const char *schema, const char *tname, stream *toConsole)
{
	char *sname = NULL;
	char *query = NULL;
	size_t maxquerylen;
	MapiHdl hdl = NULL;
	char *s = NULL;
	char *t = NULL;
	int rc = 1;

	if (schema == NULL) {
		if ((sname = strchr(tname, '.')) != NULL) {
			size_t len = sname - tname + 1;

			sname = malloc(len);
			if (sname == NULL)
				goto bailout;
			strcpy_len(sname, tname, len);
			tname += len;
		} else if ((sname = get_schema(mid)) == NULL) {
			goto bailout;
		}
		schema = sname;
	}

	maxquerylen = 5120 + 2*strlen(tname) + 2*strlen(schema);
	query = malloc(maxquerylen);
	s = sescape(schema);
	t = sescape(tname);
	if (query == NULL || s == NULL || t == NULL)
		goto bailout;

	snprintf(query, maxquerylen,
			 "SELECT t.access FROM sys._tables t, sys.schemas s "
			 "WHERE s.name = '%s' AND t.schema_id = s.id AND t.name = '%s'",
			 s, t);
	if ((hdl = mapi_query(mid, query)) == NULL || mapi_error(mid))
		goto bailout;
	if (mapi_rows_affected(hdl) != 1) {
		if (mapi_rows_affected(hdl) == 0)
			fprintf(stderr, "table %s.%s does not exist\n", schema, tname);
		else
			fprintf(stderr, "table %s.%s is not unique\n", schema, tname);
		goto bailout;
	}
	while ((mapi_fetch_row(hdl)) != 0) {
		const char *access = mapi_fetch_field(hdl, 0);
		if (access && (*access == '1' || *access == '2')) {
			mnstr_printf(toConsole, "ALTER TABLE ");
			dquoted_print(toConsole, schema, ".");
			dquoted_print(toConsole, tname, " ");
			mnstr_printf(toConsole, "SET %s ONLY;\n", *access == '1' ? "READ" : "INSERT");
		}
	}
	rc = 0;						/* success */
  bailout:
	free(query);
	free(s);
	free(t);
	mapi_close_handle(hdl);		/* may be NULL */
	free(sname);				/* may be NULL */
	return rc;
}

static int
dump_table_defaults(Mapi mid, const char *schema, const char *tname, stream *toConsole)
{
	char *sname = NULL;
	char *query = NULL;
	size_t maxquerylen;
	MapiHdl hdl = NULL;
	char *s = NULL;
	char *t = NULL;
	int rc = 1;

	if (schema == NULL && tname != NULL) {
		if ((sname = strchr(tname, '.')) != NULL) {
			size_t len = sname - tname + 1;

			sname = malloc(len);
			if (sname == NULL)
				goto bailout;
			strcpy_len(sname, tname, len);
			tname += len;
		} else if ((sname = get_schema(mid)) == NULL) {
			goto bailout;
		}
		schema = sname;
	}

	maxquerylen = 512;
	if (schema != NULL && tname != NULL) {
		maxquerylen += 2*strlen(tname) + 2*strlen(schema);
		s = sescape(schema);
		t = sescape(tname);
		if (s == NULL || t == NULL)
			goto bailout;
	}
	query = malloc(maxquerylen);
	if (query == NULL)
		goto bailout;

	if (schema == NULL && tname == NULL)
		snprintf(query, maxquerylen,
				 "SELECT s.name, t.name, c.name, c.\"default\" "
				 "FROM sys._columns c, sys._tables t, sys.schemas s "
				 "WHERE c.\"default\" IS NOT NULL "
				 "AND c.table_id = t.id "
				 "AND t.schema_id = s.id "
				 "AND NOT t.system");
	else
		snprintf(query, maxquerylen,
				 "SELECT s.name, t.name, c.name, c.\"default\" "
				 "FROM sys._columns c, sys._tables t, sys.schemas s "
				 "WHERE c.\"default\" IS NOT NULL "
				 "AND c.table_id = t.id "
				 "AND t.schema_id = s.id "
				 "AND t.name = '%s' AND s.name = '%s'",
				 t, s);
	if ((hdl = mapi_query(mid, query)) == NULL || mapi_error(mid))
		goto bailout;
	while ((mapi_fetch_row(hdl)) != 0) {
		const char *sch = mapi_fetch_field(hdl, 0);
		const char *tab = mapi_fetch_field(hdl, 1);
		const char *col = mapi_fetch_field(hdl, 2);
		const char *def = mapi_fetch_field(hdl, 3);
		mnstr_printf(toConsole, "ALTER TABLE ");
		dquoted_print(toConsole, sch, ".");
		dquoted_print(toConsole, tab, " ");
		mnstr_printf(toConsole, "ALTER COLUMN ");
		dquoted_print(toConsole, col, " ");
		mnstr_printf(toConsole, "SET DEFAULT %s;\n", def);
	}
	rc = 0;						/* success */
  bailout:
	free(query);
	free(s);
	free(t);
	mapi_close_handle(hdl);		/* may be NULL */
	free(sname);				/* may be NULL */
	return rc;
}

int
dump_table(Mapi mid, const char *schema, const char *tname, stream *toConsole,
		   bool describe, bool foreign, bool useInserts, bool databaseDump,
		   bool noescape)
{
	int rc;

	rc = describe_table(mid, schema, tname, toConsole, foreign, databaseDump);
	if (rc == 0)
		rc = dump_table_storage(mid, schema, tname, toConsole);
	if (rc == 0 && !describe)
		rc = dump_table_data(mid, schema, tname, toConsole, useInserts, noescape);
	if (rc == 0)
		rc = dump_table_access(mid, schema, tname, toConsole);
	if (rc == 0 && !databaseDump)
		rc = dump_table_defaults(mid, schema, tname, toConsole);
	return rc;
}

static int
dump_function(Mapi mid, stream *toConsole, const char *fid, bool hashge)
{
	MapiHdl hdl = NULL;
	size_t query_size = 5120 + strlen(fid);
	int query_len;
	char *query;
	const char *sep;
	char *ffunc = NULL, *flkey = NULL, *remark = NULL;
	char *sname, *fname, *ftkey;
	int flang, ftype;

	query = malloc(query_size);
	if (query == NULL)
		goto bailout;

	query_len = snprintf(query, query_size,
		      "SELECT f.id, "
			     "f.func, "
			     "f.language, "
			     "f.type, "
			     "s.name, "
			     "f.name, "
			     "ft.function_type_keyword, "
			     "fl.language_keyword, "
		             "c.remark "
		      "FROM sys.functions f "
			   "JOIN sys.schemas s ON f.schema_id = s.id "
			   "JOIN sys.function_types ft ON f.type = ft.function_type_id "
			   "LEFT OUTER JOIN sys.function_languages fl ON f.language = fl.language_id "
			   "LEFT OUTER JOIN sys.comments c ON f.id = c.id "
		      "WHERE f.id = %s",
		      fid);
	assert(query_len < (int) query_size);
	if (query_len < 0 || query_len >= (int) query_size ||
	    (hdl = mapi_query(mid, query)) == NULL || mapi_error(mid)) {
		free(query);
		goto bailout;
	}

	if (mapi_fetch_row(hdl) == 0) {
		free(query);
		mapi_close_handle(hdl);
		return 0;	/* no such function, apparently */
	}
	ffunc = mapi_fetch_field(hdl, 1);
	flang = atoi(mapi_fetch_field(hdl, 2));
	ftype = atoi(mapi_fetch_field(hdl, 3));
	sname = mapi_fetch_field(hdl, 4);
	fname = mapi_fetch_field(hdl, 5);
	ftkey = mapi_fetch_field(hdl, 6);
	flkey = mapi_fetch_field(hdl, 7);
	remark = mapi_fetch_field(hdl, 8);
	if (remark) {
		remark = strdup(remark);
		sname = strdup(sname);
		fname = strdup(fname);
		ftkey = strdup(ftkey);

		if (remark == NULL || sname == NULL || fname == NULL || ftkey == NULL) {
			if (remark)
				free(remark);
			if (sname)
				free(sname);
			if (fname)
				free(fname);
			if (ftkey)
				free(ftkey);
			if (query)
				free(query);
			goto bailout;
		}
	}
	if (flang == 1 || flang == 2) {
		/* all information is stored in the func column
		 * first skip initial comments and empty lines */
		while ((ffunc[0] == '-' && ffunc[1] == '-') || ffunc[0] == '\n') {
			ffunc = strchr(ffunc, '\n');
			if (ffunc == NULL)
				ffunc = "";
			else
				ffunc++;
		}
		mnstr_printf(toConsole, "%s\n", ffunc);
		if (remark == NULL) {
			mapi_close_handle(hdl);
			free(query);
			return 0;
		}
	} else {
		mnstr_printf(toConsole, "CREATE %s ", ftkey);
		dquoted_print(toConsole, sname, ".");
		dquoted_print(toConsole, fname, "(");
	}
	/* strdup these two because they are needed after another query */
	if (flkey) {
		if ((flkey = strdup(flkey)) == NULL) {
			if (remark) {
				free(remark);
				free(sname);
				free(fname);
				free(ftkey);
			}
			goto bailout;
		}
	}
	ffunc = strdup(ffunc);
	query_len = snprintf(query, query_size,
			     "SELECT a.name, a.type, a.type_digits, "
				    "a.type_scale, a.inout "
			     "FROM sys.args a, sys.functions f "
			     "WHERE a.func_id = f.id AND f.id = %s "
			     "ORDER BY a.inout DESC, a.number", fid);
	assert(query_len < (int) query_size);
	if (!ffunc || query_len < 0 || query_len >= (int) query_size) {
		free(ffunc);
		free(flkey);
		if (remark) {
			free(remark);
			free(sname);
			free(fname);
			free(ftkey);
		}
		free(query);
		goto bailout;
	}
	mapi_close_handle(hdl);
	hdl = mapi_query(mid, query);
	free(query);
	if (hdl == NULL || mapi_error(mid)) {
		free(ffunc);
		free(flkey);
		if (remark) {
			free(remark);
			free(sname);
			free(fname);
			free(ftkey);
		}
		goto bailout;
	}
	if (flang != 1 && flang != 2) {
		sep = "";
		while (mapi_fetch_row(hdl) != 0) {
			const char *aname = mapi_fetch_field(hdl, 0);
			char *atype = mapi_fetch_field(hdl, 1);
			char *adigs = mapi_fetch_field(hdl, 2);
			char *ascal = mapi_fetch_field(hdl, 3);
			const char *ainou = mapi_fetch_field(hdl, 4);

			if (strcmp(ainou, "0") == 0) {
				/* end of arguments */
				break;
			}

			atype = strdup(atype);
			adigs = strdup(adigs);
			ascal = strdup(ascal);
			if (atype == NULL || adigs == NULL || ascal == NULL) {
				free(atype);
				free(adigs);
				free(ascal);
				free(ffunc);
				free(flkey);
				if (remark) {
					free(remark);
					free(sname);
					free(fname);
					free(ftkey);
				}
				goto bailout;
			}

			mnstr_printf(toConsole, "%s", sep);
			dquoted_print(toConsole, aname, " ");
			dump_type(mid, toConsole, atype, adigs, ascal, hashge);
			sep = ", ";

			free(atype);
			free(adigs);
			free(ascal);
		}
		mnstr_printf(toConsole, ")");
		if (ftype == 1 || ftype == 3 || ftype == 5) {
			sep = "TABLE (";
			mnstr_printf(toConsole, " RETURNS ");
			do {
				const char *aname = mapi_fetch_field(hdl, 0);
				char *atype = strdup(mapi_fetch_field(hdl, 1));
				char *adigs = strdup(mapi_fetch_field(hdl, 2));
				char *ascal = strdup(mapi_fetch_field(hdl, 3));

				if (atype == NULL || adigs == NULL || ascal == NULL) {
					free(atype);
					free(adigs);
					free(ascal);
					free(ffunc);
					free(flkey);
					if (remark) {
						free(remark);
						free(sname);
						free(fname);
						free(ftkey);
					}
					goto bailout;
				}

				assert(strcmp(mapi_fetch_field(hdl, 4), "0") == 0);
				if (ftype == 5) {
					mnstr_printf(toConsole, "%s", sep);
					dquoted_print(toConsole, aname, " ");
					sep = ", ";
				}
				dump_type(mid, toConsole, atype, adigs, ascal, hashge);

				free(atype);
				free(adigs);
				free(ascal);
			} while (mapi_fetch_row(hdl) != 0);
			if (ftype == 5)
				mnstr_printf(toConsole, ")");
		}
		if (flkey) {
			mnstr_printf(toConsole, " LANGUAGE %s", flkey);
			free(flkey);
		}
		mnstr_printf(toConsole, "\n%s\n", ffunc);
	}
	free(ffunc);
	if (remark) {
		if (mapi_seek_row(hdl, 0, MAPI_SEEK_SET) != MOK ||
		    mnstr_printf(toConsole, "COMMENT ON %s ", ftkey) < 0 ||
		    dquoted_print(toConsole, sname, ".") < 0 ||
		    dquoted_print(toConsole, fname, "(") < 0) {
			free(sname);
			free(fname);
			free(ftkey);
			free(remark);
			goto bailout;
		}
		free(sname);
		free(fname);
		free(ftkey);
		sep = "";
		while (mapi_fetch_row(hdl) != 0) {
			char *atype = strdup(mapi_fetch_field(hdl, 1));
			char *adigs = strdup(mapi_fetch_field(hdl, 2));
			char *ascal = strdup(mapi_fetch_field(hdl, 3));
			const char *ainou = mapi_fetch_field(hdl, 4);

			if (!atype || !adigs || !ascal) {
				free(atype);
				free(adigs);
				free(ascal);
				free(remark);
				goto bailout;
			}

			if (strcmp(ainou, "0") == 0) {
				/* end of arguments */
				free(atype);
				free(adigs);
				free(ascal);
				break;
			}
			mnstr_printf(toConsole, "%s", sep);
			dump_type(mid, toConsole, atype, adigs, ascal, hashge);
			sep = ", ";

			free(atype);
			free(adigs);
			free(ascal);
		}
		mnstr_printf(toConsole, ") IS ");
		squoted_print(toConsole, remark, '\'', false);
		mnstr_printf(toConsole, ";\n");
		free(remark);
	}
	mapi_close_handle(hdl);
	return 0;
bailout:
	if (hdl) {
		if (mapi_result_error(hdl))
			mapi_explain_result(hdl, stderr);
		else if (mapi_error(mid))
			mapi_explain_query(hdl, stderr);
		else if (!mnstr_errnr(toConsole))
			fprintf(stderr, "malloc failure\n");
		mapi_close_handle(hdl);
	} else if (mapi_error(mid))
		mapi_explain(mid, stderr);
	else if (!mnstr_errnr(toConsole))
		fprintf(stderr, "malloc failure\n");
	return 1;
}

int
dump_functions(Mapi mid, stream *toConsole, char set_schema, const char *sname, const char *fname, const char *id)
{
	MapiHdl hdl = NULL;
	char *query = NULL;
	size_t query_size;
	int query_len;
	bool hashge;
	char *to_free = NULL;
	bool wantSystem;
	long prev_sid;

	if (fname != NULL) {
		/* dump a single function */
		wantSystem = true;

		if (sname == NULL) {
			/* no schema given, so figure it out */
			const char *dot = strchr(fname, '.');
			if (dot != NULL) {
				size_t len = dot - fname + 1;

				to_free = malloc(len);
				if (to_free == NULL)
					goto bailout;
				strcpy_len(to_free, fname, len);
				fname += len;
			} else if ((to_free = get_schema(mid)) == NULL) {
				return 1;
			}
			sname = to_free;
		}
	} else {
		wantSystem = false;
	}

	hashge = has_hugeint(mid);

	query_size = 5120 + (sname ? strlen(sname) : 0) + (fname ? strlen(fname) : 0);
	query = malloc(query_size);
	if (query == NULL)
		goto bailout;

	query_len = snprintf(query, query_size,
		      "SELECT s.id, s.name, f.id "
		      "FROM sys.schemas s "
			   "JOIN sys.functions f ON s.id = f.schema_id "
		      "WHERE f.language > 0 ");
	if (id) {
		query_len += snprintf(query + query_len,
				      query_size - query_len,
				      "AND f.id = %s ", id);
	} else {
		if (sname)
			query_len += snprintf(query + query_len,
					      query_size - query_len,
					      "AND s.name = '%s' ", sname);
		if (fname)
			query_len += snprintf(query + query_len, query_size - query_len, "AND f.name = '%s' ", fname);
		if (!wantSystem) {
			query_len += snprintf(query + query_len, query_size - query_len, "AND NOT f.system ");
		}
	}
	query_len += snprintf(query + query_len, query_size - query_len, "ORDER BY f.func, f.id");
	assert(query_len < (int) query_size);
	if (query_len >= (int) query_size) {
		free(query);
		goto bailout;
	}

	hdl = mapi_query(mid, query);
	free(query);
	if (hdl == NULL || mapi_error(mid))
		goto bailout;
	prev_sid = 0;
	while (!mnstr_errnr(toConsole) && mapi_fetch_row(hdl) != 0) {
		long sid = strtol(mapi_fetch_field(hdl, 0), NULL, 10);
		const char *schema = mapi_fetch_field(hdl, 1);
		char *fid = strdup(mapi_fetch_field(hdl, 2));

		if (fid) {
			if (set_schema && sid != prev_sid) {
				mnstr_printf(toConsole, "SET SCHEMA ");
				dquoted_print(toConsole, schema, ";\n");
				prev_sid = sid;
			}
			dump_function(mid, toConsole, fid, hashge);
			free(fid);
		} else {
			goto bailout;
		}
	}
	if (mapi_error(mid))
		goto bailout;
	mapi_close_handle(hdl);

	if (to_free)
		free(to_free);
	return mnstr_errnr(toConsole) != 0;

bailout:
	if (hdl) {
		if (mapi_result_error(hdl))
			mapi_explain_result(hdl, stderr);
		else if (mapi_error(mid))
			mapi_explain_query(hdl, stderr);
		else if (!mnstr_errnr(toConsole))
			fprintf(stderr, "malloc failure\n");
		mapi_close_handle(hdl);
	} else if (mapi_error(mid))
		mapi_explain(mid, stderr);
	else if (!mnstr_errnr(toConsole))
		fprintf(stderr, "malloc failure\n");
	if (to_free)
		free(to_free);
	return 1;
}

int
dump_database(Mapi mid, stream *toConsole, bool describe, bool useInserts, bool noescape)
{
	const char *start_trx = "START TRANSACTION";
	const char *end = "ROLLBACK";
	const char *types =
		"SELECT s.name, "
		       "t.systemname, "
		       "t.sqlname "
		"FROM sys.types t LEFT JOIN sys.schemas s ON s.id = t.schema_id "
		"WHERE t.eclass = 18 "
		  "AND (t.schema_id <> 2000 "
		        "OR (t.schema_id = 2000 "
		             "AND t.sqlname NOT IN ('geometrya','mbr','url','inet','json','uuid')))"
		"ORDER BY s.name, t.sqlname";
	const char *users =
		has_schema_path(mid) ?
		"SELECT ui.name, "
		       "ui.fullname, "
		       "password_hash(ui.name), "
		       "s.name, "
			   "ui.schema_path "
		"FROM sys.db_user_info ui, "
		     "sys.schemas s "
		"WHERE ui.default_schema = s.id "
		  "AND ui.name <> 'monetdb' "
		  "AND ui.name <> '.snapshot' "
		"ORDER BY ui.name" :
		"SELECT ui.name, "
		       "ui.fullname, "
		       "password_hash(ui.name), "
		       "s.name, "
			   "cast(null as clob) "
		"FROM sys.db_user_info ui, "
		     "sys.schemas s "
		"WHERE ui.default_schema = s.id "
		  "AND ui.name <> 'monetdb' "
		  "AND ui.name <> '.snapshot' "
		"ORDER BY ui.name";
	const char *roles =
		"SELECT name "
		"FROM sys.auths "
		"WHERE name NOT IN (SELECT name FROM sys.db_user_info) "
		  "AND grantor <> 0 "
		"ORDER BY name";
	const char *grants =
		"SELECT a1.name, "
		       "a2.name "
		"FROM sys.auths a1, "
		     "sys.auths a2, "
		     "sys.user_role ur "
		"WHERE a1.id = ur.login_id "
		  "AND a2.id = ur.role_id "
		"ORDER BY a1.name, a2.name";
	const char *table_grants =
		"SELECT s.name, t.name, "
		       "a.name, "
		       "sum(p.privileges), "
		       "g.name, go.opt "
		"FROM sys.schemas s, sys.tables t, "
		     "sys.auths a, sys.privileges p, "
		     "sys.auths g, "
		     "(VALUES (0, ''), (1, ' WITH GRANT OPTION')) AS go (id, opt) "
		"WHERE p.obj_id = t.id "
		  "AND p.auth_id = a.id "
		  "AND t.schema_id = s.id "
		  "AND t.system = FALSE "
		  "AND p.grantor = g.id "
		  "AND p.grantable = go.id "
		"GROUP BY s.name, t.name, a.name, g.name, go.opt "
		"ORDER BY s.name, t.name, a.name, g.name, go.opt";
	const char *column_grants =
		"SELECT s.name, t.name, "
		       "c.name, a.name, "
		       "pc.privilege_code_name, "
		       "g.name, go.opt "
		"FROM sys.schemas s, "
		     "sys.tables t, "
		     "sys.columns c, "
		     "sys.auths a, "
		     "sys.privileges p, "
		     "sys.auths g, "
		     "sys.privilege_codes pc, "
		     "(VALUES (0, ''), (1, ' WITH GRANT OPTION')) AS go (id, opt) "
		"WHERE p.obj_id = c.id "
		  "AND c.table_id = t.id "
		  "AND p.auth_id = a.id "
		  "AND t.schema_id = s.id "
		  "AND t.system = FALSE "
		  "AND p.grantor = g.id "
		  "AND p.privileges = pc.privilege_code_id "
		  "AND p.grantable = go.id "
		"ORDER BY s.name, t.name, c.name, a.name, g.name, p.grantable";
	const char *function_grants =
		"SELECT s.name, f.name, a.name, "
		       "pc.privilege_code_name, "
		       "g.name, go.opt, "
		       "ft.function_type_keyword "
		"FROM sys.schemas s, sys.functions f, "
		     "sys.auths a, sys.privileges p, sys.auths g, "
		     "sys.function_types ft, "
		     "sys.privilege_codes pc, "
		     "(VALUES (0, ''), (1, ' WITH GRANT OPTION')) AS go (id, opt) "
		"WHERE s.id = f.schema_id "
		  "AND f.id = p.obj_id "
		  "AND p.auth_id = a.id "
		  "AND p.grantor = g.id "
		  "AND p.privileges = pc.privilege_code_id "
		  "AND f.type = ft.function_type_id "
		  "AND NOT f.system "
		  "AND p.grantable = go.id "
		"ORDER BY s.name, f.name, a.name, g.name, p.grantable";
	const char *global_grants =
		"SELECT a.name, pc.grnt, g.name, go.opt "
		"FROM sys.privileges p, "
		     "sys.auths a, "
		     "sys.auths g, "
		     "(VALUES (0, 'COPY INTO'), (1, 'COPY FROM')) AS pc (id, grnt), "
		     "(VALUES (0, ''), (1, ' WITH GRANT OPTION')) AS go (id, opt) "
		"WHERE p.obj_id = 0 "
		  "AND p.auth_id = a.id "
		  "AND p.grantor = g.id "
		  "AND p.privileges = pc.id "
		  "AND p.grantable = go.id "
		"ORDER BY a.name, g.name, go.opt";
	const char *schemas =
		"SELECT s.name, a.name, rem.remark "
		"FROM sys.schemas s LEFT OUTER JOIN sys.comments rem ON s.id = rem.id, "
		     "sys.auths a "
		"WHERE s.\"authorization\" = a.id "
		  "AND s.system = FALSE "
		"ORDER BY s.name";
	const char *sequences1 =
		"SELECT sch.name, seq.name, rem.remark "
		"FROM sys.schemas sch, "
		     "sys.sequences seq LEFT OUTER JOIN sys.comments rem ON seq.id = rem.id "
		"WHERE sch.id = seq.schema_id "
		"ORDER BY sch.name, seq.name";
	const char *sequences2 =
		"SELECT * FROM sys.describe_sequences ORDER BY sch, seq";
	const char *tables =
		"SELECT t.id AS id, "
			   "s.name AS sname, "
			   "t.name AS name, "
			   "t.type AS type "
		"FROM sys.schemas s, "
			  "sys._tables t "
		"WHERE t.type IN (0, 3, 4, 5, 6) "
		  "AND t.system = FALSE "
		  "AND s.id = t.schema_id "
		"ORDER BY id";
	const char *mergetables =
		has_table_partitions(mid) ?
		"SELECT subq.s1name, "
		       "subq.t1name, "
		       "subq.s2name, "
		       "subq.t2name, "
		       "table_partitions.type "
		"FROM (SELECT t1.id, "
			     "t1.type, "
			     "s1.name AS s1name, "
			     "t1.name AS t1name, "
			     "s2.name AS s2name, "
			     "t2.name AS t2name "
		      "FROM sys.schemas s1, "
			   "sys._tables t1, "
			   "sys.dependencies d, "
			   "sys.schemas s2, "
			   "sys._tables t2 "
		      "WHERE t1.type IN (3, 6) "
			"AND t1.schema_id = s1.id "
			"AND s1.name <> 'tmp' "
			"AND t1.system = FALSE "
			"AND t1.id = d.depend_id "
			"AND d.id = t2.id "
			"AND t2.schema_id = s2.id "
		      "ORDER BY t1.id, t2.id) subq "
			"LEFT OUTER JOIN sys.table_partitions "
				"ON subq.id = table_partitions.table_id"
		:
		"SELECT s1.name, "
		       "t1.name, "
		       "s2.name, "
		       "t2.name, "
		       "0 "
		"FROM sys.schemas s1, "
		     "sys._tables t1, "
		     "sys.dependencies d, "
		     "sys.schemas s2, "
		     "sys._tables t2 "
		"WHERE t1.type = 3 "
		  "AND t1.schema_id = s1.id "
		  "AND s1.name <> 'tmp' "
		  "AND t1.system = FALSE "
		  "AND t1.id = d.depend_id "
		  "AND d.id = t2.id "
		  "AND t2.schema_id = s2.id "
		"ORDER BY t1.id, t2.id";
	/* we must dump views, functions/procedures and triggers in order
	 * of creation since they can refer to each other */
	const char *views_functions_triggers =
		"with vft (sname, name, id, query, remark) AS ("
			"SELECT s.name AS sname, " /* views */
			       "t.name AS name, "
			       "t.id AS id, "
			       "t.query AS query, "
			       "rem.remark AS remark "
			"FROM sys.schemas s, "
			     "sys._tables t LEFT OUTER JOIN sys.comments rem ON t.id = rem.id "
			"WHERE t.type = 1 "
			  "AND t.system = FALSE "
			  "AND s.id = t.schema_id "
			  "AND s.name <> 'tmp' "
			"UNION ALL "
			"SELECT s.name AS sname, " /* functions and procedures */
			       "f.name AS name, "
			       "f.id AS id, "
			       "NULL AS query, "
			       "NULL AS remark " /* emitted separately */
			"FROM sys.schemas s, "
			     "sys.functions f "
			"WHERE s.id = f.schema_id "
			"AND NOT f.system "
			"UNION ALL "
			"SELECT s.name AS sname, " /* triggers */
			       "tr.name AS name, "
			       "tr.id AS id, "
			       "tr.\"statement\" AS query, "
			       "NULL AS remark " /* not available yet */
			"FROM sys.triggers tr, "
			     "sys.schemas s, "
			     "sys._tables t "
			"WHERE s.id = t.schema_id "
			  "AND t.id = tr.table_id "
			  "AND t.system = FALSE"
		") "
		"SELECT id, sname, name, query, remark FROM vft ORDER BY id";
	char *sname = NULL;
	char *curschema = NULL;
	MapiHdl hdl = NULL;
	int rc = 0;

	/* start a transaction for the dump */
	mnstr_printf(toConsole, "%s;\n", start_trx);

	if ((hdl = mapi_query(mid, start_trx)) == NULL || mapi_error(mid))
		goto bailout;
	mapi_close_handle(hdl);
	hdl = NULL;

	sname = get_schema(mid);
	if (sname == NULL)
		goto bailout2;
	mnstr_printf(toConsole, "SET SCHEMA ");
	dquoted_print(toConsole, sname, ";\n");
	curschema = strdup(sname);
	if (curschema == NULL)
		goto bailout;
	if (strcmp(sname, "sys") == 0 || strcmp(sname, "tmp") == 0) {
		free(sname);
		sname = NULL;

		/* dump roles */
		if ((hdl = mapi_query(mid, roles)) == NULL || mapi_error(mid))
			goto bailout;

		while (mapi_fetch_row(hdl) != 0) {
			const char *name = mapi_fetch_field(hdl, 0);

			mnstr_printf(toConsole, "CREATE ROLE ");
			dquoted_print(toConsole, name, ";\n");
		}
		if (mapi_error(mid))
			goto bailout;
		mapi_close_handle(hdl);

		/* dump users, part 1 */
		if ((hdl = mapi_query(mid, users)) == NULL || mapi_error(mid))
			goto bailout;

		while (mapi_fetch_row(hdl) != 0) {
			const char *uname = mapi_fetch_field(hdl, 0);
			const char *fullname = mapi_fetch_field(hdl, 1);
			const char *pwhash = mapi_fetch_field(hdl, 2);
			const char *sname = mapi_fetch_field(hdl, 3);
			const char *spath = mapi_fetch_field(hdl, 4);

			mnstr_printf(toConsole, "CREATE USER ");
			dquoted_print(toConsole, uname, " ");
			mnstr_printf(toConsole, "WITH ENCRYPTED PASSWORD ");
			squoted_print(toConsole, pwhash, '\'', false);
			mnstr_printf(toConsole, " NAME ");
			squoted_print(toConsole, fullname, '\'', false);
			mnstr_printf(toConsole, " SCHEMA ");
			dquoted_print(toConsole, describe ? sname : "sys", NULL);
			if (spath && strcmp(spath, "\"sys\"") != 0) {
				mnstr_printf(toConsole, " SCHEMA PATH ");
				squoted_print(toConsole, spath, '\'', false);
			}
			mnstr_printf(toConsole, ";\n");
		}
		if (mapi_error(mid))
			goto bailout;
		mapi_close_handle(hdl);

		/* dump schemas */
		if ((hdl = mapi_query(mid, schemas)) == NULL ||
		    mapi_error(mid))
			goto bailout;

		while (mapi_fetch_row(hdl) != 0) {
			const char *sname = mapi_fetch_field(hdl, 0);
			const char *aname = mapi_fetch_field(hdl, 1);
			const char *remark = mapi_fetch_field(hdl, 2);

			mnstr_printf(toConsole, "CREATE SCHEMA ");
			dquoted_print(toConsole, sname, NULL);
			if (strcmp(aname, "sysadmin") != 0) {
				mnstr_printf(toConsole,
					     " AUTHORIZATION ");
				dquoted_print(toConsole, aname, NULL);
			}
			mnstr_printf(toConsole, ";\n");
			comment_on(toConsole, "SCHEMA", sname, NULL, NULL, remark);
		}
		if (mapi_error(mid))
			goto bailout;
		mapi_close_handle(hdl);

		if (!describe) {
			/* dump users, part 2 */
			if ((hdl = mapi_query(mid, users)) == NULL ||
			    mapi_error(mid))
				goto bailout;

			while (mapi_fetch_row(hdl) != 0) {
				char *uname = mapi_fetch_field(hdl, 0);
				char *sname = mapi_fetch_field(hdl, 3);

				if (strcmp(sname, "sys") == 0)
					continue;
				mnstr_printf(toConsole, "ALTER USER ");
				dquoted_print(toConsole, uname, " SET SCHEMA ");
				dquoted_print(toConsole, sname, ";\n");
			}
			if (mapi_error(mid))
				goto bailout;
			mapi_close_handle(hdl);
		}

		/* grant user privileges */
		if ((hdl = mapi_query(mid, grants)) == NULL || mapi_error(mid))
			goto bailout;

		while (mapi_fetch_row(hdl) != 0) {
			const char *uname = mapi_fetch_field(hdl, 0);
			const char *rname = mapi_fetch_field(hdl, 1);

			mnstr_printf(toConsole, "GRANT ");
			dquoted_print(toConsole, rname, " TO ");
			if (strcmp(uname, "public") == 0)
				mnstr_printf(toConsole, "PUBLIC");
			else
				dquoted_print(toConsole, uname, NULL);
			/* optional WITH ADMIN OPTION and FROM
			   (CURRENT_USER|CURRENT_ROLE) are ignored by
			   server, so we can't dump them */
			mnstr_printf(toConsole, ";\n");
		}
		if (mapi_error(mid))
			goto bailout;
		mapi_close_handle(hdl);
<<<<<<< HEAD
=======

		/* grant global privileges */
		if ((hdl = mapi_query(mid, global_grants)) == NULL || mapi_error(mid))
			goto bailout;

		while (mapi_fetch_row(hdl) != 0) {
			const char *uname = mapi_fetch_field(hdl, 0);
			const char *grant = mapi_fetch_field(hdl, 1);
			//const char *gname = mapi_fetch_field(hdl, 2);
			const char *grantable = mapi_fetch_field(hdl, 3);
			mnstr_printf(toConsole, "GRANT %s TO ", grant);
			dquoted_print(toConsole, uname, grantable);
			mnstr_printf(toConsole, ";\n");
		}
		if (mapi_error(mid))
			goto bailout;
		mapi_close_handle(hdl);
	} else {
		mnstr_printf(toConsole, "SET SCHEMA ");
		dquoted_print(toConsole, sname, ";\n");
		curschema = strdup(sname);
		if (curschema == NULL)
			goto bailout;
>>>>>>> 76bdfc50
	}

	/* dump types */
	if ((hdl = mapi_query(mid, types)) == NULL || mapi_error(mid))
		goto bailout;

	while (mapi_fetch_row(hdl) != 0) {
		const char *sname = mapi_fetch_field(hdl, 0);
		const char *sysname = mapi_fetch_field(hdl, 1);
		const char *sqlname = mapi_fetch_field(hdl, 2);
		mnstr_printf(toConsole, "CREATE TYPE ");
		dquoted_print(toConsole, sname, ".");
		dquoted_print(toConsole, sqlname, " EXTERNAL NAME ");
		dquoted_print(toConsole, sysname, ";\n");
	}
	if (mapi_error(mid))
		goto bailout;
	mapi_close_handle(hdl);
	hdl = NULL;

	/* dump sequences, part 1 */
	if ((hdl = mapi_query(mid, sequences1)) == NULL || mapi_error(mid))
		goto bailout;

	while (mapi_fetch_row(hdl) != 0) {
		const char *schema = mapi_fetch_field(hdl, 0);
		const char *name = mapi_fetch_field(hdl, 1);
		const char *remark = mapi_fetch_field(hdl, 2);

		if (sname != NULL && strcmp(schema, sname) != 0)
			continue;
		mnstr_printf(toConsole, "CREATE SEQUENCE ");
		dquoted_print(toConsole, schema, ".");
		dquoted_print(toConsole, name, " AS INTEGER;\n");
		comment_on(toConsole, "SEQUENCE", schema, name, NULL, remark);
	}
	if (mapi_error(mid))
		goto bailout;
	mapi_close_handle(hdl);
	hdl = NULL;

	/* Tables, views, triggers, and functions can all reference each
	 * other, so we need to be very careful in how we dump them.  We
	 * first dump the tables (all types), including data, but without
	 * the DEFAULT clause which is the one that can reference functions,
	 * views, and other tables.  Then we add tables to the MERGE tables
	 * they belong to.  After this, we dump the views, triggers, and
	 * functions in order of original creation (they can't be altered
	 * afterwards, so they can only reference objects that were created
	 * earlier).  Finally, we set the DEFAULT clauses on the tables. */

	/* dump tables */
	if ((hdl = mapi_query(mid, tables)) == NULL || mapi_error(mid))
		goto bailout;

	while (rc == 0 &&
	       !mnstr_errnr(toConsole) &&
	       mapi_fetch_row(hdl) != 0) {
		char *id = strdup(mapi_fetch_field(hdl, 0));
		char *schema = strdup(mapi_fetch_field(hdl, 1));
		char *name = strdup(mapi_fetch_field(hdl, 2));
		const char *type = mapi_fetch_field(hdl, 3);

		if (mapi_error(mid) || id == NULL || schema == NULL || name == NULL) {
			free(id);
			free(schema);
			free(name);
			goto bailout;
		}
		if (sname != NULL && strcmp(schema, sname) != 0) {
			free(id);
			free(schema);
			free(name);
			continue;
		}
		if (strcmp(schema, "tmp") != 0) {
			if (curschema == NULL || strcmp(schema, curschema) != 0) {
				if (curschema)
					free(curschema);
				curschema = strdup(schema);
				if (curschema == NULL) {
					free(id);
					free(schema);
					free(name);
					goto bailout;
				}
				mnstr_printf(toConsole, "SET SCHEMA ");
				dquoted_print(toConsole, curschema, ";\n");
			}
		}
		int ptype = atoi(type), dont_describe = (ptype == 3 || ptype == 5);
		rc = dump_table(mid, schema, name, toConsole, dont_describe || describe, describe, useInserts, true, noescape);
		free(id);
		free(schema);
		free(name);
	}
	mapi_close_handle(hdl);
	hdl = NULL;

	/* add tables to MERGE tables */
	if ((hdl = mapi_query(mid, mergetables)) == NULL || mapi_error(mid))
		goto bailout;

	while (rc == 0 &&
	       !mnstr_errnr(toConsole) &&
	       mapi_fetch_row(hdl) != 0) {
		const char *schema1 = mapi_fetch_field(hdl, 0);
		const char *tname1 = mapi_fetch_field(hdl, 1);
		const char *schema2 = mapi_fetch_field(hdl, 2);
		const char *tname2 = mapi_fetch_field(hdl, 3);
		const char *prop = mapi_fetch_field(hdl, 4);
		int properties = prop ? atoi(prop) : 0;

		if (mapi_error(mid))
			goto bailout;
		if (schema1 == NULL || schema2 == NULL) {
			/* cannot happen, but make analysis tools happy */
			continue;
		}
		if (sname != NULL && strcmp(schema1, sname) != 0)
			continue;
		mnstr_printf(toConsole, "ALTER TABLE ");
		dquoted_print(toConsole, schema1, ".");
		dquoted_print(toConsole, tname1, " ADD TABLE ");
		dquoted_print(toConsole, schema2, ".");
		dquoted_print(toConsole, tname2, NULL);
		if (properties) {
			MapiHdl shdl = NULL;
			char *s2 = sescape(schema2);
			char *t2 = sescape(tname2);
			const size_t query_size = 5120;
			char *query = malloc(query_size);
			if (query == NULL)
				goto bailout;

			mnstr_printf(toConsole, " AS PARTITION");
			if ((properties & 2) == 2) { /* by values */
				int i = 0;
				bool first = true, found_nil = false;
				snprintf(query, query_size,
					 "SELECT vp.value "
					 "FROM sys.schemas s, "
					      "sys._tables t, "
					      "sys.value_partitions vp "
					 "WHERE s.name = '%s' "
					   "AND t.name = '%s' "
					   "AND s.id = t.schema_id "
					   "AND t.id = vp.table_id",
					 s2, t2);
				shdl = mapi_query(mid, query);
				free(query);
				if (shdl == NULL || mapi_error(mid)) {
					mapi_close_handle(shdl);
					goto bailout;
				}
				while (mapi_fetch_row(shdl) != 0) {
					char *nextv = mapi_fetch_field(shdl, 0);
					if (first && nextv == NULL) {
						found_nil = true;
						first = false; // if the partition can hold null values, is explicit in the first entry
						continue;
					}
					if (nextv) {
						if (i == 0) {
							// start by writing the IN clause
							mnstr_printf(toConsole, " IN (");
						} else {
							mnstr_printf(toConsole, ", ");
						}
						squoted_print(toConsole, nextv, '\'', false);
						i++;
					}
					first = false;
				}
				mapi_close_handle(shdl);
				if (i > 0) {
					mnstr_printf(toConsole, ")");
				}
				if (found_nil) {
					mnstr_printf(toConsole, " %s NULL VALUES", (i == 0) ? "FOR" : "WITH");
				}
			} else { /* by range */
				char *minv = NULL, *maxv = NULL, *wnulls = NULL;
				snprintf(query, query_size,
					 "SELECT rp.minimum, "
						"rp.maximum, "
						"rp.with_nulls "
					 "FROM sys.schemas s, "
					      "sys._tables t, "
					      "sys.range_partitions rp "
					 "WHERE s.name = '%s' "
					   "AND t.name = '%s' "
					   "AND s.id = t.schema_id "
					   "AND t.id = rp.table_id",
					 s2, t2);
				shdl = mapi_query(mid, query);
				free(query);
				if (shdl == NULL || mapi_error(mid)) {
					mapi_close_handle(shdl);
					goto bailout;
				}
				while (mapi_fetch_row(shdl) != 0) {
					minv = mapi_fetch_field(shdl, 0);
					maxv = mapi_fetch_field(shdl, 1);
					wnulls = mapi_fetch_field(shdl, 2);
				}
				if (minv || maxv || !wnulls || (!minv && !maxv && wnulls && strcmp(wnulls, "false") == 0)) {
					mnstr_printf(toConsole, " FROM ");
					if (minv)
						squoted_print(toConsole, minv, '\'', false);
					else
						mnstr_printf(toConsole, "RANGE MINVALUE");
					mnstr_printf(toConsole, " TO ");
					if (maxv)
						squoted_print(toConsole, maxv, '\'', false);
					else
						mnstr_printf(toConsole, "RANGE MAXVALUE");
				}
				if (!wnulls || strcmp(wnulls, "true") == 0)
					mnstr_printf(toConsole, " %s NULL VALUES", (minv || maxv || !wnulls) ? "WITH" : "FOR");
				mapi_close_handle(shdl);
			}
			free(s2);
			free(t2);
		}
		mnstr_printf(toConsole, ";\n");
	}
	mapi_close_handle(hdl);
	hdl = NULL;

	/* dump views, functions and triggers */
	if ((hdl = mapi_query(mid, views_functions_triggers)) == NULL ||
		mapi_error(mid))
		goto bailout;

	while (rc == 0 &&
	       !mnstr_errnr(toConsole) &&
	       mapi_fetch_row(hdl) != 0) {
		char *id = strdup(mapi_fetch_field(hdl, 0));
		char *schema = strdup(mapi_fetch_field(hdl, 1));
		char *name = strdup(mapi_fetch_field(hdl, 2));
		const char *query = mapi_fetch_field(hdl, 3);
		const char *remark = mapi_fetch_field(hdl, 4);

		if (mapi_error(mid) || id == NULL || schema == NULL || name == NULL) {
			free(id);
			free(schema);
			free(name);
			goto bailout;
		}
		if (sname != NULL && strcmp(schema, sname) != 0) {
			free(id);
			free(schema);
			free(name);
			continue;
		}
		if (curschema == NULL || strcmp(schema, curschema) != 0) {
			if (curschema)
				free(curschema);
			curschema = strdup(schema);
			if (curschema == NULL) {
				free(id);
				free(schema);
				free(name);
				goto bailout;
			}
			mnstr_printf(toConsole, "SET SCHEMA ");
			dquoted_print(toConsole, curschema, ";\n");
		}
		if (query) {
			/* view or trigger */
			mnstr_printf(toConsole, "%s\n", query);
			/* only views have comments due to query */
			comment_on(toConsole, "VIEW", schema, name, NULL, remark);
		} else {
			/* procedure */
			dump_functions(mid, toConsole, 0, schema, name, id);
		}
		free(id);
		free(schema);
		free(name);
	}
	mapi_close_handle(hdl);
	hdl = NULL;

	/* dump DEFAULT clauses for tables */
	if (dump_table_defaults(mid, NULL, NULL, toConsole))
		goto bailout2;

	if (!describe) {
		if (dump_foreign_keys(mid, NULL, NULL, NULL, toConsole))
			goto bailout2;

		/* dump sequences, part 2 */
		if ((hdl = mapi_query(mid, sequences2)) == NULL ||
		    mapi_error(mid))
			goto bailout;

		while (mapi_fetch_row(hdl) != 0) {
			const char *schema = mapi_fetch_field(hdl, 0);		/* sch */
			const char *name = mapi_fetch_field(hdl, 1);		/* seq */
			const char *restart = mapi_fetch_field(hdl, 3);		/* rs */
			const char *minvalue;
			const char *maxvalue;
			const char *increment = mapi_fetch_field(hdl, 6);	/* inc */
			const char *cycle = mapi_fetch_field(hdl, 8);		/* cycle */

			if (mapi_get_field_count(hdl) > 9) {
				/* new version (Jan2022) of sys.describe_sequences */
				minvalue = mapi_fetch_field(hdl, 11);			/* rmi */
				maxvalue = mapi_fetch_field(hdl, 12);			/* rma */
			} else {
				/* old version (pre Jan2022) of sys.describe_sequences */
				minvalue = mapi_fetch_field(hdl, 4);			/* minvalue */
				maxvalue = mapi_fetch_field(hdl, 5);			/* maxvalue */
				if (strcmp(minvalue, "0") == 0)
					minvalue = NULL;
				if (strcmp(maxvalue, "0") == 0)
					maxvalue = NULL;
			}

			if (sname != NULL && strcmp(schema, sname) != 0)
				continue;

			mnstr_printf(toConsole,
				     "ALTER SEQUENCE ");
			dquoted_print(toConsole, schema, ".");
			dquoted_print(toConsole, name, NULL);
			mnstr_printf(toConsole, " RESTART WITH %s", restart);
			if (strcmp(increment, "1") != 0)
				mnstr_printf(toConsole, " INCREMENT BY %s", increment);
			if (minvalue)
				mnstr_printf(toConsole, " MINVALUE %s", minvalue);
			if (maxvalue)
				mnstr_printf(toConsole, " MAXVALUE %s", maxvalue);
			mnstr_printf(toConsole, " %sCYCLE;\n", strcmp(cycle, "true") == 0 ? "" : "NO ");
			if (mnstr_errnr(toConsole)) {
				mapi_close_handle(hdl);
				hdl = NULL;
				goto bailout2;
			}
		}
		if (mapi_error(mid))
			goto bailout;
		mapi_close_handle(hdl);
	}

	if ((hdl = mapi_query(mid, table_grants)) == NULL || mapi_error(mid))
		goto bailout;

	while (mapi_fetch_row(hdl) != 0) {
		const char *schema = mapi_fetch_field(hdl, 0);
		const char *tname = mapi_fetch_field(hdl, 1);
		const char *aname = mapi_fetch_field(hdl, 2);
		int priv = atoi(mapi_fetch_field(hdl, 3));
		const char *grantable = mapi_fetch_field(hdl, 5);

		if (sname != NULL && strcmp(schema, sname) != 0)
			continue;
		mnstr_printf(toConsole, "GRANT");
		if (priv == 79) {
			mnstr_printf(toConsole, " ALL PRIVILEGES");
		} else {
			const char *sep = "";

			if (priv & 1) {
				mnstr_printf(toConsole, "%s SELECT", sep);
				sep = ",";
			}
			if (priv & 2) {
				mnstr_printf(toConsole, "%s UPDATE", sep);
				sep = ",";
			}
			if (priv & 4) {
				mnstr_printf(toConsole, "%s INSERT", sep);
				sep = ",";
			}
			if (priv & 8) {
				mnstr_printf(toConsole, "%s DELETE", sep);
				sep = ",";
			}
			if (priv & 16) {
				mnstr_printf(toConsole, "%s EXECUTE", sep);
				sep = ",";
			}
			if (priv & 32) {
				mnstr_printf(toConsole, "%s GRANT", sep);
				sep = ",";
			}
			if (priv & 64) {
				mnstr_printf(toConsole, "%s TRUNCATE", sep);
				sep = ",";
			}
		}
		mnstr_printf(toConsole, " ON TABLE ");
		dquoted_print(toConsole, schema, ".");
		dquoted_print(toConsole, tname, " TO ");
		dquoted_print(toConsole, aname, grantable);
		mnstr_printf(toConsole, ";\n");
	}
	if (mapi_error(mid))
		goto bailout;
	mapi_close_handle(hdl);

	if ((hdl = mapi_query(mid, column_grants)) == NULL || mapi_error(mid))
		goto bailout;

	while (mapi_fetch_row(hdl) != 0) {
		const char *schema = mapi_fetch_field(hdl, 0);
		const char *tname = mapi_fetch_field(hdl, 1);
		const char *cname = mapi_fetch_field(hdl, 2);
		const char *aname = mapi_fetch_field(hdl, 3);
		const char *priv = mapi_fetch_field(hdl, 4);
		const char *grantable = mapi_fetch_field(hdl, 6);

		if (sname != NULL && strcmp(schema, sname) != 0)
			continue;
		mnstr_printf(toConsole, "GRANT %s(", priv);
		dquoted_print(toConsole, cname, ") ON ");
		dquoted_print(toConsole, schema, ".");
		dquoted_print(toConsole, tname, " TO ");
		dquoted_print(toConsole, aname, grantable);
		mnstr_printf(toConsole, ";\n");
	}
	if (mapi_error(mid))
		goto bailout;
	mapi_close_handle(hdl);

	if ((hdl = mapi_query(mid, function_grants)) == NULL ||
	    mapi_error(mid))
		goto bailout;

	while (mapi_fetch_row(hdl) != 0) {
		const char *schema = mapi_fetch_field(hdl, 0);
		const char *fname = mapi_fetch_field(hdl, 1);
		const char *aname = mapi_fetch_field(hdl, 2);
		const char *priv = mapi_fetch_field(hdl, 3);
		const char *grantable = mapi_fetch_field(hdl, 5);
		const char *ftype = mapi_fetch_field(hdl, 6);

		if (sname != NULL && strcmp(schema, sname) != 0)
			continue;
		mnstr_printf(toConsole, "GRANT %s ON %s ", priv, ftype);
		dquoted_print(toConsole, schema, ".");
		dquoted_print(toConsole, fname, " TO ");
		dquoted_print(toConsole, aname, grantable);
		mnstr_printf(toConsole, ";\n");
	}
	if (mapi_error(mid))
		goto bailout;
	mapi_close_handle(hdl);

	if (curschema) {
		if (strcmp(sname ? sname : "sys", curschema) != 0) {
			mnstr_printf(toConsole, "SET SCHEMA ");
			dquoted_print(toConsole, sname ? sname : "sys", ";\n");
		}
		free(curschema);
		curschema = NULL;
	}

	if ((hdl = mapi_query(mid, end)) == NULL || mapi_error(mid))
		goto bailout;
	mapi_close_handle(hdl);

	/* finally commit the whole transaction */
	mnstr_printf(toConsole, "COMMIT;\n");
	if (sname)
		free(sname);
	return rc;

bailout:
	if (hdl) {
		if (mapi_result_error(hdl))
			mapi_explain_result(hdl, stderr);
		else if (mapi_error(mid))
			mapi_explain_query(hdl, stderr);
		else if (!mnstr_errnr(toConsole))
			fprintf(stderr, "malloc failure\n");
		mapi_close_handle(hdl);
	} else if (mapi_error(mid))
		mapi_explain(mid, stderr);
	else if (!mnstr_errnr(toConsole))
		fprintf(stderr, "malloc failure\n");

bailout2:
	if (sname)
		free(sname);
	if (curschema)
		free(curschema);
	hdl = mapi_query(mid, end);
	if (hdl)
		mapi_close_handle(hdl);
	return 1;
}

void
dump_version(Mapi mid, stream *toConsole, const char *prefix)
{
	MapiHdl hdl;
	char *dbname = NULL, *uri = NULL, *dbver = NULL, *dbrel = NULL, *dbrev = NULL;
	const char *name, *val;

	if ((hdl = mapi_query(mid,
			      "SELECT name, value "
			      "FROM sys.env() AS env "
			      "WHERE name IN ('gdk_dbname', "
					"'monet_version', "
					"'monet_release', "
					"'merovingian_uri', "
					"'revision')")) == NULL ||
			mapi_error(mid))
		goto cleanup;

	while ((mapi_fetch_row(hdl)) != 0) {
		name = mapi_fetch_field(hdl, 0);
		val = mapi_fetch_field(hdl, 1);

		if (mapi_error(mid))
			goto cleanup;

		if (name != NULL && val != NULL) {
			if (strcmp(name, "gdk_dbname") == 0) {
				assert(dbname == NULL);
				dbname = *val == '\0' ? NULL : strdup(val);
			} else if (strcmp(name, "monet_version") == 0) {
				assert(dbver == NULL);
				dbver = *val == '\0' ? NULL : strdup(val);
			} else if (strcmp(name, "monet_release") == 0) {
				assert(dbrel == NULL);
				dbrel = *val == '\0' ? NULL : strdup(val);
			} else if (strcmp(name, "merovingian_uri") == 0) {
				assert(uri == NULL);
				uri = strdup(val);
			} else if (strcmp(name, "revision") == 0) {
				assert(dbrev == NULL);
				dbrev = strdup(val);
			}
		}
	}
	if (uri != NULL) {
		if (dbname != NULL)
			free(dbname);
		dbname = uri;
		uri = NULL;
	}
	mnstr_printf(toConsole, "%s MonetDB", prefix);
	if (dbver)
		mnstr_printf(toConsole, " v%s", dbver);
	if (dbrel && strcmp(dbrel, "unreleased") != 0)
		mnstr_printf(toConsole, " (%s)", dbrel);
	else if (dbrev && strcmp(dbrev, "Unknown") != 0)
		mnstr_printf(toConsole, " (hg id: %s)", dbrev);
	if (dbname)
		mnstr_printf(toConsole, ", '%s'", dbname);
	mnstr_printf(toConsole, "\n");

  cleanup:
	if (dbname != NULL)
		free(dbname);
	if (dbver != NULL)
		free(dbver);
	if (dbrel != NULL)
		free(dbrel);
	if (uri != NULL)
		free(uri);
	if (dbrev != NULL)
		free(dbrev);
	if (hdl)
		mapi_close_handle(hdl);
}<|MERGE_RESOLUTION|>--- conflicted
+++ resolved
@@ -2889,8 +2889,6 @@
 		if (mapi_error(mid))
 			goto bailout;
 		mapi_close_handle(hdl);
-<<<<<<< HEAD
-=======
 
 		/* grant global privileges */
 		if ((hdl = mapi_query(mid, global_grants)) == NULL || mapi_error(mid))
@@ -2908,13 +2906,6 @@
 		if (mapi_error(mid))
 			goto bailout;
 		mapi_close_handle(hdl);
-	} else {
-		mnstr_printf(toConsole, "SET SCHEMA ");
-		dquoted_print(toConsole, sname, ";\n");
-		curschema = strdup(sname);
-		if (curschema == NULL)
-			goto bailout;
->>>>>>> 76bdfc50
 	}
 
 	/* dump types */
