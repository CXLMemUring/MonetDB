/*
 * This Source Code Form is subject to the terms of the Mozilla Public
 * License, v. 2.0.  If a copy of the MPL was not distributed with this
 * file, You can obtain one at http://mozilla.org/MPL/2.0/.
 *
 * Copyright 1997 - July 2008 CWI, August 2008 - 2020 MonetDB B.V.
 */

/**
 * 2016 Martin Kersten
 *
 * The SQL syntax help synopsis.
 */

/* produce a synposis of the SQL syntax, inspired by a competing product.
 * Use the conventional grammar constructs:
 * [ A | B ]    token A or B or none
 * { A | B }    exactly one of the options A or B should be chosen
 * A [',' ...]       a comma separated list of A elements
 * { A | B } ...     a series of A and B's
 * { A B } [',' ...] a series of A B,A B,A B,A B
 *
 * Ideally each major command line should point into the website for
 * more details and variations not covered here.
 * */

#include "monetdb_config.h"
#include <ctype.h>
#include <string.h>
#ifdef HAVE_STRINGS_H
#include <strings.h>		/* for strncasecmp */
#endif
#include "stream.h"
#include "mhelp.h"

typedef struct {
	const char *command;
	const char *synopsis;
	const char *syntax;
	const char *rules;
	const char *comments;
} SQLhelp;

SQLhelp sqlhelp1[] = {
	// major commands
	{"ALTER MERGE TABLE",
	 "",
	 "ALTER TABLE [ IF EXISTS ] qname ADD TABLE qname [ AS PARTITION partition_spec ]\n"
	 "ALTER TABLE [ IF EXISTS ] qname DROP TABLE qname [ RESTRICT | CASCADE ]\n"
	 "ALTER TABLE [ IF EXISTS ] qname SET TABLE qname AS PARTITION partition_spec",
	 "qname,partition_spec",
	 "See also https://www.monetdb.org/Documentation/ServerAdministration/DistributedQueryProcessing/DataPartitioning"},
	{"ALTER SCHEMA",
	 "",
	 "ALTER SCHEMA [ IF EXISTS ] ident RENAME TO ident",
	 "ident",
	 "See also https://www.monetdb.org/Documentation/SQLReference/DataDefinition/SchemaDefinitions"},
	{"ALTER SEQUENCE",
	 "",
	 "ALTER SEQUENCE qname [ AS seq_int_datatype] [ RESTART [WITH intval]] [INCREMENT BY intval]\n"
	 "[MINVALUE intval | NO MINVALUE] [MAXVALUE intval | NO MAXVALUE] [CACHE intval] [[NO] CYCLE]",
	 "seq_int_datatype,intval",
	 "See also https://www.monetdb.org/Documentation/SQLReference/DataTypes/SerialDatatypes"},
	{"ALTER TABLE",
	 "",
	 "ALTER TABLE [ IF EXISTS ] qname ADD [ COLUMN ] column_def\n"
	 "ALTER TABLE [ IF EXISTS ] qname ADD table_constraint\n"
	 "ALTER TABLE [ IF EXISTS ] qname ALTER [ COLUMN ] ident SET DEFAULT value\n"
	 "ALTER TABLE [ IF EXISTS ] qname ALTER [ COLUMN ] ident SET [NOT] NULL\n"
	 "ALTER TABLE [ IF EXISTS ] qname ALTER [ COLUMN ] ident DROP DEFAULT\n"
	 "ALTER TABLE [ IF EXISTS ] qname ALTER [ COLUMN ] ident SET STORAGE {string | NULL}\n"
	 "ALTER TABLE [ IF EXISTS ] qname DROP [ COLUMN ] ident [ RESTRICT | CASCADE ]\n"
	 "ALTER TABLE [ IF EXISTS ] qname DROP CONSTRAINT ident [ RESTRICT | CASCADE ]\n"
	 "ALTER TABLE [ IF EXISTS ] qname RENAME [ COLUMN ] ident TO ident\n"
	 "ALTER TABLE [ IF EXISTS ] qname RENAME TO ident\n"
	 "ALTER TABLE [ IF EXISTS ] qname SET { INSERT ONLY | READ ONLY | READ WRITE }\n"
	 "ALTER TABLE [ IF EXISTS ] qname SET SCHEMA ident",
	 "qname,column_def,table_constraint,ident",
	 "See also https://www.monetdb.org/Documentation/SQLreference/TableDefinitions/AlterStatement"},
	{"ALTER USER",
	 "Change a user's login name or password or default schema",
	 "ALTER USER ident RENAME TO ident\n"
	 "ALTER USER SET [ENCRYPTED | UNENCRYPTED] PASSWORD string USING OLD PASSWORD string\n"
	 "ALTER USER ident WITH [ENCRYPTED | UNENCRYPTED] PASSWORD string\n"
	 "ALTER USER ident [WITH [ENCRYPTED | UNENCRYPTED] PASSWORD string] SET SCHEMA ident\n"
	 "ALTER USER ident [WITH [ENCRYPTED | UNENCRYPTED] PASSWORD string] SCHEMA PATH string",
	 "ident",
	 "See also https://www.monetdb.org/Documentation/SQLReference/DataDefinition/Privileges/Users"},
	{"ANALYZE",
	 "Collect column/table/schema data statistics for analysis and optimizer usage",
	 "ANALYZE ident [ . ident [ column_list ] ] [SAMPLE size] [MINMAX]",
	 "ident,column_list",
	 "See also https://www.monetdb.org/Documentation/ServerAdministration/TableStatistics"},
	{"CALL",
	 "Call a stored procedure",
	 "CALL qname '(' [ scalar_expression [',' ...] ] ')' | CALL ident '.' ident",
	 NULL,
	 "See also https://www.monetdb.org/Documentation/SQLreference/Flowofcontrol"},
	{"COMMENT",
	 "Add, update or remove a comment or description for a database object",
	 "COMMENT ON { SCHEMA | TABLE | VIEW | COLUMN | INDEX | SEQUENCE | function_type }\n"
	 "     qname IS { 'my description text' | NULL | '' }",
	 "function_type,qname",
	 NULL},
	{"COMMIT",
	 "Commit the current transaction",
	 "COMMIT [ WORK ] [ AND CHAIN | AND NO CHAIN ]",
	 NULL,
	 "See also https://www.monetdb.org/Documentation/SQLreference/Transactions"},
	{"COPY BINARY",
	 "Append binary representations into a table",
<<<<<<< HEAD
	 "COPY [( BIG | LITTLE | NATIVE) ENDIAN] BINARY INTO qname [column_list] FROM string [',' ...] [ON { CLIENT | SERVER }] [NO CONSTRAINT]",
	 "qname,column_list",
	 "See also https://www.monetdb.org/Documentation/Cookbooks/SQLrecipes/BinaryBulkLoad"},
=======
	 "COPY [nrofrecords] BINARY INTO qname [column_list] FROM string [',' ...] [ON { CLIENT | SERVER }] [NO CONSTRAINT]",
	 "nrofrecords,qname,column_list",
	 "See also https://www.monetdb.org/Documentation/ServerAdministration/LoadingBulkData/BinaryBulkLoad"},
>>>>>>> 20065085
	{"COPY INTO",
	 "Parse a csv file into a table or write a query result to a csv file",
	 "COPY [nrofrecords] INTO qname [column_list] FROM string [',' ...] [headerlist] [ON { CLIENT | SERVER }] [ separators]\n"
	 " [NULL [AS] string] [LOCKED] [BEST EFFORT] [NO CONSTRAINT] [FWF '(' integer [',' ...] ')'\n"
	 "COPY [nrofrecords] INTO qname [column_list] FROM STDIN [headerlist] [ separators]\n"
	 " [NULL [AS] string] [LOCKED] [BEST EFFORT] [NO CONSTRAINT]\n"
	 "COPY query_expression INTO [STDOUT | string [ON { CLIENT | SERVER }]] [separators] [NULL [AS] string]",
	 "nrofrecords,qname,column_list,headerlist,separators",
	 "See also https://www.monetdb.org/Documentation/ServerAdministration/LoadingBulkData"},
	{"COPY LOADER",
	 "Copy into using a user supplied parsing function",
	 "COPY LOADER INTO qname FROM qname '(' [ scalar_expression ... ] ')'",
	 "qname,scalar_expression",
	 NULL},
	{"CREATE AGGREGATE",
	 "Create a user-defined aggregate function. The body of the aggregate function\n"
	 "can also be defined in other programming languages such as Python, R, C or CPP.",
	 "CREATE [ OR REPLACE ] AGGREGATE [ FUNCTION ] qname '(' { '*' | [ param [',' ...]] } ')'\n"
	 "    RETURNS function_return_data_type\n"
	 "    EXTERNAL NAME ident ',' ident\n"
	 "CREATE [ OR REPLACE ] AGGREGATE [ FUNCTION ] qname '(' { '*' | [ param [',' ...]] } ')'\n"
	 "    RETURNS function_return_data_type\n"
	 "    LANGUAGE language_keyword external_code",
	 "qname,param,function_return_data_type,ident,language_keyword,external_code",
	 "See also https://www.monetdb.org/Documentation/SQLreference/ProgrammingSQL/Functions"},
	{"CREATE FILTER FUNCTION",
	 "Create a user-defined filter function. Currently only MAL definitions\n"
	 "CREATE [ OR REPLACE ] FILTER [ FUNCTION ] qname '(' { '*' | [ param [',' ...]] } ')'\n"
	 "    RETURNS function_return_data_type\n"
	 "    EXTERNAL NAME ident ',' ident",
	 "qname,param,function_return_data_type,ident",
	 "See also https://www.monetdb.org/Documentation/SQLreference/ProgrammingSQL/Functions"},
	{"CREATE FUNCTION",
	 "Create a user-defined function (UDF). The body of the function can be defined in\n"
	 " PL/SQL or programming languages such as Python, R, C or CPP when embedded on the server.",
	 "CREATE [ OR REPLACE ] FUNCTION qname '(' { '*' | [ param [',' ...]] } ')'\n"
	 "    RETURNS function_return_data_type\n"
	 "    BEGIN [ ATOMIC ] statement [ ';' ...] END\n"
	 "CREATE [ OR REPLACE ] FUNCTION qname '(' { '*' | [ param [',' ...]] } ')'\n"
	 "    RETURNS function_return_data_type\n"
	 "    EXTERNAL NAME ident ',' ident\n"
	 "CREATE [ OR REPLACE ] FUNCTION qname '(' { '*' | [ param [',' ...]] } ')'\n"
	 "    RETURNS function_return_data_type\n"
	 "    LANGUAGE language_keyword external_code",
	 "qname,param,function_return_data_type,statement,ident,language_keyword,external_code",
	 "See also https://www.monetdb.org/Documentation/SQLreference/ProgrammingSQL/Functions"},
	{"CREATE INDEX",
	 "Create a hint for a secondary index on a column or set of columns of a table",
	 "CREATE [ UNIQUE | ORDERED | IMPRINTS ] INDEX ident ON qname '(' ident_list ')'",
	 NULL,
	 "See also https://www.monetdb.org/Documentation/SQLreference/TableDefinitions/IndexDefinitions"},
	{"CREATE LOADER",
	 "Create a custom (external) data loader function. The body is defined in Python language",
	 "CREATE [ OR REPLACE ] LOADER [ FUNCTION ] qname '(' [ param [',' ...]] ')'\n"
	 "    LANGUAGE PYTHON external_code",
	 "qname,param,external_code",
	 "See also https://www.monetdb.org/blog/monetdbpython-loader-functions"},
	{"CREATE MERGE TABLE",
	 "",
	 "CREATE MERGE TABLE [ IF NOT EXISTS ] qname table_source [ partition_by ]",
	 "table_source,partition_by",
	 "See also https://www.monetdb.org/Documentation/ServerAdministration/DistributedQueryProcessing/DataPartitioning"},
	{"CREATE PROCEDURE",
	 "Create a user-defined procedure",
	 "CREATE [ OR REPLACE ] PROCEDURE qname '(' { '*' | [ param [',' ...]] } ')'\n"
	 "    BEGIN [ ATOMIC ] procedure_statement [ ';' ...] END\n"
	 "CREATE [ OR REPLACE ] PROCEDURE qname '(' { '*' | [ param [',' ...]] } ')'\n"
	 "    EXTERNAL NAME ident ',' ident",
	 "qname,param,procedure_statement,ident",
	 "See also https://www.monetdb.org/Documentation/SQLreference/ProgrammingSQL/Procedures"},
	{"CREATE REMOTE TABLE",
	 "",
	 "CREATE REMOTE TABLE [ IF NOT EXISTS ] qname ON string [WITH [USER 'username'] [[ENCRYPTED] PASSWORD 'password']]",
	 NULL,
	 "remote name should match mapi:monetdb://host:port/database[/schema[/table]]"},
	{"CREATE REPLICA TABLE",
	 "",
	 "CREATE REPLICA TABLE [ IF NOT EXISTS ] qname table_source",
	 NULL,
	 "See also https://www.monetdb.org/Documentation/SQLReference/TableDefinitions"},
	{"CREATE ROLE",
	 "Create a new role. You can grant privileges to a role and next\n"
	 "grant a role (or multiple roles) to specific users",
	 "CREATE ROLE ident [ WITH ADMIN { CURRENT_USER | CURRENT_ROLE } ]",
	 "ident",
	 "See also https://www.monetdb.org/Documentation/SQLReference/DataDefinition/Privileges/Roles"},
	{"CREATE SCHEMA",
	 "Create a new schema",
	 "CREATE SCHEMA [ IF NOT EXISTS ] schema_name [default_char_set] [path_spec] [schema_element]",
	 "schema_name,default_char_set,path_spec,schema_element",
	 "See also https://www.monetdb.org/Documentation/SQLReference/DataDefinition/SchemaDefinitions"},
	{"CREATE SEQUENCE",
	 "Define a new integer number sequence generator",
	 "CREATE SEQUENCE qname [ AS seq_int_datatype] [ START [WITH intval]] [INCREMENT BY intval]\n"
	 "[MINVALUE intval | NO MINVALUE] [MAXVALUE intval | NO MAXVALUE] [CACHE intval] [[NO] CYCLE]",
	 "seq_int_datatype,intval",
	 "See also https://www.monetdb.org/Documentation/SQLReference/DataTypes/SerialDatatypes"},
	{"CREATE TABLE",
	 "Create a new table",
	 "CREATE TABLE [ IF NOT EXISTS ] qname table_source [STORAGE ident string]\n"
	 "CREATE TABLE [ IF NOT EXISTS ] qname FROM LOADER function_ref\n"
	 "CREATE [ LOCAL | GLOBAL ] { TEMPORARY | TEMP } TABLE [ IF NOT EXISTS ] qname table_source [on_commit]",
	 "table_source,on_commit,function_ref",
	 "See also https://www.monetdb.org/Documentation/SQLReference/TableDefinitions"},
	{"CREATE TRIGGER",
	 "Define a triggered action for a table data update event",
	 "CREATE [ OR REPLACE ] TRIGGER ident { BEFORE | AFTER }\n"
	 " { INSERT | DELETE | TRUNCATE | UPDATE [ OF ident_list ] }\n"
	 " ON qname [ REFERENCING trigger_reference [...] ] triggered_action",
	 "qname,ident_list,trigger_reference,triggered_action",
	 "See also https://www.monetdb.org/Documentation/SQLreference/ProgrammingSQL/Triggers"},
	{"CREATE TYPE",
	 "Add user defined type to the type system ",
	 "CREATE TYPE qname EXTERNAL NAME ident",
	 NULL,
	 NULL},
	{"CREATE USER",
	 "Create a new database user",
	 "CREATE USER ident WITH [ENCRYPTED | UNENCRYPTED] PASSWORD string NAME string SCHEMA ident [SCHEMA PATH string]",
	 "ident",
	 "See also https://www.monetdb.org/Documentation/SQLReference/DataDefinition/Privileges/Users"},
	{"CREATE VIEW",
	 "Create a new view",
	 "CREATE [ OR REPLACE ] VIEW qname [ column_list ] AS { query_expression | '(' query_expression ')' }\n"
	 "[ WITH CHECK OPTION ]",
	 "qname,column_list,query_expression",
	 "See also https://www.monetdb.org/Documentation/SQLReference/DataDefinition/ViewDefinitions"},
	{"CREATE WINDOW",
	 "Create a user-defined window function. Currently only MAL definitions\n"
	 "are supported.",
	 "CREATE [ OR REPLACE ] WINDOW [ FUNCTION ] qname '(' { '*' | [ param [',' ...]] } ')'\n"
	 "    RETURNS function_return_data_type\n"
	 "    EXTERNAL NAME ident ',' ident",
	 "qname,param,function_return_data_type,ident",
	 "See also https://www.monetdb.org/Documentation/SQLReference/DataManipulation/WindowFunctions"},
	{"CURRENT_DATE",
	 "Pseudo column or function to get the current date",
	 "CURRENT_DATE [ '(' ')' ]",
	 NULL,
	 NULL},
	{"CURRENT_ROLE",
	 "Pseudo column to get the current role name",
	 "CURRENT_ROLE",
	 NULL,
	 NULL},
	{"CURRENT_SCHEMA",
	 "Pseudo column to get the current schema name",
	 "CURRENT_SCHEMA",
	 NULL,
	 NULL},
	{"CURRENT_TIME",
	 "Pseudo column or function to get the current time including timezone",
	 "CURRENT_TIME [ '(' ')' ]",
	 NULL,
	 NULL},
	{"CURRENT_TIMESTAMP",
	 "Pseudo column or function to get the current timestamp including timezone",
	 "CURRENT_TIMESTAMP [ '(' ')' ] | NOW [ '(' ')' ]",
	 NULL,
	 NULL},
	{"CURRENT_TIMEZONE",
	 "Pseudo column to get the current timezone offset as a second interval",
	 "CURRENT_TIMEZONE",
	 NULL,
	 NULL},
	{"CURRENT_USER",
	 "Pseudo column to get the current user name",
	 "CURRENT_USER | USER",
	 NULL,
	 NULL},
	{"DEALLOCATE",
	 "Deallocates a prepared statement or all from the client's session cache",
	 "DEALLOCATE [ PREPARE ] { intnr | ** | ALL }",
	 NULL,
	 NULL},
	{"DEBUG",
	 "Debug a SQL statement using MAL debugger",
	 "DEBUG statement",
	 NULL,
	 "See also https://www.monetdb.org/Documentation/SQLreference/RuntimeFeatures/Debug"},
	{"DECLARE",
	 "Define a local variable",
	 "DECLARE ident_list data_type",
	 "ident_list,data_type",
	 NULL},
	{"DELETE",
	 "Remove data rows from a table",
	 "[ WITH cte_list ] DELETE FROM qname [ [AS] ident ] [ WHERE search_condition ]",
	 "cte_list,search_condition",
	 NULL},
	{"DROP AGGREGATE",
	 "",
	 "DROP ALL AGGREGATE [ FUNCTION ] qname [ RESTRICT | CASCADE ]\n"
	 "DROP AGGREGATE [ FUNCTION ] [ IF EXISTS ] qname [ '(' [ param [',' ...]] ')' ] [ RESTRICT | CASCADE ]",
	 "param",
	 NULL},
	{"DROP FILTER FUNCTION",
	 "",
	 "DROP ALL FILTER [ FUNCTION ] qname [ RESTRICT | CASCADE ]\n"
	 "DROP FILTER [ FUNCTION ] [ IF EXISTS ] qname [ '(' [ param [',' ...]] ')' ] [ RESTRICT | CASCADE ]",
	 "param",
	 NULL},
	{"DROP FUNCTION",
	 "",
	 "DROP ALL FUNCTION qname [ RESTRICT | CASCADE ]\n"
	 "DROP FUNCTION [ IF EXISTS ] qname [ '(' [ param [',' ...]] ')' ] [ RESTRICT | CASCADE ]",
	 "param",
	 NULL},
	{"DROP INDEX",
	 "",
	 "DROP INDEX qname",
	 NULL,
	 NULL},
	{"DROP LOADER",
	 "",
	 "DROP ALL LOADER [ FUNCTION ] qname [ RESTRICT | CASCADE ]\n"
	 "DROP LOADER [ FUNCTION ] [ IF EXISTS ] qname [ '(' [ param [',' ...]] ')' ] [ RESTRICT | CASCADE ]",
	 "param",
	 NULL},
	{"DROP PROCEDURE",
	 "",
	 "DROP ALL PROCEDURE qname [ RESTRICT | CASCADE ]\n"
	 "DROP PROCEDURE [ IF EXISTS ] qname [ '(' [ param [',' ...]] ')' ] [ RESTRICT | CASCADE ]",
	 "param",
	 NULL},
	{"DROP ROLE",
	 "",
	 "DROP ROLE ident",
	 NULL,
	 NULL},
	{"DROP SCHEMA",
	 "",
	 "DROP SCHEMA [ IF EXISTS ] qname [ RESTRICT | CASCADE ]",
	 NULL,
	 NULL},
	{"DROP SEQUENCE",
	 "",
	 "DROP SEQUENCE qname",
	 NULL,
	 NULL},
	{"DROP TABLE",
	 "",
	 "DROP TABLE [ IF EXISTS ] qname [ RESTRICT | CASCADE ]",
	 NULL,
	 NULL},
	{"DROP TRIGGER",
	 "",
	 "DROP TRIGGER [ IF EXISTS ] qname",
	 NULL,
	 NULL},
	{"DROP TYPE",
	 "",
	 "DROP TYPE qname [ RESTRICT | CASCADE ]",
	 NULL,
	 NULL},
	{"DROP USER",
	 "",
	 "DROP USER ident",
	 NULL,
	 NULL},
	{"DROP VIEW",
	 "",
	 "DROP VIEW [ IF EXISTS ] qname [ RESTRICT | CASCADE ]",
	 NULL,
	 NULL},
	{"DROP WINDOW",
	 "",
	 "DROP ALL WINDOW [ FUNCTION ] qname [ RESTRICT | CASCADE ]\n"
	 "DROP WINDOW [ FUNCTION ] [ IF EXISTS ] qname [ '(' [ param [',' ...]] ')' ] [ RESTRICT | CASCADE ]",
	 "param",
	 NULL},
	{"EXECUTE",
	 "Execute a prepared SQL statement with supplied parameter values",
	 "EXECUTE { intnr | ** } '(' [ value [, ...] ] ')'",
	 NULL,
	 "See also https://www.monetdb.org/Documentation/SQLreference/RuntimeFeatures/PrepareExec"},
	{"EXPLAIN",
	 "Give MAL execution plan for the SQL statement",
	 "EXPLAIN statement",
	 NULL,
	 "See also https://www.monetdb.org/Documentation/SQLreference/RuntimeFeatures/Explain"},
	{"EXTRACT",
	 "Built-in function",
	 "EXTRACT '(' { YEAR | MONTH | DAY | HOUR | MINUTE | SECOND | CENTURY | DECADE | QUARTER | WEEK | DOW | DOY | EPOCH } FROM scalar_expression ')'",
	 NULL,
	 NULL},
	{"INSERT",
	 "Add data rows to a table",
	 "[ WITH cte_list ] INSERT INTO qname [ column_list ]\n"
	 " [ { DEFAULT VALUES | VALUES row_values | query_expression } ]",
	 "cte_list,column_list,row_values,query_expression",
	 "See also https://www.monetdb.org/Documentation/SQLReference/DataManipulation/TableUpdates"},
	{"GRANT",
	 "Define access privileges",
	 "GRANT privileges TO grantee [',' ...] [ WITH GRANT OPTION ]\n"
	 "GRANT role [',' ...] TO grantee [',' ...] [ WITH ADMIN OPTION]",
	 "privileges,table_privileges,global_privileges,role,grantee",
	 "See also https://www.monetdb.org/Documentation/SQLReference/DataDefinition/Privileges/GrantAndRevoke"},
	{"LOCALTIME",
	 "Pseudo column or function to get the current client time excluding timezone",
	 "LOCALTIME [ '(' ')' ]",
	 NULL,
	 NULL},
	{"LOCALTIMESTAMP",
	 "Pseudo column or function to get the current client timestamp excluding timezone",
	 "LOCALTIMESTAMP [ '(' ')' ]",
	 NULL,
	 NULL},
	{"MERGE",
	 "",
	 "[ WITH cte_list ] MERGE INTO qname [ [AS] ident ] USING table_ref [ [AS] ident ] ON search_condition merge_list",
	 "cte_list,table_ref,search_condition,merge_list",
	 "See also: https://www.monetdb.org/blog/sql2003_merge_statements_now_supported"},
	{"PLAN",
	 "Give relational execution plan for the SQL statement",
	 "PLAN statement",
	 NULL,
	 "See also https://www.monetdb.org/Documentation/SQLreference/RuntimeFeatures/PlanSQL"},
	{"PREPARE",
	 "Prepare a SQL DML statement with optional question-mark parameter markers",
	 "PREPARE statement",
	 NULL,
	 "See also https://www.monetdb.org/Documentation/SQLreference/RuntimeFeatures/PrepareExec"},
	{"RELEASE SAVEPOINT",
	 "",
	 "RELEASE SAVEPOINT ident",
	 NULL,
	 NULL},
	{"REVOKE",
	 "Remove some privileges",
	 "REVOKE [GRANT OPTION FOR] privileges FROM { grantee [',' ...] | CURRENT_USER | CURRENT_ROLE }\n"
	 "REVOKE [ADMIN OPTION FOR] role [',' ...] FROM { grantee [',' ...] | CURRENT_USER | CURRENT_ROLE }",
	 "privileges,table_privileges,global_privileges,grantee,role",
	 "See also https://www.monetdb.org/Documentation/SQLReference/DataDefinition/Privileges/GrantAndRevoke"},
	{"ROLLBACK",
	 "Rollback the current transaction",
	 "ROLLBACK [WORK] [ AND CHAIN | AND NO CHAIN ] [TO SAVEPOINT ident]",
	 NULL,
	 "See also https://www.monetdb.org/Documentation/SQLreference/Transactions"},
	{"SAVEPOINT",
	 NULL,
	 "SAVEPOINT ident",
	 NULL,
	 NULL},
	{"SELECT",
	 "",
	 "[ WITH cte_list ]\n"
	 "SELECT [ ALL | DISTINCT [ ON { expression [',' ...] } ] ]\n"
	 "[ '*' | expression [ [ AS ] output_name ] [',' ...] ]\n"
	 "[ FROM from_item [',' ...] ]\n"
	 "[ WINDOW window_definition [',' ...] ]\n"
	 "[ WHERE condition ]\n"
	 "[ GROUP BY group_by_element [',' ...] ]\n"
	 "[ HAVING condition [',' ...] ]\n"
	 "[ { UNION | INTERSECT | EXCEPT } [ ALL | DISTINCT ] [ CORRESPONDING ] select ]\n"
	 "[ ORDER BY expression [ ASC | DESC ] [ NULLS { FIRST | LAST } ] [',' ...] ]\n"
	 "[ LIMIT { count | param } ]\n"
	 "[ OFFSET { count | param } ]\n"
	 "[ SAMPLE size [ SEED size ] ]",
	 "cte_list,expression,group_by_element,window_definition",
	 "See also https://www.monetdb.org/Documentation/SQLReference/DataManipulation/TableExpressions"},
	{"SET",
	 "Assign a value to a variable or column",
	 "SET ident '=' simple_atom",
	 "simple_atom",
	 "See also https://www.monetdb.org/Documentation/SQLreference/ProgrammingSQL/Variables"},
	{"SET LOCAL TRANSACTION",
	 "",
	 "SET LOCAL TRANSACTION [ transactionmode ]",
	 "transactionmode",
	 "See also https://www.monetdb.org/Documentation/SQLreference/SQLSyntaxOverview#SET_LOCAL_TRANSACTION"},
	{"SET ROLE",
	 "Change current role",
	 "SET ROLE ident",
	 NULL,
	 NULL},
	{"SET SCHEMA",
	 "Change current schema",
	 "SET SCHEMA ident",
	 NULL,
	 NULL},
	{"SET SESSION AUTHORIZATION",
	 "",
	 "SET SESSION AUTHORIZATION ident",
	 NULL,
	 NULL},
	{"SET TIME ZONE",
	 NULL,
	 "SET TIME ZONE interval",
	 "interval",
	 NULL},
	{"SET TIME ZONE LOCAL",
	 NULL,
	 "SET TIME ZONE LOCAL",
	 NULL,
	 NULL},
	{"SET TRANSACTION",
	 "",
	 "SET TRANSACTION [ transactionmode ]",
	 "transactionmode",
	 "See also https://www.monetdb.org/Documentation/SQLreference/SQLSyntaxOverview#SET_TRANSACTION"},
	{"SET USER",
	 "Change current user",
	 "SET USER '=' ident",
	 NULL,
	 NULL},
	{"START TRANSACTION",
	 "Change transaction mode from auto-commit to user controlled commit/rollback",
	 "{ START | BEGIN } TRANSACTION [ transactionmode ]",
	 "transactionmode",
	 "See also https://www.monetdb.org/Documentation/SQLreference/Transactions"},
	{"TABLE JOINS",
	 "",
	 "'(' joined_table ') |\n"
	 "table_ref CROSS JOIN table_ref ')' |\n"
	 "table_ref NATURAL [ INNER | LEFT | RIGHT | FULL ] JOIN table_ref |\n"
	 "table_ref UNION JOIN table_ref { ON search_condition | USING column_list } |\n"
	 "table_ref [ INNER | LEFT | RIGHT | FULL ] JOIN table_ref { ON search_condition | USING column_list }",
	 "table_ref,search_condition,column_list",
	 "See also https://www.monetdb.org/Documentation/SQLReference/DataManipulation/TableExpressions"},
	{"TRACE",
	 "Give execution trace for the SQL statement",
	 "TRACE statement",
	 NULL,
	 "See also https://www.monetdb.org/Documentation/SQLreference/RuntimeFeatures/Trace"},
	{"TRUNCATE",
	 "Remove all rows from a table",
	 "TRUNCATE [ TABLE ] qname [ CONTINUE IDENTITY | RESTART IDENTITY ] [ CASCADE | RESTRICT ]",
	 "",
	 NULL},
	{"UPDATE",
	 "Change data in a table",
	 "[ WITH cte_list ] UPDATE qname [ [AS] ident ] SET assignment_list\n"
	 " [ FROM from_item ] [ WHERE search_condition ]",
	 "cte_list,assignment_list,search_condition",
	 NULL},
	{"VALUES",
	 "Specify a list of row values",
	 "VALUES row_values",
	 "row_values",
	 NULL},
	{"WINDOW FUNCTIONS",
	 "",
	 "{ window_aggregate_function | window_rank_function } OVER { ident | '(' window_specification ')' }",
	 "window_aggregate_function,window_rank_function,window_specification",
	 "See also https://www.monetdb.org/Documentation/SQLReference/DataManipulation/WindowFunctions"},
	{NULL, NULL, NULL, NULL, NULL}	/* End of list marker */
};

SQLhelp sqlhelp2[] = {
// The subgrammar rules
	{"and_exp",
	 NULL,
	 "{ and_exp AND pred_exp | pred_exp }",
	 "pred_exp",
	 NULL},
	{"assignment_list",
	 NULL,
	 "column '=' DEFAULT | column '=' search_condition | '(' column [',' ...] ')' '=' subquery",
	 "search_condition,column,subquery",
	 NULL},
	{"authid",
	 NULL,
	 "restricted ident",
	 NULL,
	 NULL},
	{"case_statement",
	 "Case statement for procedures/functions",
	 "CASE scalar_expression [ when_statement ...]  [ELSE procedure_statement ... ] END CASE",
	 NULL,
	 "See also https://www.monetdb.org/Documentation/SQLreference/Flowofcontrol"},
	{"column_def",
	 NULL,
	 "ident { data_type [ column_option ... ] | SERIAL | BIGSERIAL }",
	 "ident,data_type,column_option",
	 NULL},
	{"column_list",
	 NULL,
	 "'(' ident [',' ...] ')'",
	 NULL,
	 NULL},
	{"column_option",
	 NULL,
	 "DEFAULT value | column_constraint | generated_column",
	 "column_constraint,generated_column",
	 NULL},
	{"column_option_list",
	 NULL,
	 "ident WITH OPTIONS '(' column_constraint ')' [',' ...]",
	 "column_constraint",
	 NULL},
	{"column_constraint",
	 NULL,
	 "[ CONSTRAINT ident ] { NOT NULL | NULL | UNIQUE | PRIMARY KEY | CHECK '(' search_condition ')' |\n"
	 "    REFERENCES qname [ column_list ] [ match_options ] [ reference_action ] }\n",
	 "column_list,search_condition,match_options,reference_action",
	 "See also https://www.monetdb.org/Documentation/SQLReference/TableDefinitions/TableIElements"},
	{"control_statement",
	 NULL,
	 "call_procedure | while_statement | if_statement | case_statement | return_statement",
	 "call_procedure,while_statement,if_statement,case_statement,return_statement",
	 "See also https://www.monetdb.org/Documentation/SQLreference/Flowofcontrol"},
	{"datetime_type",
	 NULL,
	 "DATE | TIME [ time_precision ] [ WITH TIME ZONE ] |\n"
	 " TIMESTAMP [ timestamp_precision ] [ WITH TIME ZONE ]",
	 "time_precision,timestamp_precision",
	 "See also https://www.monetdb.org/Documentation/SQLReference/DataTypes/TemporalTypes"},
	{"data_type",
	 NULL,
	 "BOOLEAN | BOOL | TINYINT | SMALLINT | INT | INTEGER | BIGINT | HUGEINT |\n"
	 " { DECIMAL | DEC | NUMERIC | FLOAT } [ '(' nonzero [',' nonzero ] ')' ] |\n"
	 " REAL | DOUBLE [ PRECISION ] |\n"
	 " { VARCHAR | CHARACTER VARYING } '(' nonzero ')' |\n"
	 " { CHAR | CHARACTER [ LARGE OBJECT ] | CLOB | TEXT | STRING | JSON | URL } [ '(' nonzero ')' ] |\n"
	 " { BINARY LARGE OBJECT | BLOB } [ '(' nonzero ')' ] |\n"
	 " UUID | INET | datetime_type | interval_type | geometry_type",
	 "datetime_type,interval_type,geometry_type",
	 "See also https://www.monetdb.org/Documentation/SQLReference/DataTypes"},
	{"default_char_set",
	 NULL,
	 "DEFAULT CHARACTER SET ident",
	 NULL,
	 NULL},
	{"drop_table_element",
	 NULL,
	 "{ CONSTRAINT | TABLE | COLUMN } ident [ RESTRICT | CASCADE ]",
	 NULL,
	 NULL},
	{"end_time",
	 NULL,
	 "SECOND timestamp_precision\n,timestamp_precision",
	 NULL,
	 NULL},
	{"function_return_data_type",
	 NULL,
	 "data_type | TABLE '(' ident data_type [',' ...] ')'",
	 NULL,
	 NULL},
	{"function_type",
	 NULL,
	 "{ FUNCTION | PROCEDURE | { { AGGREGATE | FILTER | LOADER | WINDOW } [ FUNCTION ] } }",
	 NULL,
	 NULL},
	{"generated_column",
	 NULL,
	 "AUTO_INCREMENT | GENERATED ALWAYS AS IDENTITY [ '(' [ AS data_type] [ START [WITH start]] [INCREMENT BY increment]\n"
	 "[MINVALUE minvalue | NO MINVALUE] [MAXVALUE maxvalue | NO MAXVALUE] [CACHE cachevalue] [[NO] CYCLE] ')' ] ",
	 "data_type",
	 "See also https://www.monetdb.org/Documentation/SQLReference/DataTypes/SerialDatatypes"},
	{"global_privileges",
	 NULL,
	 "{ COPY FROM | COPY INTO } [',' ...]",
	 NULL,
	 NULL},
	{"grantee",
	 NULL,
	 "{ PUBLIC | authid } ",
	 "authid",
	 NULL},
	{"group_by_element",
	 NULL,
	 "{ expression | '(' ')' | ROLLUP '(' ident [',' ... ] ')' | CUBE '(' ident [',' ... ] ')'\n"
	 "| GROUPING SETS '(' group_by_element [',' ... ] ')' }",
	 "expression",
	 NULL},
	{"headerlist",
	 NULL,
	 "'(' { ident [string] } [',' ...] ')'",
	 NULL,
	 NULL},
	{"ident",
	 "An identifier. Use double quote's around the identifier name to include\n"
	 "        mixed/upper case letters and/or special characters",
	 NULL,
	 NULL,
	 NULL},
	{"ident_list",
	 NULL,
	 "ident [',' ...]",
	 "ident",
	 NULL},
	{"if_statement",
	 NULL,
	 "IF search_condition THEN procedure_statement ...\n"
	 "[ELSE IF search_condition THEN procedure_statement ... ]...\n"
	 "[ ELSE procedure_statement ... ] END IF",
	 "search_condition,procedure_statement",
	 "See also https://www.monetdb.org/Documentation/SQLreference/Flowofcontrol"},
	{"seq_int_datatype",
	 NULL,
	 "BIGINT | INTEGER | INT | SMALLINT | TINYINT",
	 NULL,
	 NULL},
	{"interval",
	 NULL,
	 "INTERVAL [ '+' | '-' ] string start_field TO end_field",
	 "start_field,end_field",
	 NULL},
	{"interval_type",
	 NULL,
	 "INTERVAL { YEAR | MONTH | DAY | HOUR | MINUTE | SECOND [time_precision] | start_field TO end_field }",
	 "time_precision,start_field,end_field",
	 NULL},
	{"intval",
	 "Integer value",
	 NULL,
	 NULL,
	 NULL},
	{"isolevel",
	 NULL,
	 "READ UNCOMMITTED | READ COMMITTED | REPEATABLE READ | SERIALIZABLE",
	 NULL,
	 NULL},
	{"language_keyword",
	 NULL,
	 "C | CPP | R | PYTHON | PYTHON_MAP | PYTHON3 | PYTHON3_MAP",
	 NULL,
	 NULL},
	{"match_options",
	 NULL,
	 "MATCH { FULL | PARTIAL | SIMPLE }",
	 NULL,
	 NULL},
	{"merge_list",
	 NULL,
	 "merge_clause [ merge_clause ]",
	 "merge_clause",
	 NULL},
	{"merge_clause",
	 NULL,
	 "{ WHEN NOT MATCHED THEN INSERT [ column_list ] [ { VALUES row_values | DEFAULT VALUES } ]\n"
	 "| WHEN MATCHED THEN { UPDATE SET assignment_list | DELETE } }",
	 "column_list,row_values,assignment_list",
	 NULL},
	{"nrofrecords",
	 NULL,
	 "OFFSET integer | integer RECORDS | integer OFFSET integer RECORDS | integer RECORDS OFFSET integer",
	 NULL,
	 NULL},
	{"on_commit",
	 NULL,
	 "ON COMMIT { DELETE ROWS | PRESERVE ROWS | DROP }",
	 NULL,
	 NULL},
	{"partition_by",
	 NULL,
	 "PARTITION BY { RANGE | VALUES } { ON '(' ident ')' | USING '(' query_expression ')' }",
	 "query_expression",
	 "See also: https://www.monetdb.org/blog/updatable-merge-tables"},
	{"partition_spec",
	 NULL,
	 "{ IN '(' partition_list ')' [ WITH NULL VALUES ]\n"
	 "| FROM partition_range_from TO partition_range_to [ WITH NULL VALUES ]\n"
	 "| FOR NULL VALUES }",
	 "partition_list,partition_range_from,partition_range_to",
	 "See also: https://www.monetdb.org/blog/updatable-merge-tables"},
	{"param",
	 NULL,
	 "ident data_type",
	 NULL,
	 NULL},
	{"partition_list",
	 NULL,
	 "query_expression [',' ...]",
	 "query_expression",
	 NULL},
	{"partition_range_from",
	 NULL,
	 "{ RANGE MINVALUE | query_expression }",
	 "query_expression",
	 NULL},
	{"partition_range_to",
	 NULL,
	 "{ RANGE MAXVALUE | query_expression }",
	 "query_expression",
	 NULL},
	{"pred_exp",
	 NULL,
	 "{ NOT pred_exp | predicate }",
	 "predicate",
	 NULL},
	{"predicate",
	 NULL,
	 "comparison_predicate | between_predicate | like_predicate | test_for_null | in_predicate | all_or_any_predicate | existence_test | filter_exp | scalar_exp",
	 NULL,
	 NULL},
	{"privileges",
	 NULL,
	 "table_privileges | EXECUTE ON function_type qname | global_privileges",
	 "function_type,table_privileges,global_privileges",
	 NULL},
	{"procedure_statement",
	 NULL,
	 "{ update_statement | declare_statement | set_statement | control_statement | select_single_row } ';'",
	 "update_statement,declare_statement,set_statement,control_statement,select_single_row",
	 NULL},
	{"select_single_row",
	 NULL,
	 "SELECT [ ALL | DISTINCT ] column_exp_commalist INTO select_target_list [ from_clause ] [ window_clause ] [ where_clause ] [ group_by_clause ] [ having_clause ]",
	 "column_exp_commalist,select_target_list,from_clause,window_clause,where_clause,group_by_clause,having_clause",
	 NULL},
	{"query_expression",
	 NULL,
	 "select_no_parens [ order_by_clause ] [ limit_clause ] [ offset_clause ] [ sample_clause ]",
	 "select_no_parens,order_by_clause,limit_clause,offset_clause,sample_clause",
	 NULL},
	{"select_no_parens",
	 NULL,
	 "{ SELECT [ ALL | DISTINCT ] column_exp_commalist [ from_clause ] [ window_clause ] [ where_clause ] [ group_by_clause ] [ having_clause ]\n"
	 "| select_no_parens { UNION | EXCEPT | INTERSECT } [ ALL | DISTINCT ] [ corresponding ] select_no_parens\n"
	 "| '(' select_no_parens ')' }",
	 "column_exp_commalist,from_clause,window_clause,where_clause,group_by_clause,having_clause,corresponding",
	 NULL},
	{"corresponding",
	 NULL,
	 "{ CORRESPONDING | CORRESPONDING BY '(' column_ref_commalist ')' }",
	 "column_ref_commalist",
	 NULL},
	{"qname",
	 NULL,
	 "ident [ '.' ident ['.' ident]]",
	 NULL,
	 NULL},
	{"reference_action",
	 NULL,
	 "ON { UPDATE | DELETE } { NO ACTION | CASCADE | RESTRICT | SET NULL | SET DEFAULT }",
	 NULL,
	 NULL},
	{"return_statement",
	 "",
	 "RETURN { query_expression | search_condition | TABLE '(' query_expression ')' | NULL }",
	 "query_expression,search_condition",
	 NULL},
	{"row_values",
	 NULL,
	 "'(' atom [ ',' atom ]... ')' [ ',' row_values ] ...",
	 "atom",
	 NULL},
	{"schema_name",
	 NULL,
	 "ident | [ident] AUTHORIZATION authorization_ident",
	 NULL,
	 NULL},
	{"schema_element",
	 NULL,
	 "grant | revoke | create_statement | drop_statement | alter_statement",
	 NULL,
	 NULL},
	{"search_condition",
	 NULL,
	 "{ search_condition OR and_exp | and_exp }",
	 "and_exp",
	 NULL},
	{"separators",
	 NULL,
	 "[USING] DELIMITERS field_sep_string [',' record_sep_string [',' quote_string]]",
	 NULL,
	 NULL},
	{"split_part",
	 NULL,
	 "SPLIT_PART '(' string ',' delimiter_string ',' field_index ')'",
	 NULL,
	 NULL,},
	{"table_constraint",
	 NULL,
	 "[ CONSTRAINT ident ] { PRIMARY KEY column_list | UNIQUE column_list |\n"
	 "    FOREIGN KEY column_list REFERENCES qname [ column_list ] [ match_options ] [ reference_action ] }",
	 "column_list,match_options,reference_action",
	 "See also https://www.monetdb.org/Documentation/SQLReference/TableDefinitions/TableIElements"},
	{"table_element",
	 NULL,
	 "column_def | table_constraint | column_option_list | LIKE qname",
	 "column_def,table_constraint,column_option_list",
	 NULL},
	{"table_name",
	 NULL,
	 "[AS] ident ['(' name [',' ...] ')' ]",
	 NULL,
	 NULL},
	{"table_privileges",
	 NULL,
	 "{ ALL [ PRIVILEGES ] | INSERT | DELETE | TRUNCATE\n"
	 "| { SELECT | UPDATE | REFERENCES } [ column_list ] } [',' ...] ON [ TABLE ] qname",
	 "column_list",
	 NULL},
	{"table_ref",
	 NULL,
	 "[LATERAL] func_ref [table_name] | [LATERAL] subquery | joined_table",
	 "table_name,subquery",
	 NULL},
	{"table_source",
	 NULL,
	 "'(' table_element [',' ...] ')' | column_list AS query_expression [ WITH [NO] DATA ] ",
	 "table_element,column_list,query_expression",
	 NULL},
	{"transaction_statement",
	 NULL,
	 "commit | savepoint | release | rollback | start transaction | set local transaction",
	 "commit,savepoint,release,rollback,start transaction,set local transaction",
	 NULL},
	{"time_precision",
	 NULL,
	 "'(' integer ')'",
	 NULL,
	 NULL},
	{"timestamp_precision",
	 NULL,
	 "'(' integer ')'",
	 NULL,
	 NULL},
	{"transactionmode",
	 NULL,
	 "{ READ ONLY | READ WRITE | ISOLATION LEVEL isolevel | DIAGNOSTICS intval } [ , ... ]",
	 "isolevel",
	 "Note: DIAGNOSTICS is not yet implemented"},
	{"trigger_reference",
	 NULL,
	 "{ OLD | NEW } { [ROW] | TABLE } [AS] ident",
	 NULL,
	 NULL},
	{"update_statement",
	 NULL,
	 "delete_stmt | truncate_stmt | insert_stmt | update_stmt | merge_stmt | copyfrom_stmt",
	 "delete_stmt,truncate_stmt,insert_stmt,update_stmt,merge_stmt,copyfrom_stmt",
	 NULL},
	{"triggered_action",
	 NULL,
	 "[ FOR [EACH] { ROW | STATEMENT } ]\n"
	 "[ WHEN '(' search_condition ')' ]\n"
	 "{ trigger_statement | BEGIN ATOMIC trigger_statement [ ; ... ] END }",
	 "trigger_statement,search_condition",
	 NULL},
	{"trigger_statement",
	 NULL,
	 "update_statement | declare_statement | set_statement | control_statement | select_single_row",
	 "update_statement,declare_statement,set_statement,control_statement,select_single_row",
	 NULL},
	{"when_statement",
	 NULL,
	 "WHEN scalar_expression THEN procedure_statement ...",
	 "procedure_statement",
	 NULL},
	{"while_statement",
	 NULL,
	 "[ident ':'] WHILE search_condition DO procedure_statement ... END WHILE [ident]",
	 "search_condition,procedure_statement",
	 "See also https://www.monetdb.org/Documentation/SQLreference/Flowofcontrol"},
	{"window_aggregate_function",
	 NULL,
	 "{ AVG '(' query_expression ')' | COUNT '(' { '*' | query_expression } ')' | MAX '(' query_expression ')'\n"
	 "| MIN '(' query_expression ')' | PROD '(' query_expression ')' | SUM '(' query_expression ')' }",
	 "query_expression",
	 NULL},
	{"window_bound",
	 NULL,
	 "{ UNBOUNDED FOLLOWING | query_expression FOLLOWING | UNBOUNDED PRECEDING | query_expression PRECEDING | CURRENT ROW }",
	 "query_expression",
	 NULL},
	{"window_definition",
	 NULL,
	 "ident AS '(' window_specification ')'",
	 "window_specification",
	 NULL},
	{"window_frame_start",
	 NULL,
	 "{ UNBOUNDED PRECEDING | query_expression PRECEDING | CURRENT ROW }",
	 "query_expression",
	 NULL},
	{"window_rank_function",
	 NULL,
	 "{ CUME_DIST '(' ')' | DENSE_RANK '(' ')' | FIRST_VALUE '(' query_expression ')'\n"
	 "| LAG '(' query_expression [ ',' query_expression [ ',' query_expression ] ] ')' | LAST_VALUE '(' query_expression ')'\n"
	 "| LEAD '(' query_expression [ ',' query_expression [ ',' query_expression ] ] ')'\n"
	 "| NTH_VALUE '(' query_expression ',' query_expression ')' | NTILE '(' query_expression ')'\n"
	 "| PERCENT_RANK '(' ')' | RANK '(' ')' | ROW_NUMBER '(' ')' }",
	 "query_expression",
	 NULL},
	{"window_specification",
	 NULL,
	 "[ ident ]\n"
	 "[ PARTITION BY expression [',' ...] ]\n"
	 "[ ORDER BY expression [ ASC | DESC ] [ NULLS { FIRST | LAST } ] [',' ...] ]\n"
	 "[ { ROWS | RANGE | GROUPS } { window_frame_start | BETWEEN window_bound AND window_bound }\n"
	 "  [ EXCLUDING { CURRENT ROW | GROUP | TIES | NO OTHERS } ] ]",
	 "window_bound,window_frame_start",
	 NULL},
	{"cte_list",
	 NULL,
	 "ident [ column_list ] AS query_expression [ ',' cte_list ] ...",
	 "column_list,query_expression",
	 NULL},
	{NULL, NULL, NULL, NULL, NULL}	/* End of list marker */
};

static const char *
sql_grammar_rule(const char *word, stream *toConsole)
{
	char buf[65], *s = buf;
	int i;
	while (s < buf + 64 && *word != ',' && *word && !isspace((unsigned char) *word))
		*s++ = *word++;
	*s = 0;

	for (i = 0; sqlhelp2[i].command; i++) {
		if (strcasecmp(sqlhelp2[i].command, buf) == 0) {
			if (sqlhelp2[i].syntax) {
				mnstr_printf(toConsole, "%s : %s\n", buf, sqlhelp2[i].syntax);
				if (sqlhelp2[i].synopsis)
					mnstr_printf(toConsole, "%.*s   %s\n", (int) (s - buf), "", sqlhelp2[i].synopsis);
			} else if (sqlhelp2[i].synopsis)
				mnstr_printf(toConsole, "%s : %s\n", buf, sqlhelp2[i].synopsis);
		}
	}
	while (*word && (isalnum((unsigned char) *word || *word == '_')))
		word++;
	while (*word && isspace((unsigned char) *word))
		word++;
	return *word == ',' ? word + 1 : NULL;
}

static void
sql_grammar(SQLhelp *sqlhelp, stream *toConsole)
{
	const char *t1;
	if (sqlhelp->synopsis == NULL) {
		mnstr_printf(toConsole, "%s : %s\n", sqlhelp->command, sqlhelp->syntax);
		if (sqlhelp->comments)
			mnstr_printf(toConsole, "%s\n", sqlhelp->comments);
		t1 = sqlhelp->rules;
		if (t1 && *t1)
			do
				t1 = sql_grammar_rule(t1, toConsole);
			while (t1);
		return;
	}
	if (sqlhelp->command)
		mnstr_printf(toConsole, "command  : %s\n", sqlhelp->command);
	if (sqlhelp->synopsis && *sqlhelp->synopsis)
		mnstr_printf(toConsole, "synopsis : %s\n", sqlhelp->synopsis);
	if (sqlhelp->syntax && *sqlhelp->syntax) {
		mnstr_printf(toConsole, "syntax   : ");
		for (t1 = sqlhelp->syntax; *t1; t1++) {
			if (*t1 == '\n')
				mnstr_printf(toConsole, "\n           ");
			else
				mnstr_printf(toConsole, "%c", *t1);
		}
		mnstr_printf(toConsole, "\n");
		t1 = sqlhelp->rules;
		if (t1 && *t1)
			do
				t1 = sql_grammar_rule(t1, toConsole);
			while (t1);
	}
	if (sqlhelp->comments)
		mnstr_printf(toConsole, "%s\n", sqlhelp->comments);
}

static void
sql_word(const char *word, size_t maxlen, stream *toConsole)
{
	size_t i;

	mnstr_printf(toConsole, "%s", word);
	for (i = strlen(word); i <= maxlen; i++)
		mnstr_printf(toConsole, " ");
}

void
sql_help(const char *pattern, stream *toConsole, int pagewidth)
{
	size_t maxlen = 1, len;
	int i, step, ncolumns, total = 0;

	if (*pattern == '\\')
		pattern++;
	while (*pattern && !isspace((unsigned char) *pattern)) {
		pattern++;
	}
	while (*pattern && isspace((unsigned char) *pattern)) {
		pattern++;
	}

	if (*pattern && *pattern != '*') {
		bool first = true;
		size_t patlen = strlen(pattern);
		/* ignore possible final newline in pattern */
		if (pattern[patlen - 1] == '\n')
			patlen--;
		for (i = 0; sqlhelp1[i].command; i++)
			if (strncasecmp(sqlhelp1[i].command, pattern, patlen) == 0) {
				if (!first)
					mnstr_printf(toConsole, "\n");
				sql_grammar(&sqlhelp1[i], toConsole);
				first = false;
			}
		for (i = 0; sqlhelp2[i].command; i++)
			if (strncasecmp(sqlhelp2[i].command, pattern, patlen) == 0) {
				if (!first)
					mnstr_printf(toConsole, "\n");
				sql_grammar(&sqlhelp2[i], toConsole);
				first = false;
			}
		return;
	}

	// collect the major topics
	for (i = 0; sqlhelp1[i].command; i++) {
		total++;
		if ((len = strlen(sqlhelp1[i].command)) > maxlen)
			maxlen = len;
	}
	// provide summary of all major topics  (=search terms)
	ncolumns = (int) maxlen > pagewidth ? 1 : (int) (pagewidth / maxlen);
	if (ncolumns > 1 && ncolumns * (int) maxlen + ncolumns - 1 > pagewidth)
		ncolumns--;
	step = total / ncolumns;
	if(total % ncolumns) {
		step++;
	}
	for (i = 0; i < step; i++) {
		for (int j = 0; j < ncolumns; j++) {
			size_t nextNum = i + j * step;
			if(nextNum < sizeof(sqlhelp1)/sizeof(sqlhelp1[0]) - 1) {
				sql_word(sqlhelp1[nextNum].command, j < ncolumns - 1 ? maxlen : 0, toConsole);
			}
		}
		mnstr_printf(toConsole, "\n");
	}
	mnstr_printf(toConsole,
		"Using the conventional grammar constructs:\n"
		"[ A | B ]    token A or B or none\n"
		"{ A | B }    exactly one of the options A or B should be chosen\n"
		"A [',' ...]       a comma separated list of A elements\n"
		"{ A | B } ...     a series of A and B's\n"
		"{ A B } [',' ...] a series of A B,A B,A B,A B\n"
		"For more search terms type: \\help *\n"
		"See also https://www.monetdb.org/Documentation/SQLreference\n");
}<|MERGE_RESOLUTION|>--- conflicted
+++ resolved
@@ -109,15 +109,9 @@
 	 "See also https://www.monetdb.org/Documentation/SQLreference/Transactions"},
 	{"COPY BINARY",
 	 "Append binary representations into a table",
-<<<<<<< HEAD
 	 "COPY [( BIG | LITTLE | NATIVE) ENDIAN] BINARY INTO qname [column_list] FROM string [',' ...] [ON { CLIENT | SERVER }] [NO CONSTRAINT]",
 	 "qname,column_list",
-	 "See also https://www.monetdb.org/Documentation/Cookbooks/SQLrecipes/BinaryBulkLoad"},
-=======
-	 "COPY [nrofrecords] BINARY INTO qname [column_list] FROM string [',' ...] [ON { CLIENT | SERVER }] [NO CONSTRAINT]",
-	 "nrofrecords,qname,column_list",
 	 "See also https://www.monetdb.org/Documentation/ServerAdministration/LoadingBulkData/BinaryBulkLoad"},
->>>>>>> 20065085
 	{"COPY INTO",
 	 "Parse a csv file into a table or write a query result to a csv file",
 	 "COPY [nrofrecords] INTO qname [column_list] FROM string [',' ...] [headerlist] [ON { CLIENT | SERVER }] [ separators]\n"
