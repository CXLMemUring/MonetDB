/*
 * This Source Code Form is subject to the terms of the Mozilla Public
 * License, v. 2.0.  If a copy of the MPL was not distributed with this
 * file, You can obtain one at http://mozilla.org/MPL/2.0/.
 *
 * Copyright 1997 - July 2008 CWI, August 2008 - 2020 MonetDB B.V.
 */

/**
 * 2016 Martin Kersten
 *
 * The SQL syntax help synopsis.
 */

/* produce a synposis of the SQL syntax, inspired by a competing product.
 * Use the conventional grammar constructs:
 * [ A | B ]    token A or B or none
 * { A | B }    exactly one of the options A or B should be chosen
 * A [',' ...]       a comma separated list of A elements
 * { A | B } ...     a series of A and B's
 * { A B } [',' ...] a series of A B,A B,A B,A B
 *
 * Ideally each major command line should point into the website for
 * more details and variations not covered here.
 * */

#include "monetdb_config.h"
#include <ctype.h>
#include <string.h>
#ifdef HAVE_STRINGS_H
#include <strings.h>		/* for strncasecmp */
#endif
#include "stream.h"
#include "mhelp.h"

typedef struct {
	const char *command;
	const char *synopsis;
	const char *syntax;
	const char *rules;
	const char *comments;
} SQLhelp;

SQLhelp sqlhelp1[] = {
	// major commands
	{"ALTER MERGE TABLE",
	 "",
	 "ALTER TABLE [ IF EXISTS ] qname ADD TABLE qname [ AS PARTITION partition_spec ]\n"
	 "ALTER TABLE [ IF EXISTS ] qname DROP TABLE qname [ RESTRICT | CASCADE ]\n"
	 "ALTER TABLE [ IF EXISTS ] qname SET TABLE qname AS PARTITION partition_spec",
	 "qname,partition_spec",
	 "See also https://www.monetdb.org/Documentation/Cookbooks/SQLrecipes/DataPartitioning"},
	{"ALTER SCHEMA",
	 "",
	 "ALTER SCHEMA [ IF EXISTS ] ident RENAME TO ident",
	 "ident",
	 "See also https://www.monetdb.org/Documentation/SQLreference/Alter"},
	{"ALTER SEQUENCE",
	 "",
	 "ALTER SEQUENCE qname [ AS seq_int_datatype] [ RESTART [WITH intval]] [INCREMENT BY intval]\n"
	 "[MINVALUE intval | NO MINVALUE] [MAXVALUE intval | NO MAXVALUE] [CACHE intval] [[NO] CYCLE]",
	 "seq_int_datatype,intval",
	 "See also https://www.monetdb.org/Documentation/Manuals/SQLreference/SerialTypes"},
	{"ALTER TABLE",
	 "",
	 "ALTER TABLE [ IF EXISTS ] qname ADD [ COLUMN ] column_def\n"
	 "ALTER TABLE [ IF EXISTS ] qname ADD table_constraint\n"
	 "ALTER TABLE [ IF EXISTS ] qname ALTER [ COLUMN ] ident SET DEFAULT value\n"
	 "ALTER TABLE [ IF EXISTS ] qname ALTER [ COLUMN ] ident SET [NOT] NULL\n"
	 "ALTER TABLE [ IF EXISTS ] qname ALTER [ COLUMN ] ident DROP DEFAULT\n"
	 "ALTER TABLE [ IF EXISTS ] qname ALTER [ COLUMN ] ident SET STORAGE {string | NULL}\n"
	 "ALTER TABLE [ IF EXISTS ] qname DROP [ COLUMN ] ident [ RESTRICT | CASCADE ]\n"
	 "ALTER TABLE [ IF EXISTS ] qname DROP CONSTRAINT ident [ RESTRICT | CASCADE ]\n"
	 "ALTER TABLE [ IF EXISTS ] qname RENAME [ COLUMN ] ident TO ident\n"
	 "ALTER TABLE [ IF EXISTS ] qname RENAME TO ident\n"
	 "ALTER TABLE [ IF EXISTS ] qname SET { INSERT ONLY | READ ONLY | READ WRITE }\n"
	 "ALTER TABLE [ IF EXISTS ] qname SET SCHEMA ident",
	 "qname,column_def,table_constraint,ident",
	 "See also https://www.monetdb.org/Documentation/SQLreference/Alter"},
	{"ALTER USER",
	 "Change a user's login name or password or default schema",
	 "ALTER USER ident RENAME TO ident\n"
	 "ALTER USER SET [ENCRYPTED | UNENCRYPTED] PASSWORD string USING OLD PASSWORD string\n"
	 "ALTER USER ident WITH [ENCRYPTED | UNENCRYPTED] PASSWORD string\n"
	 "ALTER USER ident [ WITH [ENCRYPTED | UNENCRYPTED] PASSWORD string ] SET SCHEMA ident",
	 "ident",
	 "See also https://www.monetdb.org/Documentation/SQLreference/Users"},
	{"ANALYZE",
	 "Collect column/table/schema data statistics for analysis and optimizer usage",
	 "ANALYZE ident [ . ident [ column_list ] ] [SAMPLE size] [MINMAX]",
	 "ident,column_list",
	 "See also https://www.monetdb.org/Documentation/Cookbooks/SQLrecipes/statistics"},
	{"CALL",
	 "Call a stored procedure",
	 "CALL qname '(' [ scalar_expression [',' ...] ] ')' | CALL ident '.' ident",
	 NULL,
	 "See also https://www.monetdb.org/Documentation/SQLreference/Flowofcontrol"},
	{"COMMENT",
	 "Add, update or remove a comment or description for a database object",
	 "COMMENT ON { SCHEMA | TABLE | VIEW | COLUMN | INDEX | SEQUENCE | function_type }\n"
	 "     qname IS { 'my description text' | NULL | '' }",
	 "function_type,qname",
	 NULL},
	{"COMMIT",
	 "Commit the current transaction",
	 "COMMIT [ WORK ] [ AND CHAIN | AND NO CHAIN ]",
	 NULL,
	 NULL},
	{"COPY BINARY",
	 "Append binary representations into a table",
	 "COPY [nrofrecords] BINARY INTO qname [column_list] FROM string [',' ...] [ON { CLIENT | SERVER }] [NO CONSTRAINT]",
	 "nrofrecords,qname,column_list",
	 "See also https://www.monetdb.org/Documentation/Cookbooks/SQLrecipes/BinaryBulkLoad"},
	{"COPY INTO",
	 "Parse a csv file into a table or write a query result to a csv file",
	 "COPY [nrofrecords] INTO qname [column_list] FROM string [',' ...] [headerlist] [ON { CLIENT | SERVER }] [ separators]\n"
	 " [NULL [AS] string] [LOCKED] [BEST EFFORT] [NO CONSTRAINT] [FWF '(' integer [',' ...] ')'\n"
	 "COPY [nrofrecords] INTO qname [column_list] FROM STDIN [headerlist] [ separators]\n"
	 " [NULL [AS] string] [LOCKED] [BEST EFFORT] [NO CONSTRAINT]\n"
	 "COPY query_expression INTO [STDOUT | string [ON { CLIENT | SERVER }]] [separators] [NULL [AS] string]",
	 "nrofrecords,qname,column_list,headerlist,separators",
	 "See also https://www.monetdb.org/Documentation/Cookbooks/SQLrecipes/LoadingBulkData"},
	{"COPY LOADER",
	 "Copy into using a user supplied parsing function",
	 "COPY LOADER INTO qname FROM qname '(' [ scalar_expression ... ] ')'",
	 "qname,scalar_expression",
	 NULL},
	{"CREATE AGGREGATE",
	 "Create a user-defined aggregate function. The body of the aggregate function\n"
	 "can also be defined in other programming languages such as Python, R, C or CPP.",
	 "CREATE [ OR REPLACE ] AGGREGATE [ FUNCTION ] qname '(' { '*' | [ param [',' ...]] } ')'\n"
	 "    RETURNS function_return_data_type\n"
	 "    EXTERNAL NAME ident ',' ident\n"
	 "CREATE [ OR REPLACE ] AGGREGATE [ FUNCTION ] qname '(' { '*' | [ param [',' ...]] } ')'\n"
	 "    RETURNS function_return_data_type\n"
	 "    LANGUAGE language_keyword external_code",
	 "qname,param,function_return_data_type,ident,language_keyword,external_code",
	 "See also https://www.monetdb.org/Documentation/Manuals/SQLreference/Functions"},
	{"CREATE FILTER FUNCTION",
	 "Create a user-defined filter function. Currently only MAL definitions\n"
	 "CREATE [ OR REPLACE ] FILTER [ FUNCTION ] qname '(' { '*' | [ param [',' ...]] } ')'\n"
	 "    RETURNS function_return_data_type\n"
	 "    EXTERNAL NAME ident ',' ident",
	 "qname,param,function_return_data_type,ident",
	 "See also https://www.monetdb.org/Documentation/Manuals/SQLreference/Functions"},
	{"CREATE FUNCTION",
	 "Create a user-defined function (UDF). The body of the function can be defined in\n"
	 " PL/SQL or programming languages such as Python, R, C or CPP when embedded on the server.",
	 "CREATE [ OR REPLACE ] FUNCTION qname '(' { '*' | [ param [',' ...]] } ')'\n"
	 "    RETURNS function_return_data_type\n"
	 "    BEGIN [ ATOMIC ] statement [ ';' ...] END\n"
	 "CREATE [ OR REPLACE ] FUNCTION qname '(' { '*' | [ param [',' ...]] } ')'\n"
	 "    RETURNS function_return_data_type\n"
	 "    EXTERNAL NAME ident ',' ident\n"
	 "CREATE [ OR REPLACE ] FUNCTION qname '(' { '*' | [ param [',' ...]] } ')'\n"
	 "    RETURNS function_return_data_type\n"
	 "    LANGUAGE language_keyword external_code",
	 "qname,param,function_return_data_type,statement,ident,language_keyword,external_code",
	 "See also https://www.monetdb.org/Documentation/Manuals/SQLreference/Functions"},
	{"CREATE INDEX",
	 "Create a hint for a secondary index on a column or set of columns of a table",
	 "CREATE [ UNIQUE | ORDERED | IMPRINTS ] INDEX ident ON qname '(' ident_list ')'",
	 NULL,
	 "See also https://www.monetdb.org/Documentation/Manuals/SQLreference/Indices"},
	{"CREATE LOADER",
	 "Create a custom (external) data loader function. The body is defined in Python language",
	 "CREATE [ OR REPLACE ] LOADER [ FUNCTION ] qname '(' [ param [',' ...]] ')'\n"
	 "    LANGUAGE PYTHON external_code",
	 "qname,param,external_code",
	 "See also https://www.monetdb.org/blog/monetdbpython-loader-functions"},
	{"CREATE MERGE TABLE",
	 "",
	 "CREATE MERGE TABLE [ IF NOT EXISTS ] qname table_source [ partition_by ]",
	 "table_source,partition_by",
	 "See also https://www.monetdb.org/Documentation/Cookbooks/SQLrecipes/DataPartitioning"},
	{"CREATE PROCEDURE",
	 "Create a user-defined procedure",
	 "CREATE [ OR REPLACE ] PROCEDURE qname '(' { '*' | [ param [',' ...]] } ')'\n"
	 "    BEGIN [ ATOMIC ] procedure_statement [ ';' ...] END\n"
	 "CREATE [ OR REPLACE ] PROCEDURE qname '(' { '*' | [ param [',' ...]] } ')'\n"
	 "    EXTERNAL NAME ident ',' ident",
	 "qname,param,procedure_statement,ident",
	 "See also https://www.monetdb.org/Documentation/Manuals/SQLreference/Procedures"},
	{"CREATE REMOTE TABLE",
	 "",
	 "CREATE REMOTE TABLE [ IF NOT EXISTS ] qname ON string [WITH [USER 'username'] [[ENCRYPTED] PASSWORD 'password']]",
	 NULL,
	 "remote name should match mapi:monetdb://host:port/database[/schema[/table]]"},
	{"CREATE REPLICA TABLE",
	 "",
	 "CREATE REPLICA TABLE [ IF NOT EXISTS ] qname table_source",
	 NULL,
	 "See also https://www.monetdb.org/Documentation/Cookbooks/SQLrecipes/TransactionReplication"},
	{"CREATE ROLE",
	 "Create a new role. You can grant privileges to a role and next\n"
	 "grant a role (or multiple roles) to specific users",
	 "CREATE ROLE ident [ WITH ADMIN { CURRENT_USER | CURRENT_ROLE } ]",
	 "ident",
	 "See also https://www.monetdb.org/Documentation/SQLreference/Roles"},
	{"CREATE SCHEMA",
	 "Create a new schema",
	 "CREATE SCHEMA [ IF NOT EXISTS ] schema_name [default_char_set] [path_spec] [schema_element]",
	 "schema_name,default_char_set,path_spec,schema_element",
	 "See also https://www.monetdb.org/Documentation/SQLreference/Schema"},
	{"CREATE SEQUENCE",
	 "Define a new integer number sequence generator",
	 "CREATE SEQUENCE qname [ AS seq_int_datatype] [ START [WITH intval]] [INCREMENT BY intval]\n"
	 "[MINVALUE intval | NO MINVALUE] [MAXVALUE intval | NO MAXVALUE] [CACHE intval] [[NO] CYCLE]",
	 "seq_int_datatype,intval",
	 "See also https://www.monetdb.org/Documentation/Manuals/SQLreference/SerialTypes"},
	{"CREATE STREAM TABLE",
	 "Temporary table, locked during updates/ continues query processing",
	 "CREATE STREAM TABLE [ IF NOT EXISTS ] qname table_source\n",
	 "table_source",
	 NULL},
	{"CREATE TABLE",
	 "Create a new table",
	 "CREATE TABLE [ IF NOT EXISTS ] qname table_source [STORAGE ident string]\n"
	 "CREATE TABLE [ IF NOT EXISTS ] qname FROM LOADER function_ref\n"
	 "CREATE [ LOCAL | GLOBAL ] { TEMPORARY | TEMP } TABLE [ IF NOT EXISTS ] qname table_source [on_commit]",
	 "table_source,on_commit,function_ref",
	 "See also https://www.monetdb.org/Documentation/Manuals/SQLreference/Tables"},
	{"CREATE TRIGGER",
	 "Define a triggered action for a table data update event",
	 "CREATE [ OR REPLACE ] TRIGGER qname { BEFORE | AFTER }\n"
	 " { INSERT | DELETE | TRUNCATE | UPDATE [ OF ident_list ] }\n"
	 " ON qname [ REFERENCING trigger_reference [...] ] triggered_action",
	 "qname,ident_list,trigger_reference,triggered_action",
	 "See also https://www.monetdb.org/Documentation/SQLreference/Triggers"},
	{"CREATE TYPE",
	 "Add user defined type to the type system ",
	 "CREATE TYPE qname EXTERNAL NAME ident",
	 NULL,
	 NULL},
	{"CREATE USER",
	 "Create a new database user",
	 "CREATE USER ident WITH [ENCRYPTED | UNENCRYPTED] PASSWORD string NAME string SCHEMA ident",
	 "ident",
	 "See also https://www.monetdb.org/Documentation/SQLreference/Users"},
	{"CREATE VIEW",
	 "Create a new view",
	 "CREATE [ OR REPLACE ] VIEW qname [ column_list ] AS { query_expression | '(' query_expression ')' }\n"
	 "[ WITH CHECK OPTION ]",
	 "qname,column_list,query_expression",
	 "See also https://www.monetdb.org/Documentation/Manuals/SQLreference/Views"},
	{"CREATE WINDOW",
	 "Create a user-defined window function. Currently only MAL definitions\n"
	 "are supported.",
	 "CREATE [ OR REPLACE ] WINDOW [ FUNCTION ] qname '(' { '*' | [ param [',' ...]] } ')'\n"
	 "    RETURNS function_return_data_type\n"
	 "    EXTERNAL NAME ident ',' ident",
	 "qname,param,function_return_data_type,ident",
	 "See also https://www.monetdb.org/Documentation/Manuals/SQLreference/Functions"},
	{"CURRENT_DATE",
	 "Pseudo column or function to get the current date",
	 "CURRENT_DATE [ '(' ')' ]",
	 NULL,
	 NULL},
	{"CURRENT_ROLE",
	 "Pseudo column to get the current role name",
	 "CURRENT_ROLE",
	 NULL,
	 NULL},
	{"CURRENT_SCHEMA",
	 "Pseudo column to get the current schema name",
	 "CURRENT_SCHEMA",
	 NULL,
	 NULL},
	{"CURRENT_TIME",
	 "Pseudo column or function to get the current time including timezone",
	 "CURRENT_TIME [ '(' ')' ]",
	 NULL,
	 NULL},
	{"CURRENT_TIMESTAMP",
	 "Pseudo column or function to get the current timestamp including timezone",
	 "CURRENT_TIMESTAMP [ '(' ')' ] | NOW [ '(' ')' ]",
	 NULL,
	 NULL},
	{"CURRENT_TIMEZONE",
	 "Pseudo column to get the current timezone offset as a second interval",
	 "CURRENT_TIMEZONE",
	 NULL,
	 NULL},
	{"CURRENT_USER",
	 "Pseudo column to get the current user name",
	 "CURRENT_USER | USER",
	 NULL,
	 NULL},
	{"DEALLOCATE",
	 "Deallocates a prepared statement or all from the client's session cache",
	 "DEALLOCATE [ PREPARE ] { intnr | ** | ALL }",
	 NULL,
	 NULL},
	{"DEBUG",
	 "Debug a SQL statement using MAL debugger",
	 "DEBUG statement",
	 NULL,
	 "https://www.monetdb.org/Documentation/Manuals/SQLreference/Debug"},
	{"DECLARE",
	 "Define a local variable",
	 "DECLARE ident_list data_type",
	 "ident_list,data_type",
	 NULL},
	{"DELETE",
	 "Remove data rows from a table",
	 "[ WITH cte_list ] DELETE FROM qname [ [AS] ident ] [ WHERE search_condition ]",
	 "cte_list,search_condition",
	 NULL},
	{"DROP AGGREGATE",
	 "",
	 "DROP ALL AGGREGATE [ FUNCTION ] qname [ RESTRICT | CASCADE ]\n"
	 "DROP AGGREGATE [ FUNCTION ] [ IF EXISTS ] qname [ '(' [ param [',' ...]] ')' ] [ RESTRICT | CASCADE ]",
	 "param",
	 NULL},
	{"DROP FILTER FUNCTION",
	 "",
	 "DROP ALL FILTER [ FUNCTION ] qname [ RESTRICT | CASCADE ]\n"
	 "DROP FILTER [ FUNCTION ] [ IF EXISTS ] qname [ '(' [ param [',' ...]] ')' ] [ RESTRICT | CASCADE ]",
	 "param",
	 NULL},
	{"DROP FUNCTION",
	 "",
	 "DROP ALL FUNCTION qname [ RESTRICT | CASCADE ]\n"
	 "DROP FUNCTION [ IF EXISTS ] qname [ '(' [ param [',' ...]] ')' ] [ RESTRICT | CASCADE ]",
	 "param",
	 NULL},
	{"DROP INDEX",
	 "",
	 "DROP INDEX qname",
	 NULL,
	 NULL},
	{"DROP LOADER",
	 "",
	 "DROP ALL LOADER [ FUNCTION ] qname [ RESTRICT | CASCADE ]\n"
	 "DROP LOADER [ FUNCTION ] [ IF EXISTS ] qname [ '(' [ param [',' ...]] ')' ] [ RESTRICT | CASCADE ]",
	 "param",
	 NULL},
	{"DROP PROCEDURE",
	 "",
	 "DROP ALL PROCEDURE qname [ RESTRICT | CASCADE ]\n"
	 "DROP PROCEDURE [ IF EXISTS ] qname [ '(' [ param [',' ...]] ')' ] [ RESTRICT | CASCADE ]",
	 "param",
	 NULL},
	{"DROP ROLE",
	 "",
	 "DROP ROLE ident",
	 NULL,
	 NULL},
	{"DROP SCHEMA",
	 "",
	 "DROP SCHEMA [ IF EXISTS ] qname [ RESTRICT | CASCADE ]",
	 NULL,
	 NULL},
	{"DROP SEQUENCE",
	 "",
	 "DROP SEQUENCE qname",
	 NULL,
	 NULL},
	{"DROP TABLE",
	 "",
	 "DROP TABLE [ IF EXISTS ] qname [ RESTRICT | CASCADE ]",
	 NULL,
	 NULL},
	{"DROP TRIGGER",
	 "",
	 "DROP TRIGGER [ IF EXISTS ] qname",
	 NULL,
	 NULL},
	{"DROP TYPE",
	 "",
	 "DROP TYPE qname [ RESTRICT | CASCADE ]",
	 NULL,
	 NULL},
	{"DROP USER",
	 "",
	 "DROP USER ident",
	 NULL,
	 NULL},
	{"DROP VIEW",
	 "",
	 "DROP VIEW [ IF EXISTS ] qname [ RESTRICT | CASCADE ]",
	 NULL,
	 NULL},
	{"DROP WINDOW",
	 "",
	 "DROP ALL WINDOW [ FUNCTION ] qname [ RESTRICT | CASCADE ]\n"
	 "DROP WINDOW [ FUNCTION ] [ IF EXISTS ] qname [ '(' [ param [',' ...]] ')' ] [ RESTRICT | CASCADE ]",
	 "param",
	 NULL},
	{"EXECUTE",
	 "Execute a prepared SQL statement with supplied parameter values",
	 "EXECUTE { intnr | ** } '(' [ value [, ...] ] ')'",
	 NULL,
	 "See also https://www.monetdb.org/Documentation/Manuals/SQLreference/PrepareExec"},
	{"EXPLAIN",
	 "Give MAL execution plan for the SQL statement",
	 "EXPLAIN statement",
	 NULL,
	 "See also https://www.monetdb.org/Documentation/Manuals/SQLreference/Explain"},
	{"EXTRACT",
	 "Built-in function",
	 "EXTRACT '(' { YEAR | MONTH | DAY | HOUR | MINUTE | SECOND | CENTURY | DECADE | QUARTER | WEEK | DOW | DOY } FROM scalar_expression ')'",
	 NULL,
	 NULL},
	{"INSERT",
	 "Add data rows to a table",
	 "[ WITH cte_list ] INSERT INTO qname [ column_list ]\n"
	 " [ { DEFAULT VALUES | VALUES row_values | query_expression } ]",
	 "cte_list,column_list,row_values,query_expression",
	 "See also https://www.monetdb.org/Documentation/SQLreference/Updates"},
	{"GRANT",
	 "Define access privileges",
	 "GRANT privileges TO grantee [',' ...] [ WITH GRANT OPTION ]\n"
	 "GRANT role [',' ...] TO grantee [',' ...] [ WITH ADMIN OPTION]",
	 "privileges,table_privileges,global_privileges,role,grantee",
	 "See also https://www.monetdb.org/Documentation/SQLreference/Permissions"},
	{"LOCALTIME",
	 "Pseudo column or function to get the current client time excluding timezone",
	 "LOCALTIME [ '(' ')' ]",
	 NULL,
	 NULL},
	{"LOCALTIMESTAMP",
	 "Pseudo column or function to get the current client timestamp excluding timezone",
	 "LOCALTIMESTAMP [ '(' ')' ]",
	 NULL,
	 NULL},
	{"MERGE",
	 "",
	 "[ WITH cte_list ] MERGE INTO qname [ [AS] ident ] USING table_ref [ [AS] ident ] ON search_condition merge_list",
	 "cte_list,table_ref,search_condition,merge_list",
	 "See also: https://www.monetdb.org/blog/sql2003_merge_statements_now_supported"},
	{"PLAN",
	 "Give relational execution plan for the SQL statement",
	 "PLAN statement",
	 NULL,
	 "See also https://www.monetdb.org/Documentation/Manuals/SQLreference/PlanSQL"},
	{"PREPARE",
	 "Prepare a SQL DML statement with optional question-mark parameter markers",
	 "PREPARE statement",
	 NULL,
	 "See also https://www.monetdb.org/Documentation/Manuals/SQLreference/PrepareExec"},
	{"RELEASE SAVEPOINT",
	 "",
	 "RELEASE SAVEPOINT ident",
	 NULL,
	 NULL},
	{"REVOKE",
	 "Remove some privileges",
	 "REVOKE [GRANT OPTION FOR] privileges FROM { grantee [',' ...] | CURRENT_USER | CURRENT_ROLE }\n"
	 "REVOKE [ADMIN OPTION FOR] role [',' ...] FROM { grantee [',' ...] | CURRENT_USER | CURRENT_ROLE }",
	 "privileges,table_privileges,global_privileges,grantee,role",
	 "See also https://www.monetdb.org/Documentation/SQLreference/Permissions"},
	{"ROLLBACK",
	 "Rollback the current transaction",
	 "ROLLBACK [WORK] [ AND CHAIN | AND NO CHAIN ] [TO SAVEPOINT ident]",
	 NULL,
	 NULL},
	{"SAVEPOINT",
	 NULL,
	 "SAVEPOINT ident",
	 NULL,
	 NULL},
	{"SELECT",
	 "",
	 "[ WITH cte_list ]\n"
	 "SELECT [ ALL | DISTINCT [ ON { expression [',' ...] } ] ]\n"
	 "[ '*' | expression [ [ AS ] output_name ] [',' ...] ]\n"
	 "[ FROM from_item [',' ...] ]\n"
	 "[ WINDOW window_definition [',' ...] ]\n"
	 "[ WHERE condition ]\n"
	 "[ GROUP BY group_by_element [',' ...] ]\n"
	 "[ HAVING condition [',' ...] ]\n"
	 "[ { UNION | INTERSECT | EXCEPT } [ ALL | DISTINCT ] [ CORRESPONDING ] select ]\n"
	 "[ ORDER BY expression [ ASC | DESC ] [ NULLS { FIRST | LAST } ] [',' ...] ]\n"
	 "[ LIMIT { count | param } ]\n"
	 "[ OFFSET { count | param } ]\n"
	 "[ SAMPLE size [ SEED size ] ]",
	 "cte_list,expression,group_by_element,window_definition",
	 "See also https://www.monetdb.org/Documentation/SQLreference/TableExpressions"},
	{"SET",
	 "Assign a value to a variable or column",
	 "SET ident '=' simple_atom",
	 "simple_atom",
	 "See also https://www.monetdb.org/Documentation/Manuals/SQLreference/Variables"},
	{"SET LOCAL TRANSACTION",
	 "",
	 "SET LOCAL TRANSACTION [ transactionmode ]",
	 "transactionmode",
	 "See also https://www.monetdb.org/Documentation/SQLreference/SQLSyntaxOverview#SET_LOCAL_TRANSACTION"},
	{"SET ROLE",
	 "Change current role",
	 "SET ROLE ident",
	 NULL,
	 NULL},
	{"SET SCHEMA",
	 "Change current schema",
	 "SET SCHEMA ident",
	 NULL,
	 NULL},
	{"SET SESSION AUTHORIZATION",
	 "",
	 "SET SESSION AUTHORIZATION ident",
	 NULL,
	 NULL},
	{"SET TIME ZONE",
	 NULL,
	 "SET TIME ZONE interval",
	 "interval",
	 NULL},
	{"SET TIME ZONE LOCAL",
	 NULL,
	 "SET TIME ZONE LOCAL",
	 NULL,
	 NULL},
	{"SET TRANSACTION",
	 "",
	 "SET TRANSACTION [ transactionmode ]",
	 "transactionmode",
	 "See also https://www.monetdb.org/Documentation/SQLreference/SQLSyntaxOverview#SET_TRANSACTION"},
	{"SET USER",
	 "Change current user",
	 "SET USER '=' ident",
	 NULL,
	 NULL},
	{"START TRANSACTION",
	 "Change transaction mode from auto-commit to user controlled commit/rollback",
<<<<<<< HEAD
	 "{ START | BEGIN } TRANSACTION transactionmode",
	 "transactionmode",
	 "See also https://www.monetdb.org/Documentation/Manuals/SQLreference/Transactions"},
=======
	 "{ START | BEGIN } TRANSACTION [ transactionmode ]",
	 "transactionmode",
	 "See also https://www.monetdb.org/Documentation/SQLreference/Transactions"},
>>>>>>> 69529a75
	{"TABLE JOINS",
	 "",
	 "'(' joined_table ') |\n"
	 "table_ref CROSS JOIN table_ref ')' |\n"
	 "table_ref NATURAL [ INNER | LEFT | RIGHT | FULL ] JOIN table_ref |\n"
	 "table_ref UNION JOIN table_ref { ON search_condition | USING column_list } |\n"
	 "table_ref [ INNER | LEFT | RIGHT | FULL ] JOIN table_ref { ON search_condition | USING column_list }",
	 "table_ref,search_condition,column_list",
	 "See also https://www.monetdb.org/Documentation/SQLreference/TableExpressions"},
	{"TRACE",
	 "Give execution trace for the SQL statement",
	 "TRACE statement",
	 NULL,
	 "See also https://www.monetdb.org/Documentation/Manuals/SQLreference/Trace"},
	{"TRUNCATE",
	 "Remove all rows from a table",
	 "TRUNCATE [ TABLE ] qname [ CONTINUE IDENTITY | RESTART IDENTITY ] [ CASCADE | RESTRICT ]",
	 "",
	 NULL},
	{"UPDATE",
	 "Change data in a table",
	 "[ WITH cte_list ] UPDATE qname [ [AS] ident ] SET assignment_list\n"
	 " [ FROM from_item ] [ WHERE search_condition ]",
	 "cte_list,assignment_list,search_condition",
	 NULL},
	{"VALUES",
	 "Specify a list of row values",
	 "VALUES row_values",
	 "row_values",
	 NULL},
	{"WINDOW FUNCTIONS",
	 "",
	 "{ window_aggregate_function | window_rank_function } OVER { ident | '(' window_specification ')' }",
	 "window_aggregate_function,window_rank_function,window_specification",
	 "See also https://www.monetdb.org/Documentation/Manuals/SQLreference/WindowFunctions"},
	{NULL, NULL, NULL, NULL, NULL}	/* End of list marker */
};

SQLhelp sqlhelp2[] = {
// The subgrammar rules
	{"and_exp",
	 NULL,
	 "{ and_exp AND pred_exp | pred_exp }",
	 "pred_exp",
	 NULL},
	{"assignment_list",
	 NULL,
	 "column '=' DEFAULT | column '=' search_condition | '(' column [',' ...] ')' '=' subquery",
	 "search_condition,column,subquery",
	 NULL},
	{"authid",
	 NULL,
	 "restricted ident",
	 NULL,
	 NULL},
	{"case_statement",
	 "Case statement for procedures/functions",
	 "CASE scalar_expression [ when_statement ...]  [ELSE procedure_statement ... ] END CASE",
	 NULL,
	 "See also https://www.monetdb.org/Documentation/SQLreference/Flowofcontrol"},
	{"column_def",
	 NULL,
	 "ident { data_type [ column_option ... ] | SERIAL | BIGSERIAL }",
	 "ident,data_type,column_option",
	 NULL},
	{"column_list",
	 NULL,
	 "'(' ident [',' ...] ')'",
	 NULL,
	 NULL},
	{"column_option",
	 NULL,
	 "DEFAULT value | column_constraint | generated_column",
	 "column_constraint,generated_column",
	 NULL},
	{"column_option_list",
	 NULL,
	 "ident WITH OPTIONS '(' column_constraint ')' [',' ...]",
	 "column_constraint",
	 NULL},
	{"column_constraint",
	 NULL,
	 "[ CONSTRAINT ident ] { NOT NULL | NULL | UNIQUE | PRIMARY KEY | CHECK '(' search_condition ')' |\n"
	 "    REFERENCES qname [ column_list ] [ match_options ] [ reference_action ] }\n",
	 "column_list,search_condition,match_options,reference_action",
	 "See also https://www.monetdb.org/Documentation/SQLreference/TableIdentityColumn"},
	{"control_statement",
	 NULL,
	 "call_procedure | while_statement | if_statement | case_statement | return_statement",
	 "call_procedure,while_statement,if_statement,case_statement,return_statement",
	 "See also https://www.monetdb.org/Documentation/SQLreference/Flowofcontrol"},
	{"datetime_type",
	 NULL,
	 "DATE | TIME [ time_precision ] [ WITH TIME ZONE ] |\n"
	 " TIMESTAMP [ timestamp_precision ] [ WITH TIME ZONE ]",
	 "time_precision,timestamp_precision",
	 "See also https://www.monetdb.org/Documentation/SQLreference/Temporal"},
	{"data_type",
	 NULL,
	 "BOOLEAN | BOOL | TINYINT | SMALLINT | INT | INTEGER | BIGINT | HUGEINT |\n"
	 " { DECIMAL | DEC | NUMERIC | FLOAT } [ '(' nonzero [',' nonzero ] ')' ] |\n"
	 " REAL | DOUBLE [ PRECISION ] |\n"
	 " { VARCHAR | CHARACTER VARYING } '(' nonzero ')' |\n"
	 " { CHAR | CHARACTER [ LARGE OBJECT ] | CLOB | TEXT | STRING | JSON | URL } [ '(' nonzero ')' ] |\n"
	 " { BINARY LARGE OBJECT | BLOB } [ '(' nonzero ')' ] |\n"
	 " UUID | INET | datetime_type | interval_type | geometry_type",
	 "datetime_type,interval_type,geometry_type",
	 "See also https://www.monetdb.org/Documentation/Manuals/SQLreference/Datatypes"},
	{"default_char_set",
	 NULL,
	 "DEFAULT CHARACTER SET ident",
	 NULL,
	 NULL},
	{"drop_table_element",
	 NULL,
	 "{ CONSTRAINT | TABLE | COLUMN } ident [ RESTRICT | CASCADE ]",
	 NULL,
	 NULL},
	{"end_time",
	 NULL,
	 "SECOND timestamp_precision\n,timestamp_precision",
	 NULL,
	 NULL},
	{"function_return_data_type",
	 NULL,
	 "data_type | TABLE '(' ident data_type [',' ...] ')'",
	 NULL,
	 NULL},
	{"function_type",
	 NULL,
	 "{ FUNCTION | PROCEDURE | { { AGGREGATE | FILTER | LOADER | WINDOW } [ FUNCTION ] } }",
	 NULL,
	 NULL},
	{"generated_column",
	 NULL,
	 "AUTO_INCREMENT | GENERATED ALWAYS AS IDENTITY [ '(' [ AS data_type] [ START [WITH start]] [INCREMENT BY increment]\n"
	 "[MINVALUE minvalue | NO MINVALUE] [MAXVALUE maxvalue | NO MAXVALUE] [CACHE cachevalue] [[NO] CYCLE] ')' ] ",
	 "data_type",
	 "See also https://www.monetdb.org/Documentation/Manuals/SQLreference/SerialTypes"},
	{"global_privileges",
	 NULL,
	 "{ COPY FROM | COPY INTO } [',' ...]",
	 NULL,
	 NULL},
	{"grantee",
	 NULL,
	 "{ PUBLIC | authid } ",
	 "authid",
	 NULL},
	{"group_by_element",
	 NULL,
	 "{ expression | '(' ')' | ROLLUP '(' ident [',' ... ] ')' | CUBE '(' ident [',' ... ] ')'\n"
	 "| GROUPING SETS '(' group_by_element [',' ... ] ')' }",
	 "expression",
	 NULL},
	{"headerlist",
	 NULL,
	 "'(' { ident [string] } [',' ...] ')'",
	 NULL,
	 NULL},
	{"ident",
	 "An identifier. Use double quote's around the identifier name to include\n"
	 "        mixed/upper case letters and/or special characters",
	 NULL,
	 NULL,
	 NULL},
	{"ident_list",
	 NULL,
	 "ident [',' ...]",
	 "ident",
	 NULL},
	{"if_statement",
	 NULL,
	 "IF search_condition THEN procedure_statement ...\n"
	 "[ELSE IF search_condition THEN procedure_statement ... ]...\n"
	 "[ ELSE procedure_statement ... ] END IF",
	 "search_condition,procedure_statement",
	 "See also https://www.monetdb.org/Documentation/SQLreference/Flowofcontrol"},
	{"seq_int_datatype",
	 NULL,
	 "BIGINT | INTEGER | INT | SMALLINT | TINYINT",
	 NULL,
	 NULL},
	{"interval",
	 NULL,
	 "INTERVAL [ '+' | '-' ] string start_field TO end_field",
	 "start_field,end_field",
	 NULL},
	{"interval_type",
	 NULL,
	 "INTERVAL { YEAR | MONTH | DAY | HOUR | MINUTE | SECOND [time_precision] | start_field TO end_field }",
	 "time_precision,start_field,end_field",
	 NULL},
	{"intval",
	 "Integer value",
	 NULL,
	 NULL,
	 NULL},
	{"isolevel",
	 NULL,
	 "READ UNCOMMITTED | READ COMMITTED | REPEATABLE READ | SERIALIZABLE",
	 NULL,
	 NULL},
	{"language_keyword",
	 NULL,
	 "C | CPP | R | PYTHON | PYTHON_MAP | PYTHON3 | PYTHON3_MAP",
	 NULL,
	 NULL},
	{"match_options",
	 NULL,
	 "MATCH { FULL | PARTIAL | SIMPLE }",
	 NULL,
	 NULL},
	{"merge_list",
	 NULL,
	 "merge_clause [ merge_clause ]",
	 "merge_clause",
	 NULL},
	{"merge_clause",
	 NULL,
	 "{ WHEN NOT MATCHED THEN INSERT [ column_list ] [ { VALUES row_values | DEFAULT VALUES } ]\n"
	 "| WHEN MATCHED THEN { UPDATE SET assignment_list | DELETE } }",
	 "column_list,row_values,assignment_list",
	 NULL},
	{"nrofrecords",
	 NULL,
	 "OFFSET integer | integer RECORDS | integer OFFSET integer RECORDS | integer RECORDS OFFSET integer",
	 NULL,
	 NULL},
	{"on_commit",
	 NULL,
	 "ON COMMIT { DELETE ROWS | PRESERVE ROWS | DROP }",
	 NULL,
	 NULL},
	{"partition_by",
	 NULL,
	 "PARTITION BY { RANGE | VALUES } { ON '(' ident ')' | USING '(' query_expression ')' }",
	 "query_expression",
	 "See also: https://www.monetdb.org/blog/updatable-merge-tables"},
	{"partition_spec",
	 NULL,
	 "{ IN '(' partition_list ')' [ WITH NULL VALUES ]\n"
	 "| FROM partition_range_from TO partition_range_to [ WITH NULL VALUES ]\n"
	 "| FOR NULL VALUES }",
	 "partition_list,partition_range_from,partition_range_to",
	 "See also: https://www.monetdb.org/blog/updatable-merge-tables"},
	{"param",
	 NULL,
	 "ident data_type",
	 NULL,
	 NULL},
	{"partition_list",
	 NULL,
	 "query_expression [',' ...]",
	 "query_expression",
	 NULL},
	{"partition_range_from",
	 NULL,
	 "{ RANGE MINVALUE | query_expression }",
	 "query_expression",
	 NULL},
	{"partition_range_to",
	 NULL,
	 "{ RANGE MAXVALUE | query_expression }",
	 "query_expression",
	 NULL},
	{"pred_exp",
	 NULL,
	 "{ NOT pred_exp | predicate }",
	 "predicate",
	 NULL},
	{"predicate",
	 NULL,
	 "comparison_predicate | between_predicate | like_predicate | test_for_null | in_predicate | all_or_any_predicate | existence_test | filter_exp | scalar_exp",
	 NULL,
	 NULL},
	{"privileges",
	 NULL,
	 "table_privileges | EXECUTE ON function_type qname | global_privileges",
	 "function_type,table_privileges,global_privileges",
	 NULL},
	{"procedure_statement",
	 NULL,
	 "{ update_statement | declare_statement | set_statement | control_statement | select_single_row } ';'",
	 "update_statement,declare_statement,set_statement,control_statement,select_single_row",
	 NULL},
	{"select_single_row",
	 NULL,
	 "SELECT [ ALL | DISTINCT ] column_exp_commalist INTO select_target_list [ from_clause ] [ window_clause ] [ where_clause ] [ group_by_clause ] [ having_clause ]",
	 "column_exp_commalist,select_target_list,from_clause,window_clause,where_clause,group_by_clause,having_clause",
	 NULL},
	{"query_expression",
	 NULL,
	 "select_no_parens [ order_by_clause ] [ limit_clause ] [ offset_clause ] [ sample_clause ]",
	 "select_no_parens,order_by_clause,limit_clause,offset_clause,sample_clause",
	 NULL},
	{"select_no_parens",
	 NULL,
	 "{ SELECT [ ALL | DISTINCT ] column_exp_commalist [ from_clause ] [ window_clause ] [ where_clause ] [ group_by_clause ] [ having_clause ]\n"
	 "| select_no_parens { UNION | EXCEPT | INTERSECT } [ ALL | DISTINCT ] [ corresponding ] select_no_parens\n"
	 "| '(' select_no_parens ')' }",
	 "column_exp_commalist,from_clause,window_clause,where_clause,group_by_clause,having_clause,corresponding",
	 NULL},
	{"corresponding",
	 NULL,
	 "{ CORRESPONDING | CORRESPONDING BY '(' column_ref_commalist ')' }",
	 "column_ref_commalist",
	 NULL},
	{"qname",
	 NULL,
	 "ident [ '.' ident ['.' ident]]",
	 NULL,
	 NULL},
	{"reference_action",
	 NULL,
	 "ON { UPDATE | DELETE } { NO ACTION | CASCADE | RESTRICT | SET NULL | SET DEFAULT }",
	 NULL,
	 NULL},
	{"return_statement",
	 "",
	 "RETURN { query_expression | search_condition | TABLE '(' query_expression ')' | NULL }",
	 "query_expression,search_condition",
	 NULL},
	{"row_values",
	 NULL,
	 "'(' atom [ ',' atom ]... ')' [ ',' row_values ] ...",
	 "atom",
	 NULL},
	{"schema_name",
	 NULL,
	 "ident | [ident] AUTHORIZATION authorization_ident",
	 NULL,
	 NULL},
	{"schema_element",
	 NULL,
	 "grant | revoke | create_statement | drop_statement | alter_statement",
	 NULL,
	 NULL},
	{"search_condition",
	 NULL,
	 "{ search_condition OR and_exp | and_exp }",
	 "and_exp",
	 NULL},
	{"separators",
	 NULL,
	 "[USING] DELIMITERS field_sep_string [',' record_sep_string [',' quote_string]]",
	 NULL,
	 NULL},
	{"split_part",
	 NULL,
	 "SPLIT_PART '(' string ',' delimiter_string ',' field_index ')'",
	 NULL,
	 NULL,},
	{"table_constraint",
	 NULL,
	 "[ CONSTRAINT ident ] { PRIMARY KEY column_list | UNIQUE column_list |\n"
	 "    FOREIGN KEY column_list REFERENCES qname [ column_list ] [ match_options ] [ reference_action ] }",
	 "column_list,match_options,reference_action",
	 "See also https://www.monetdb.org/Documentation/SQLreference/TableIdentityColumn"},
	{"table_element",
	 NULL,
	 "column_def | table_constraint | column_option_list | LIKE qname",
	 "column_def,table_constraint,column_option_list",
	 NULL},
	{"table_name",
	 NULL,
	 "[AS] ident ['(' name [',' ...] ')' ]",
	 NULL,
	 NULL},
	{"table_privileges",
	 NULL,
	 "{ ALL [ PRIVILEGES ] | INSERT | DELETE | TRUNCATE\n"
	 "| { SELECT | UPDATE | REFERENCES } [ column_list ] } [',' ...] ON [ TABLE ] qname",
	 "column_list",
	 NULL},
	{"table_ref",
	 NULL,
	 "[LATERAL] func_ref [table_name] | [LATERAL] subquery | joined_table",
	 "table_name,subquery",
	 NULL},
	{"table_source",
	 NULL,
	 "'(' table_element [',' ...] ')' | column_list AS query_expression [ WITH [NO] DATA ] ",
	 "table_element,column_list,query_expression",
	 NULL},
	{"transaction_statement",
	 NULL,
	 "commit | savepoint | release | rollback | start transaction | set local transaction",
	 "commit,savepoint,release,rollback,start transaction,set local transaction",
	 NULL},
	{"time_precision",
	 NULL,
	 "'(' integer ')'",
	 NULL,
	 NULL},
	{"timestamp_precision",
	 NULL,
	 "'(' integer ')'",
	 NULL,
	 NULL},
	{"transactionmode",
	 NULL,
	 "{ READ ONLY | READ WRITE | ISOLATION LEVEL isolevel | DIAGNOSTICS intval } [ , ... ]",
	 "isolevel",
	 "Note: DIAGNOSTICS is not yet implemented"},
	{"trigger_reference",
	 NULL,
	 "{ OLD | NEW } { [ROW] | TABLE } [AS] ident",
	 NULL,
	 NULL},
	{"update_statement",
	 NULL,
	 "delete_stmt | truncate_stmt | insert_stmt | update_stmt | merge_stmt | copyfrom_stmt",
	 "delete_stmt,truncate_stmt,insert_stmt,update_stmt,merge_stmt,copyfrom_stmt",
	 NULL},
	{"triggered_action",
	 NULL,
	 "[ FOR [EACH] { ROW | STATEMENT } ]\n"
	 "[ WHEN '(' search_condition ')' ]\n"
	 "{ trigger_statement | BEGIN ATOMIC trigger_statement [ ; ... ] END }",
	 "trigger_statement,search_condition",
	 NULL},
	{"trigger_statement",
	 NULL,
	 "update_statement | declare_statement | set_statement | control_statement | select_single_row",
	 "update_statement,declare_statement,set_statement,control_statement,select_single_row",
	 NULL},
	{"when_statement",
	 NULL,
	 "WHEN scalar_expression THEN procedure_statement ...",
	 "procedure_statement",
	 NULL},
	{"while_statement",
	 NULL,
	 "[ident ':'] WHILE search_condition DO procedure_statement ... END WHILE [ident]",
	 "search_condition,procedure_statement",
	 "See also https://www.monetdb.org/Documentation/SQLreference/Flowofcontrol"},
	{"window_aggregate_function",
	 NULL,
	 "{ AVG '(' query_expression ')' | COUNT '(' { '*' | query_expression } ')' | MAX '(' query_expression ')'\n"
	 "| MIN '(' query_expression ')' | PROD '(' query_expression ')' | SUM '(' query_expression ')' }",
	 "query_expression",
	 NULL},
	{"window_bound",
	 NULL,
	 "{ UNBOUNDED FOLLOWING | query_expression FOLLOWING | UNBOUNDED PRECEDING | query_expression PRECEDING | CURRENT ROW }",
	 "query_expression",
	 NULL},
	{"window_definition",
	 NULL,
	 "ident AS '(' window_specification ')'",
	 "window_specification",
	 NULL},
	{"window_frame_start",
	 NULL,
	 "{ UNBOUNDED PRECEDING | query_expression PRECEDING | CURRENT ROW }",
	 "query_expression",
	 NULL},
	{"window_rank_function",
	 NULL,
	 "{ CUME_DIST '(' ')' | DENSE_RANK '(' ')' | FIRST_VALUE '(' query_expression ')'\n"
	 "| LAG '(' query_expression [ ',' query_expression [ ',' query_expression ] ] ')' | LAST_VALUE '(' query_expression ')'\n"
	 "| LEAD '(' query_expression [ ',' query_expression [ ',' query_expression ] ] ')'\n"
	 "| NTH_VALUE '(' query_expression ',' query_expression ')' | NTILE '(' query_expression ')'\n"
	 "| PERCENT_RANK '(' ')' | RANK '(' ')' | ROW_NUMBER '(' ')' }",
	 "query_expression",
	 NULL},
	{"window_specification",
	 NULL,
	 "[ ident ]\n"
	 "[ PARTITION BY expression [',' ...] ]\n"
	 "[ ORDER BY expression [ ASC | DESC ] [ NULLS { FIRST | LAST } ] [',' ...] ]\n"
	 "[ { ROWS | RANGE | GROUPS } { window_frame_start | BETWEEN window_bound AND window_bound }\n"
	 "  [ EXCLUDING { CURRENT ROW | GROUP | TIES | NO OTHERS } ] ]",
	 "window_bound,window_frame_start",
	 NULL},
	{"cte_list",
	 NULL,
	 "ident [ column_list ] AS query_expression [ ',' cte_list ] ...",
	 "column_list,query_expression",
	 NULL},
	{NULL, NULL, NULL, NULL, NULL}	/* End of list marker */
};

static const char *
sql_grammar_rule(const char *word, stream *toConsole)
{
	char buf[65], *s = buf;
	int i;
	while (s < buf + 64 && *word != ',' && *word && !isspace((unsigned char) *word))
		*s++ = *word++;
	*s = 0;

	for (i = 0; sqlhelp2[i].command; i++) {
		if (strcasecmp(sqlhelp2[i].command, buf) == 0) {
			if (sqlhelp2[i].syntax) {
				mnstr_printf(toConsole, "%s : %s\n", buf, sqlhelp2[i].syntax);
				if (sqlhelp2[i].synopsis)
					mnstr_printf(toConsole, "%.*s   %s\n", (int) (s - buf), "", sqlhelp2[i].synopsis);
			} else if (sqlhelp2[i].synopsis)
				mnstr_printf(toConsole, "%s : %s\n", buf, sqlhelp2[i].synopsis);
		}
	}
	while (*word && (isalnum((unsigned char) *word || *word == '_')))
		word++;
	while (*word && isspace((unsigned char) *word))
		word++;
	return *word == ',' ? word + 1 : NULL;
}

static void
sql_grammar(SQLhelp *sqlhelp, stream *toConsole)
{
	const char *t1;
	if (sqlhelp->synopsis == NULL) {
		mnstr_printf(toConsole, "%s : %s\n", sqlhelp->command, sqlhelp->syntax);
		if (sqlhelp->comments)
			mnstr_printf(toConsole, "%s\n", sqlhelp->comments);
		t1 = sqlhelp->rules;
		if (t1 && *t1)
			do
				t1 = sql_grammar_rule(t1, toConsole);
			while (t1);
		return;
	}
	if (sqlhelp->command)
		mnstr_printf(toConsole, "command  : %s\n", sqlhelp->command);
	if (sqlhelp->synopsis && *sqlhelp->synopsis)
		mnstr_printf(toConsole, "synopsis : %s\n", sqlhelp->synopsis);
	if (sqlhelp->syntax && *sqlhelp->syntax) {
		mnstr_printf(toConsole, "syntax   : ");
		for (t1 = sqlhelp->syntax; *t1; t1++) {
			if (*t1 == '\n')
				mnstr_printf(toConsole, "\n           ");
			else
				mnstr_printf(toConsole, "%c", *t1);
		}
		mnstr_printf(toConsole, "\n");
		t1 = sqlhelp->rules;
		if (t1 && *t1)
			do
				t1 = sql_grammar_rule(t1, toConsole);
			while (t1);
	}
	if (sqlhelp->comments)
		mnstr_printf(toConsole, "%s\n", sqlhelp->comments);
}

static void
sql_word(const char *word, size_t maxlen, stream *toConsole)
{
	size_t i;

	mnstr_printf(toConsole, "%s", word);
	for (i = strlen(word); i <= maxlen; i++)
		mnstr_printf(toConsole, " ");
}

void
sql_help(const char *pattern, stream *toConsole, int pagewidth)
{
	size_t maxlen = 1, len;
	int i, step, ncolumns, total = 0;

	if (*pattern == '\\')
		pattern++;
	while (*pattern && !isspace((unsigned char) *pattern)) {
		pattern++;
	}
	while (*pattern && isspace((unsigned char) *pattern)) {
		pattern++;
	}

	if (*pattern && *pattern != '*') {
		bool first = true;
		size_t patlen = strlen(pattern);
		/* ignore possible final newline in pattern */
		if (pattern[patlen - 1] == '\n')
			patlen--;
		for (i = 0; sqlhelp1[i].command; i++)
			if (strncasecmp(sqlhelp1[i].command, pattern, patlen) == 0) {
				if (!first)
					mnstr_printf(toConsole, "\n");
				sql_grammar(&sqlhelp1[i], toConsole);
				first = false;
			}
		for (i = 0; sqlhelp2[i].command; i++)
			if (strncasecmp(sqlhelp2[i].command, pattern, patlen) == 0) {
				if (!first)
					mnstr_printf(toConsole, "\n");
				sql_grammar(&sqlhelp2[i], toConsole);
				first = false;
			}
		return;
	}

	// collect the major topics
	for (i = 0; sqlhelp1[i].command; i++) {
		total++;
		if ((len = strlen(sqlhelp1[i].command)) > maxlen)
			maxlen = len;
	}
	// provide summary of all major topics  (=search terms)
	ncolumns = (int) maxlen > pagewidth ? 1 : (int) (pagewidth / maxlen);
	if (ncolumns > 1 && ncolumns * (int) maxlen + ncolumns - 1 > pagewidth)
		ncolumns--;
	step = total / ncolumns;
	if(total % ncolumns) {
		step++;
	}
	for (i = 0; i < step; i++) {
		for (int j = 0; j < ncolumns; j++) {
			size_t nextNum = i + j * step;
			if(nextNum < sizeof(sqlhelp1)/sizeof(sqlhelp1[0]) - 1) {
				sql_word(sqlhelp1[nextNum].command, j < ncolumns - 1 ? maxlen : 0, toConsole);
			}
		}
		mnstr_printf(toConsole, "\n");
	}
	mnstr_printf(toConsole,
		"Using the conventional grammar constructs:\n"
		"[ A | B ]    token A or B or none\n"
		"{ A | B }    exactly one of the options A or B should be chosen\n"
		"A [',' ...]       a comma separated list of A elements\n"
		"{ A | B } ...     a series of A and B's\n"
		"{ A B } [',' ...] a series of A B,A B,A B,A B\n"
		"For more search terms type: \\help *\n"
		"See also https://www.monetdb.org/Documentation/SQLreference\n");
}<|MERGE_RESOLUTION|>--- conflicted
+++ resolved
@@ -524,15 +524,9 @@
 	 NULL},
 	{"START TRANSACTION",
 	 "Change transaction mode from auto-commit to user controlled commit/rollback",
-<<<<<<< HEAD
-	 "{ START | BEGIN } TRANSACTION transactionmode",
-	 "transactionmode",
-	 "See also https://www.monetdb.org/Documentation/Manuals/SQLreference/Transactions"},
-=======
 	 "{ START | BEGIN } TRANSACTION [ transactionmode ]",
 	 "transactionmode",
 	 "See also https://www.monetdb.org/Documentation/SQLreference/Transactions"},
->>>>>>> 69529a75
 	{"TABLE JOINS",
 	 "",
 	 "'(' joined_table ') |\n"
