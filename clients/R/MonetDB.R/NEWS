--- conflicted
+++ resolved
@@ -8,14 +8,10 @@
 - Fix for case when query only returns a prompt (CALL ..., Thanks, Roman)
 - Fix for empty result set on dbGetQuery(), no longer returning NULL (Thanks, Fabian)
 - Fix for dbConnect(), it ignored the url parameter somehow, which broke some sqlsurvey (Thanks, Anthony)
-<<<<<<< HEAD
-- Initial support for running MonetDB in embedded mode
-=======
 - Added col.names argument to monet.read.csv()
 - Added lower.case.names argument to monet.read.csv() in case users want to avoid quoting (a bit)
 - Fix for dbConnect() that should be more robust to invalid connections
 - Cleaned up quoting behavior in dbListTables(), dbRemoveTable() etc.
->>>>>>> 717b8cdb
 
 0.9.7
 - Fixed crash on Windows (Sorry, everyone)
