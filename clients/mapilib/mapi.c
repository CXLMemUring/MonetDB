--- conflicted
+++ resolved
@@ -3407,17 +3407,9 @@
 		line = read_line(mid);
 		if (line == NULL) {
 			if (mid->from && mnstr_eof(mid->from)) {
-<<<<<<< HEAD
-				mapi_log_record(mid, "unexpected end of file");
-				mapi_log_record(mid, __func__);
-
 				if (prev_handler && signal(SIGINT, prev_handler) == SIG_ERR) {
 					perror("mapi_execute_internal: Could not restore previous handler.");
 				}
-				close_connection(mid);
-
-=======
->>>>>>> f443b554
 				return mapi_setError(mid, "unexpected end of file", __func__, MERROR);
 			}
 			if (prev_handler && signal(SIGINT, prev_handler) == SIG_ERR) {
