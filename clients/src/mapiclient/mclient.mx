@/
The contents of this file are subject to the MonetDB Public License
Version 1.1 (the "License"); you may not use this file except in
compliance with the License. You may obtain a copy of the License at
http://monetdb.cwi.nl/Legal/MonetDBLicense-1.1.html

Software distributed under the License is distributed on an "AS IS"
basis, WITHOUT WARRANTY OF ANY KIND, either express or implied. See the
License for the specific language governing rights and limitations
under the License.

The Original Code is the MonetDB Database System.

The Initial Developer of the Original Code is CWI.
Portions created by CWI are Copyright (C) 1997-July 2008 CWI.
Copyright August 2008-2010 MonetDB B.V.
All Rights Reserved.
@

@a Sjoerd Mullender, Martin Kersten, Peter Boncz, Niels Nes, Fabian Groffen
@v 6
@f mclient
@* The Mapi Client Interface
A textual interface to the Monet server using the Mapi library,
providing command-line access for its users. It is the preferred
interface for non-DBAs.

@+ Manual Page
The @code{mclient} program provides a textual
interface to the MonetDB server. Unlike the Mserver console, the
@code{mclient} program is intended not only for the database
administrator, but for all users. It is more comfortable than the
console, since it provides a command history and automatic file name
completion. 

@verbatim
mclient [options] [inputfile+]
@end verbatim

The following options are supported:

@multitable @columnfractions .25 .25 .25 
@item -h hostname 
@tab --host=hostname  
@tab host to connect to 
@item -l language 
@tab --language=lang  
@tab @{mal,sql,mil@} 
@item -P[passwd]
@tab --passwd[=passwd]
@tab password 
@item -p portnr   
@tab --port=portnr    
@tab port to connect to 
@item -s stmt     
@tab --statement=stmt 
@tab run single statement 
@item -X          
@tab --Xdebug
@tab trace mapi network interaction
@item -t          
@tab --time           
@tab time commands 
@item -u[user]
@tab --user[=user]
@tab user id 
@item -H          
@tab --history        
@tab load/save cmdline history (default off) 
@item -?          
@tab --help           
@tab show this usage message 
@end multitable

Calling "mclient -lsql" establishes a SQL connection with a
MonetDB server running on the local machine.

In the SQL mode, a few more convenient commands are available.
@multitable @columnfractions .25 .75
@item --rows
@tab to control the pagination behavior
@item --width
@tab to control the maximum column width (default=80)
@end multitable
@{
@+ Implementation
@c
#include "clients_config.h"
#include "monet_utils.h"
#ifndef HAVE_GETOPT_LONG
#  include "monet_getopt.h"
#else
# ifdef HAVE_GETOPT_H
#  include "getopt.h"
# endif
#endif
#include "mapilib/Mapi.h"
#include <unistd.h>
#include <stdlib.h>
#include <ctype.h>
#include <sys/stat.h>
#include <errno.h>
#ifdef HAVE_STRING_H
#include <string.h>
#endif
#ifdef HAVE_STRINGS_H
#include <strings.h>
#endif
#ifdef HAVE_ALLOCA_H
#include <alloca.h>
#endif
#ifdef HAVE_MALLOC_H
#include <malloc.h>
#endif
#ifdef HAVE_LIBREADLINE
#include <readline/readline.h>
#include <readline/history.h>
#include "ReadlineTools.h"
#endif
#include "stream.h"
#include "msqldump.h"
#include "mprompt.h"
#ifdef HAVE_LOCALE_H
#include <locale.h>
#endif
#ifdef HAVE_ICONV
#ifdef HAVE_ICONV_H
#include <iconv.h>
#endif
#ifdef HAVE_NL_LANGINFO
#ifdef HAVE_LANGINFO_H
#include <langinfo.h>
#endif
#else
#ifdef NATIVE_WIN32
#include <Windows.h>
#endif
#endif
#endif

#ifndef S_ISCHR
#define S_ISCHR(m)	(((m) & S_IFMT) == S_IFCHR)
#endif

#ifdef NATIVE_WIN32
#define strdup _strdup
#endif

enum modes {
	NOLANGUAGE,
	MAL,
	SQL,
	XQUERY,
	MIL
};

static enum modes mode = NOLANGUAGE;
static stream *toConsole;
static stream *toConsole_raw;	/* toConsole without iconv conversion */
static stream *stdout_stream;
static stream *stderr_stream;
static FILE *fromConsole = NULL;
static char *language = NULL;
static char *logfile = NULL;
static char promptbuf[16];
static int echoquery = 0;
#ifdef HAVE_ICONV
static char *encoding;
static iconv_t cd_in;
#endif
static int errseen = 0;

#define setPrompt() sprintf(promptbuf, "%.*s>", (int) sizeof(promptbuf) - 2, language)
#define debugMode() (strncmp(promptbuf, "mdb", 3) == 0)

/* the internal formatters */
enum formatters {
	NOformatter,
	RAWformatter,
	TABLEformatter,
	CSVformatter,
	TABformatter,
	XMLformatter,
	TESTformatter
};
static enum formatters formatter = NOformatter;
char *output = NULL;		/* output format as string */

#define DEFWIDTH 80

/* use a 64 bit integer for the timer */
typedef lng timertype;

static timertype t0, t1;	/* used for timing */
static char *mark, *mark2;

#define UTF8BOM		"\xEF\xBB\xBF"	/* UTF-8 encoding of Unicode BOM */
#define UTF8BOMLENGTH	3	/* length of above */

/* Pagination and simple ASCII-based rendering is provided for SQL
 * sessions. The result set size is limited by the cache size of the
 * Mapi Library. It is sufficiently large to accommodate most result
 * to be browsed manually.
 *
 * The pagewidth determines the maximum space allocated for a single
 * row. If the total space required is larger, then a heuristic
 * routine is called to distribute the available space. Attribute
 * values may then span multiple lines. Setting the pagewidth to 0
 * turns off row size control. */

#ifdef HAVE_POPEN
static char *pager = 0;		/* use external pager */
#include <signal.h>		/* to block SIGPIPE */
#endif
static int rowsperpage = 0;	/* for SQL pagination */
static int pagewidth = -1;	/* use raw mode for file input, tabular format in stdin */
static int pagewidthset = 0;	/* whether the user set the width explicitly */
static int interactive_stdin = 0;

enum modifiers {
	NOmodifier,
	DEBUGmodifier
};
static enum modifiers specials = NOmodifier;
/* set when we see DEBUG (only if mode == SQL).  Also retain these
 * modes until after you have received the answer. */

/* keep these aligned, the MINCOLSIZE should ensure you can always
 * write the NULLSTRING */
#define MINCOLSIZE 4
static char default_nullstring[] = "null";
static char *nullstring = default_nullstring;

/* stolen piece */
#ifdef HAVE_FTIME
#include <sys/timeb.h>
#endif

#ifdef TIME_WITH_SYS_TIME
# include <sys/time.h>
# include <time.h>
#else
# ifdef HAVE_SYS_TIME_H
#  include <sys/time.h>
# else
#  include <time.h>
# endif
#endif
#ifdef HAVE_STROPTS_H
#include <stropts.h>		/* ioctl */
#endif
#ifdef HAVE_SYS_IOCTL_H
#include <sys/ioctl.h>
#endif
#ifdef HAVE_TERMIOS_H
#include <termios.h>		/* TIOCGWINSZ/TIOCSWINSZ */
#endif

#if defined(_MSC_VER) && _MSC_VER >= 1400
#define fileno _fileno
#endif

static timertype
gettime(void)
{
	/* Return the time in milliseconds since an epoch.  The epoch
	   is roughly the time this program started. */
#ifdef HAVE_QUERYPERFORMANCECOUNTER
	static LARGE_INTEGER freq, start;	/* automatically initialized to 0 */
	LARGE_INTEGER ctr;

	if (start.QuadPart == 0 &&
	    (!QueryPerformanceFrequency(&freq) ||
	     !QueryPerformanceCounter(&start)))
		start.QuadPart = -1;
	if (start.QuadPart > 0) {
		QueryPerformanceCounter(&ctr);
		return (timertype) (((ctr.QuadPart - start.QuadPart) * 1000000) / freq.QuadPart);
	}
#endif
#ifdef HAVE_GETTIMEOFDAY
	{
		static struct timeval tpbase;	/* automatically initialized to 0 */
		struct timeval tp;

		if (tpbase.tv_sec == 0)
			gettimeofday(&tpbase, NULL);
		gettimeofday(&tp, NULL);
		tp.tv_sec -= tpbase.tv_sec;
		return (timertype) tp.tv_sec * 1000000 + (timertype) tp.tv_usec;
	}
#else
#ifdef HAVE_FTIME
	{
		static struct timeb tbbase;	/* automatically initialized to 0 */
		struct timeb tb;

		if (tbbase.time == 0)
			ftime(&tbbase);
		ftime(&tb);
		tb.time -= tbbase.time;
		return (timertype) tb.time * 1000000 + (timertype) tb.millitm * 1000;
	}
#endif
#endif
}

static void
timerStart(void)
{
	t0 = gettime();
}

static void
timerPause(void)
{
	t1 = gettime();
	if (t0 == 0)
		t0 = t1;
}

static void
timerResume(void)
{
	if (t1 == 0)
		t1 = gettime();
	assert(t1 >= t0);
	t0 = gettime() - (t1 - t0);
}

static void
timerEnd(void)
{
	mnstr_flush(toConsole);
	t1 = gettime();
	assert(t1 >= t0);
	if (mark && specials == NOmodifier) {
		fprintf(stderr, "%s %7ld.%03ld msec %s\n", mark, (long) ((t1 - t0) / 1000), (long) ((t1 - t0) % 1000), mark2 ? mark2 : "");
		fflush(stderr);
	}
}

static timertype th = 0;
static void
timerHumanStop()
{
	th = gettime();
}

static char htimbuf[32];
static char *
timerHuman()
{
	timertype t = th - t0;

	assert(th >= t0);

	if (t / 1000 < 950) {
		snprintf(htimbuf, 32, "%ld.%03ldms", (long) (t / 1000), (long) (t % 1000));
		return(htimbuf);
	}
	t /= 1000;
	if (t / 1000 < 60) {
		snprintf(htimbuf, 32, "%ld.%lds", (long) (t / 1000),
				(long) ((t % 1000) / 100));
		return(htimbuf);
	}
	t /= 1000;
	snprintf(htimbuf, 32, "%ldm %lds", (long) (t / 60), (long) (t % 60));
	return(htimbuf);
}

/* The Mapi library eats away the comment lines, which we need to
 * detect end of debugging. We overload the routine to our liking. */

static char *
fetch_line(MapiHdl hdl)
{
	char *reply;

	if ((reply = mapi_fetch_line(hdl)) == NULL)
		return NULL;
	if (strncmp(reply, "mdb>#", 5) == 0) {
		if (strncmp(reply, "mdb>#EOD", 8) == 0)
			setPrompt();
		else
			sprintf(promptbuf, "mdb>");
	}
	return reply;
}

static int
fetch_row(MapiHdl hdl)
{
	char *reply;

	do {
		if ((reply = fetch_line(hdl)) == NULL)
			return 0;
	} while (*reply != '[' && *reply != '=');
	return mapi_split_line(hdl);
}

static void
SQLsetSpecial(const char *command)
{
	if (mode == SQL && command && specials == NOmodifier) {
		/* catch the specials for better rendering */
		while (*command == ' ' || *command == '\t')
			command++;
		if (strncmp(command, "debug", 5) == 0)
			specials = DEBUGmodifier;
		else
			specials = NOmodifier;
	}
}

/* return the display length of a UTF-8 string */
static size_t
utf8strlen(const char *s)
{
	size_t len = 0;

	if (s == NULL)
		return 0;
	while (*s) {
		/* only count first byte of a sequence */
		if ((*s & 0xC0) != 0x80)
			len++;
		s++;
	}
	return len;
}

/* skip the specified number of UTF-8 characters, but stop at a newline */
static char *
utf8skip(char *s, size_t i)
{
	while (*s && i > 0) {
		if ((*s & 0xC0) == 0xC0) {
			s++;
			while ((*s & 0xC0) == 0x80)
				s++;
		} else if (*s == '\n')
			return s + 1;
		else
			s++;
		i--;
	}
	return s;
}

static int
SQLrow(int *len, int *numeric, char **rest, int fields, int trim)
{
	int i, more, first = 1;
	char *t;
	int rows = 0;		/* return number of output lines printed */

	/* trim the text if needed */
	if (trim) {
		for (i = 0; i < fields; i++) {
			if ((t = rest[i]) != NULL &&
			    utf8strlen(t) > (size_t) len[i]) {
				while (*t != 0 && isspace((int) *t))
					t++;
				rest[i] = t;
			}
		}
	}

	do {
		more = 0;
		for (i = 0; i < fields; i++) {
			if (rest[i] == NULL || *rest[i] == 0)
				mnstr_printf(toConsole, "%c %*s ",
					      first ? '|' : ':', len[i], "");
			else {
				size_t ulen;

				/* break the string into pieces and
				 * left-adjust them in the column */
				ulen = utf8strlen(rest[i]);
				t = strchr(rest[i], '\n');
				if (ulen > (size_t) len[i] || t) {
					t = utf8skip(rest[i], len[i]);
					while (t > rest[i] && !isspace((int) *t))
						while ((*--t & 0xC0) == 0x80)
							;
					if (t == rest[i] && !isspace((int) *t))
						t = utf8skip(rest[i], len[i]);
					mnstr_printf(toConsole, "%c",
						      first ? '|' : ':');
					if (numeric[i])
						mnstr_printf(toConsole, "%*s",
							      (int) (len[i] - (ulen - utf8strlen(t))),
							      "");
					mnstr_printf(toConsole, " %.*s ",
						      (int) (t - rest[i]),
						      rest[i]);
					if (!numeric[i])
						mnstr_printf(toConsole, "%*s",
							      (int) (len[i] - (ulen - utf8strlen(t))),
							      "");
					while (isspace((int) *t))
						t++;
					rest[i] = *t ? t : 0;
					if (rest[i])
						more = 1;
				} else {
					mnstr_printf(toConsole, "%c",
						      first ? '|' : ':');
					if (numeric[i])
						mnstr_printf(toConsole, "%*s",
							      (int) (len[i] - ulen),
							      "");
					mnstr_printf(toConsole, " %s ",
						      rest[i]);
					if (!numeric[i])
						mnstr_printf(toConsole, "%*s",
							      (int) (len[i] - ulen),
							      "");
					rest[i] = 0;
				}
			}
		}
		mnstr_printf(toConsole, "%c\n", first ? '|' : ':');
		first = 0;
		rows++;
	} while (more);
	return rows;
}

static void
XMLprdata(const char *val)
{
	if (val == NULL)
		return;
	while (*val) {
		if (*val == '&')
			mnstr_printf(toConsole_raw, "&amp;");
		else if (*val == '<')
			mnstr_printf(toConsole_raw, "&lt;");
		else if (*val == '>')
			mnstr_printf(toConsole_raw, "&gt;");
		else if (*val == '"')
			mnstr_printf(toConsole_raw, "&quot;");
		else if (*val == '\'')
			mnstr_printf(toConsole_raw, "&apos;");
		else if ((*val & 0xFF) < 0x20)	/* control character */
			mnstr_printf(toConsole_raw, "&#%d;", *val & 0xFF);
		else if ((*val & 0x80) != 0 /* && encoding != NULL */ ) {
			int n, m;
			int c = *val & 0x7F;

			for (n = 0, m = 0x40; c & m; n++, m >>= 1)
				c &= ~m;
			while (--n >= 0)
				c = (c << 6) | (*++val & 0x3F);
			mnstr_printf(toConsole_raw, "&#x%x;", c);
		} else
			mnstr_write(toConsole_raw, val, 1, 1);
		val++;
	}
}

static void
XMLprattr(const char *name, const char *val)
{
	mnstr_printf(toConsole_raw, " %s=\"", name);
	XMLprdata(val);
	mnstr_write(toConsole_raw, "\"", 1, 1);
}

static void
XMLrenderer(MapiHdl hdl)
{
	int i, fields;
	char *name;

	/* we must use toConsole_raw since the XML file is encoded in UTF-8 */
	mnstr_flush(toConsole);
	mnstr_printf(toConsole_raw, "<?xml version='1.0' encoding='UTF-8'?>\n");
	mnstr_printf(toConsole_raw,
		      "<!DOCTYPE table [\n"
		      " <!ELEMENT table (row)*>\n" /* a table consists of zero or more rows */
		      " <!ELEMENT row (column)+>\n"	/* a row consists of one or more columns */
		      " <!ELEMENT column (#PCDATA)>\n"
		      " <!ATTLIST table name CDATA #IMPLIED>\n"	/* a table may have a name */
		      " <!ATTLIST column name CDATA #IMPLIED\n"	/* a column may have a name */
		      "                  isnull (true|false) 'false'>]>\n");
	mnstr_printf(toConsole_raw, "<table");
	name = mapi_get_table(hdl, 0);
	if (name != NULL && *name != 0)
		XMLprattr("name", name);
	mnstr_printf(toConsole_raw, ">\n");
	while (!mnstr_errnr(toConsole) && (fields = fetch_row(hdl)) != 0) {
		mnstr_printf(toConsole_raw, "<row>");
		for (i = 0; i < fields; i++) {
			char *data = mapi_fetch_field(hdl, i);

			mnstr_printf(toConsole_raw, "<column");
			name = mapi_get_name(hdl, i);
			if (name != NULL && *name != 0)
				XMLprattr("name", name);
			if (data == NULL) {
				XMLprattr("isnull", "true");
				mnstr_write(toConsole_raw, "/", 1, 1);
			}
			mnstr_write(toConsole_raw, ">", 1, 1);
			if (data) {
				XMLprdata(data);
				mnstr_printf(toConsole_raw, "</column>");
			}
		}
		mnstr_printf(toConsole_raw, "</row>\n");
	}
	mnstr_printf(toConsole_raw, "</table>\n");
	mnstr_flush(toConsole_raw);
}

static void
CSVrenderer(MapiHdl hdl)
{
	int fields;
	char *s;
	char *sep = formatter == CSVformatter ? "," : "\t";
	int i;

	while (!mnstr_errnr(toConsole) && (fields = fetch_row(hdl)) != 0) {
		for (i = 0; i < fields; i++) {
			s = mapi_fetch_field(hdl, i);
			if (s == NULL)
				s = nullstring == default_nullstring ? "" : nullstring;
			if (strchr(s, *sep) != NULL || strchr(s, '\n') != NULL || strchr(s, '"') != NULL) {
				mnstr_printf(toConsole, "%s\"",
					      i == 0 ? "" : sep);
				while (*s) {
					switch (*s) {
					case '\n':
						mnstr_write(toConsole, "\\n", 1, 2);
						break;
					case '\t':
						mnstr_write(toConsole, "\\t", 1, 2);
						break;
					case '\r':
						mnstr_write(toConsole, "\\r", 1, 2);
						break;
					case '\\':
						mnstr_write(toConsole, "\\\\", 1, 2);
						break;
					case '"':
						mnstr_write(toConsole, "\\\"", 1, 2);
						break;
					default:
						if (*s == *sep)
							mnstr_write(toConsole, "\\", 1, 1);
						mnstr_write(toConsole, s, 1, 1);
						break;
					}
					s++;
				}
				mnstr_write(toConsole, "\"", 1, 1);
			} else
				mnstr_printf(toConsole, "%s%s",
					      i == 0 ? "" : sep, s ? s : "");
		}
		mnstr_printf(toConsole, "\n");
	}
}

static void
SQLseparator(int *len, int fields, char sep)
{
	int i, j;

	mnstr_printf(toConsole, "+");
	for (i = 0; i < fields; i++) {
		mnstr_printf(toConsole, "%c", sep);
		for (j = 0; j < (len[i] < 0 ? -len[i] : len[i]); j++)
			mnstr_printf(toConsole, "%c", sep);
		mnstr_printf(toConsole, "%c+", sep);
	}
	mnstr_printf(toConsole, "\n");
}

static void
SQLqueryEcho(MapiHdl hdl)
{
	if (echoquery) {
		char *qry;

		qry = mapi_get_query(hdl);
		if (qry) {
			if (formatter != TABLEformatter) {
				char *p = qry;
				char *q = p;
				while ((q = strchr(q, '\n')) != NULL) {
					*q++ = '\0';
					mnstr_printf(toConsole, "#%s\n", p);
					p = q;
				}
			} else {
				mnstr_printf(toConsole, "%s", qry);
			}
			free(qry);
		}
	}
}

/* state machine to recognize integers, floating point numbers, OIDs */
static char *
classify(const char *s, size_t l)
{
	/* state is the current state of the state machine:
	   0 - initial state, no input seen
	   1 - initial sign
	   2 - valid integer (with optionally a sign)
	   3 - valid integer, followed by a decimal point
	   4 - fixed point number of the form [sign] digits period digits
	   5 - exponent marker after integer or fixed point number
	   6 - sign after exponent marker
	   7 - valid floating point number with exponent
	   8 - integer followed by single 'L'
	   9 - integer followed by 'LL' (lng)
	   10 - fixed or floating point number followed by single 'L'
	   11 - fixed or floating point number followed by 'LL' (dbl)
	   12 - integer followed by '@'
	   13 - valid OID (integer followed by '@0')
	 */
	int state = 0;

	if ((l == 4 && strcmp(s, "true") == 0) ||
	    (l == 5 && strcmp(s, "false") == 0))
		return "bit";
	while (l != 0) {
		if (*s == 0 || !isascii(*s))
			return "str";
		if (isdigit((int) *s)) {
			switch (state) {
			case 0:
			case 1:
				state = 2;	/* digit after optional sign */
				break;
			case 3:
				state = 4;	/* digit after decimal point */
				break;
			case 5:
			case 6:
				state = 7;	/* digit after exponent marker and optional sign */
				break;
			case 12:
				if (*s == '0')	/* only @0 allowed */
					state = 13;
				else
					return "str";
				break;
			}
		} else if (*s == '.') {
			if (state == 2)
				state = 3;	/* decimal point */
			else
				return "str";
		} else if (*s == 'e' || *s == 'E') {
			if (state == 2 || state == 4)
				state = 5;	/* exponent marker */
			else
				return "str";
		} else if (*s == '+' || *s == '-') {
			if (state == 0)
				state = 1;	/* sign at start */
			else if (state == 5)
				state = 6;	/* sign after exponent marker */
			else
				return "str";
		} else if (*s == '@') {
			if (state == 2)
				state = 12;	/* OID marker */
			else
				return "str";
		} else if (*s == 'L') {
			switch (state) {
			case 2:
				state = 8;	/* int + 'L' */
				break;
			case 8:
				state = 9;	/* int + 'LL' */
				break;
			case 4:
			case 7:
				state = 10;	/* dbl + 'L' */
				break;
			case 10:
				state = 11;	/* dbl + 'LL' */
				break;
			default:
				return "str";
			}
		}
		s++;
		l--;
	}
	switch (state) {
	case 13:
		return "oid";
	case 2:
		return "int";
	case 4:
	case 7:
	case 11:
		return "dbl";
	case 9:
		return "lng";
	default:
		return "str";
	}
}

static void
TESTrenderer(MapiHdl hdl)
{
	int fields;
	char *reply;
	char *s;
	size_t l;
	char *tp;
	char *sep;
	int i;

	SQLqueryEcho(hdl);
	while (!mnstr_errnr(toConsole) && (reply = fetch_line(hdl)) != 0) {
		if (*reply != '[') {
			if (*reply == '=')
				reply++;
			mnstr_printf(toConsole, "%s\n", reply);
			continue;
		}
		fields = mapi_split_line(hdl);
		sep = "[ ";
		for (i = 0; i < fields; i++) {
			s = mapi_fetch_field(hdl, i);
			l = mapi_fetch_field_len(hdl, i);
			tp = mapi_get_type(hdl, i);
			if (strcmp(tp, "unknown") == 0)
				tp = classify(s, l);
			mnstr_printf(toConsole, "%s", sep);
			sep = ",\t";
			if (s == NULL)
				mnstr_printf(toConsole, mode == SQL ? "NULL" : "nil");
			else if (strcmp(tp, "varchar") == 0 ||
				 strcmp(tp, "char") == 0 ||
				 strcmp(tp, "clob") == 0 ||
				 strcmp(tp, "str") == 0 ||
				 /* NULL byte in string? */
				 strlen(s) < l ||
				 /* start or end with white space? */
				 (isascii(*s) && isspace((int) *s)) ||
				 (isascii(s[l - 1]) && isspace((int) s[l - 1])) ||
				 /* a bunch of geom types */
				 strcmp(tp, "curve") == 0 ||
				 strcmp(tp, "geometry") == 0 ||
				 strcmp(tp, "linestring") == 0 ||
				 strcmp(tp, "mbr") == 0 ||
				 strcmp(tp, "multilinestring") == 0 ||
				 strcmp(tp, "point") == 0 ||
				 strcmp(tp, "polygon") == 0 ||
				 strcmp(tp, "surface") == 0) {
				mnstr_printf(toConsole, "\"");
				while (l != 0) {
					switch (*s) {
					case '\n':
						mnstr_write(toConsole, "\\n", 1, 2);
						break;
					case '\t':
						mnstr_write(toConsole, "\\t", 1, 2);
						break;
					case '\r':
						mnstr_write(toConsole, "\\r", 1, 2);
						break;
					case '\\':
						mnstr_write(toConsole, "\\\\", 1, 2);
						break;
					case '"':
						mnstr_write(toConsole, "\\\"", 1, 2);
						break;
					case '0':
					case '1':
					case '2':
					case '3':
					case '4':
					case '5':
					case '6':
					case '7':
					case '8':
					case '9':
						if (strcmp(tp, "curve") == 0 ||
						    strcmp(tp, "geometry") == 0 ||
						    strcmp(tp, "linestring") == 0 ||
						    strcmp(tp, "mbr") == 0 ||
						    strcmp(tp, "multilinestring") == 0 ||
						    strcmp(tp, "point") == 0 ||
						    strcmp(tp, "polygon") == 0 ||
						    strcmp(tp, "surface") == 0) {
							char *e;
							double d;
							d = strtod(s, &e);
							if (s != e) {
								mnstr_printf(toConsole, "%.10g", d);
								l -= e - s;
								s = e;
								continue;
							}
						}
						/* fall through */
					default:
						if ((unsigned char) *s < ' ')
							mnstr_printf(toConsole,
								      "\\%03o",
								      (int) (unsigned char) *s);
						else
							mnstr_write(toConsole, s, 1, 1);
						break;
					}
					s++;
					l--;
				}
				mnstr_write(toConsole, "\"", 1, 1);
			} else if (strcmp(tp, "double") == 0 ||
				   strcmp(tp, "dbl") == 0 ||
				   strcmp(tp, "real") == 0)
				mnstr_printf(toConsole, "%.10g", atof(s));
			else
				mnstr_printf(toConsole, "%s", s);
		}
		mnstr_printf(toConsole, "\t]\n");
	}
}

static void
RAWrenderer(MapiHdl hdl)
{
	char *line;
	size_t n;

	SQLqueryEcho(hdl);
	while ((line = fetch_line(hdl)) != 0) {
		/* HACK to send also PF/XQuery break-down timings to stderr */
		if (mode == XQUERY && mark && *line != '=' &&
		    (n = strlen(line)) >= 22 &&  /* 7+10+5 */
		    line[n-9] == '.' &&     /* decimal '.' */
		    strncmp(line + n - 5, " msec", 5) == 0 &&
		    (strncmp(line, "Trans  ", 7) == 0 ||
		     strncmp(line, "Shred  ", 7) == 0 ||
		     strncmp(line, "Query  ", 7) == 0 ||
		     strncmp(line, "Print  ", 7) == 0 ||
		     strncmp(line, "Update ", 7) == 0)) {
			mnstr_flush(toConsole);
			fprintf(stderr, "%s\n", line);
		} else {
			if (*line == '=')
				line++;
			mnstr_printf(toConsole, "%s\n", line);
		}
	}
}

static void
SQLheader(MapiHdl hdl, int *len, int fields)
{
	SQLqueryEcho(hdl);
	SQLseparator(len, fields, '-');
	if (mapi_get_name(hdl, 0)) {
		int i;
		char **names = (char **) alloca(fields * sizeof(char *));
		int *numeric = (int *) alloca(fields * sizeof(int));

		for (i = 0; i < fields; i++) {
			names[i] = mapi_get_name(hdl, i);
			numeric[i] = 0;
		}
		SQLrow(len, numeric, names, fields, 1);
		SQLseparator(len, fields, '=');
	}
}

static void
SQLdebugRendering(MapiHdl hdl)
{
	char *reply;
	int cnt = 0;

	sprintf(promptbuf, "mdb>");
	while ((reply = fetch_line(hdl))) {
		cnt++;
		mnstr_printf(toConsole, "%s\n", reply);
		if (strncmp(reply, "mdb>#EOD", 8) == 0) {
			cnt = 0;
			break;
		}
	}
	if (cnt == 0) {
		setPrompt();
		specials = NOmodifier;
	}
}

static void
SQLpagemove(int *len, int fields, int *ps, int *silent)
{
	int c;

	SQLseparator(len, fields, '-');
	mnstr_printf(toConsole, "next page? (continue,quit,next)");
	mnstr_flush(toConsole);
	c = getc(fromConsole);
	if (c == 'c')
		*ps = 0;
	if (c == 'q')
		*silent = 1;
	while (c != EOF && c != '\n')
		c = getc(fromConsole);
	if (*silent == 0)
		SQLseparator(len, fields, '-');
}

static void
SQLrenderer(MapiHdl hdl, char singleinstr)
{
	int i, total, vartotal, fields, oldfields = 0, max = 1, graphwaste = 0;
	int *len = NULL, *hdr = NULL, *numeric = NULL;
	char **rest = NULL;
	char buf[50];
	int ps = rowsperpage, silent = 0;
	int mypagewidth = pagewidth;
	mapi_int64 rows = 0;

	if (mark2)
		free(mark2);
	mark2 = NULL;
	while (!mnstr_errnr(toConsole) && (fields = fetch_row(hdl)) != 0) {
		if (silent)
			continue;
		if (len == 0 || fields != oldfields) {
			if (oldfields != fields) {
				if (len)
					free(len);
				if (hdr)
					free(hdr);
				if (rest)
					free(rest);
				if (numeric)
					free(numeric);
				len = (int *) malloc(sizeof(int) * fields);
				hdr = (int *) malloc(sizeof(int) * fields);
				rest = (char **) malloc(sizeof(char *) * fields);
				numeric = (int *) malloc(sizeof(int) * fields);
			}
			memset(len, 0, sizeof(int) * fields);
			memset(hdr, 0, sizeof(int) * fields);
			memset(rest, 0, sizeof(char *) * fields);
			memset(numeric, 0, sizeof(int) * fields);

			total = 0;
			for (i = 0; i < fields; i++) {
				char *s;

				len[i] = mapi_get_len(hdl, i);
				if (len[i] == 0) {
					/* no table width known, give
					   a fair share of the
					   available space (+1 so we
					   always fully fill the
					   terminal) */
					len[i] = 1 + (pagewidth - 2 - ((fields * 3) - 1)) / fields;
				}
				if (len[i] < MINCOLSIZE)
					len[i] = MINCOLSIZE;
				s = mapi_get_name(hdl, i);
				if (s != NULL) {
					size_t l = strlen(s);
					assert(l <= INT_MAX);
					hdr[i] = (int) l;
				} else {
					hdr[i] = 0;
				}
				if (hdr[i] < len[i])
					hdr[i] = len[i];
				total += hdr[i];
				s = mapi_get_type(hdl, i);
				numeric[i] = s != NULL &&
					(strcmp(s, "int") == 0 ||
					 strcmp(s, "tinyint") == 0 ||
					 strcmp(s, "bigint") == 0 ||
					 strcmp(s, "wrd") == 0 ||
					 strcmp(s, "smallint") == 0 ||
					 strcmp(s, "double") == 0 ||
					 strcmp(s, "float") == 0);
			}
			/* what we waste on space on the display is
			 * the column separators ' | ', but the edges
			 * lack the edgespace of course */
			graphwaste = ((fields * 3) - 1) + 2;
			/* punish the column headers first until you
			 * cannot squeeze */
			while (graphwaste + total > pagewidth) {
				/* pick the column where the header is
				 * longest compared to its content */
				max = -1;
				for (i = 0; i < fields; i++) {
					if (hdr[i] > len[i]) {
						if (max == -1 ||
						    hdr[max] - len[max] < hdr[i] - len[i])
							max = i;
					}
				}
				if (max == -1)
					break;
				hdr[max]--;
				total--;
			}
			total = 0;
			vartotal = 0;
			/* punish fields that are longer than the
			 * terminal width, can't display them as a
			 * whole anyway */
			for (i = 0; i < fields; i++) {
				if (!numeric[i]) {
					/* 4 = left and right borders */
					if (hdr[i] >= pagewidth - 4)
						hdr[i] = pagewidth - 4;
					vartotal += hdr[i];
				}
				total += hdr[i];
			}
			/* Punishing the value fields is done based on
			 * how much squeezing will result in.  The
			 * objective is to have at most a single
			 * break, but this is impossible to achieve in
			 * case of a very long string, of course.
			 * However, in case of many columns it may be
			 * more useful to write 2x as many columns as
			 * the terminal width, then to condense the
			 * columns into 3-char wide tall fields that
			 * are unreadable.  Basically, the only fields
			 * that we want to break are non-numerical
			 * fields. */
			if (graphwaste + total > mypagewidth) {
				while (total > mypagewidth ||
				       (vartotal + 1) / 2 < total - mypagewidth) {
					/* double terminal size to
					 * avoid breaking a line
					 * multiple times */
					mypagewidth += pagewidth;
				}
			}
			/* finetune the long value fields */
			while (graphwaste + total > mypagewidth) {
				max = -1;
				for (i = 0; i < fields; i++) {
					if (!numeric[i] && (max == -1 || hdr[i] > hdr[max]))
						max = i;
				}

				/* no varsized fields that we can squeeze */
				if (max == -1)
					break;
				/* penalty for largest field */
				hdr[max]--;
				total--;
				/* no more squeezing possible */
				if (hdr[max] == 1)
					break;
			}

			SQLheader(hdl, hdr, fields);
			oldfields = fields;
		}

		for (i = 0; i < fields; i++) {
			rest[i] = mapi_fetch_field(hdl, i);
			if (rest[i] == NULL)
				rest[i] = nullstring;
			else {
				char *p = rest[i];

				while ((p = strchr(p, '\r')) != 0) {
					switch (p[1]) {
					case '\0':
						/* end of string: remove CR */
						*p = 0;
						break;
					case '\n':
						/* followed by LF: remove CR */
						/* note: copy including NUL */
						memmove(p, p + 1, strlen(p));
						break;
					default:
						/* replace with ' ' */
						*p = ' ';
						break;
					}
				}
			}
		}

		if (ps > 0 && rows >= ps && fromConsole != NULL) {
			SQLpagemove(hdr, fields, &ps, &silent);
			rows = 0;
			if (silent)
				continue;
		}

		rows += SQLrow(hdr, numeric, rest, fields, 1);
	}
	if (oldfields)
		SQLseparator(hdr, oldfields, '-');
	rows = mapi_get_row_count(hdl);
	snprintf(buf, sizeof(buf), LLFMT " rows", rows);
	mark2 = strdup(buf); /* for the timer output */
	printf(LLFMT " tuple%s%s%s%s\n", rows, rows != 1 ? "s" : "",
			singleinstr ? " (" : "",
			singleinstr ? timerHuman() : "",
			singleinstr ? ")" : "");
	if (len)
		free(len);
	if (hdr)
		free(hdr);
	if (rest)
		free(rest);
	if (numeric)
		free(numeric);
}

static void
setFormatter(Mapi mid, char *s)
{
#ifdef WIN32
	if (formatter == TESTformatter)
		_set_output_format(0);
#endif
	if (mode == XQUERY) {
		mapi_output(mid, s);
		if (s != output) {
			if (output != NULL)
				free(output);
			output = strdup(s);
		}
	} else if (strcmp(s, "sql") == 0)
		formatter = TABLEformatter;
	else if (strcmp(s, "csv") == 0)
		formatter = CSVformatter;
	else if (strcmp(s, "tab") == 0)
		formatter = TABformatter;
	else if (strcmp(s, "raw") == 0)
		formatter = RAWformatter;
	else if (strcmp(s, "xml") == 0)
		formatter = XMLformatter;
	else if (strcmp(s, "test") == 0) {
#ifdef WIN32
		_set_output_format(_TWO_DIGIT_EXPONENT);
#endif
		formatter = TESTformatter;
	} else
		mnstr_printf(toConsole, "unsupported formatter\n");
}

static void
setWidth(void)
{
	if (!pagewidthset) {
#ifdef TIOCGWINSZ
		struct winsize ws;

		if (ioctl(fileno(stdin), TIOCGWINSZ, &ws) == 0 && ws.ws_col > 0)
			pagewidth = ws.ws_col;
		else
#endif
			pagewidth = DEFWIDTH;
	}
}

#ifdef HAVE_POPEN
static void
start_pager(stream **saveFD, stream **saveFD_raw)
{
	*saveFD = NULL;
	*saveFD_raw = NULL;

	if (pager) {
		FILE *p;
		struct sigaction act;

		/* ignore SIGPIPE so that we get an error instead of signal */
		act.sa_handler = SIG_IGN;
		sigemptyset(&act.sa_mask);
		act.sa_flags = 0;
		sigaction(SIGPIPE, &act, NULL);

		p = popen(pager, "w");
		if (p == NULL)
			fprintf(stderr, "Starting '%s' failed\n", pager);
		else {
			*saveFD = toConsole;
			*saveFD_raw = toConsole_raw;
			/* put | in name to indicate that file should be closed with pclose */
			toConsole = file_wastream(p, "|pager");
			toConsole_raw = toConsole;
#ifdef HAVE_ICONV
			if (encoding != NULL)
				toConsole = iconv_wstream(toConsole, encoding, "pager");
#endif
		}
	}
}

static void
end_pager(stream *saveFD, stream *saveFD_raw)
{
	if (saveFD) {
		mnstr_close(toConsole);
		mnstr_destroy(toConsole);
		toConsole = saveFD;
		toConsole_raw = saveFD_raw;
	}
}
#endif

static int
format_result(Mapi mid, MapiHdl hdl, char singleinstr)
{
	MapiMsg rc = MERROR;
	mapi_int64 aff, lid;
	char *reply;
	int oldpagewidth;
#ifdef HAVE_POPEN
	stream *saveFD, *saveFD_raw;

	start_pager(&saveFD, &saveFD_raw);
#endif

	setWidth();

	do {
		/* handle errors first */
		if ((reply = mapi_result_error(hdl)) != NULL) {
			if (formatter == RAWformatter ||
			    formatter == TESTformatter ||
			    formatter == CSVformatter)
				mapi_explain_result(hdl, stderr);
			else
				mnstr_printf(toConsole, "%s", reply);
			errseen = 1;
			/* don't need to print something like '0 tuples' if we got
			 * an error */
			continue;
		}

		switch (mapi_get_querytype(hdl)) {
		case Q_BLOCK:
		case Q_PARSE:
			/* should never see these */
			continue;
		case Q_UPDATE:
			SQLqueryEcho(hdl);
			if (formatter == RAWformatter ||
			    formatter == TESTformatter)
				mnstr_printf(toConsole, "[ " LLFMT "\t]\n", mapi_rows_affected(hdl));
			else {
				timerHumanStop();
				aff = mapi_rows_affected(hdl);
				lid = mapi_get_last_id(hdl);
				if (lid != -1) {
					mnstr_printf(toConsole,
							LLFMT " affected row%s, "
							"last generated key: " LLFMT "%s%s%s\n",
							aff,
							(aff == 1 ? "" : "s"),
							lid,
							singleinstr ? " (" : "",
							singleinstr ? timerHuman() : "",
							singleinstr ? ")" : "");
				} else {
					mnstr_printf(toConsole,
							LLFMT " affected row%s%s%s%s\n",
							aff,
							(aff == 1 ? "" : "s"),
							singleinstr ? " (" : "",
							singleinstr ? timerHuman() : "",
							singleinstr ? ")" : "");
				}
			}
			continue;
		case Q_SCHEMA:
			SQLqueryEcho(hdl);
			if (formatter == TABLEformatter)
				mnstr_printf(toConsole,
					      "operation successful\n");
			continue;
		case Q_TRANS:
			SQLqueryEcho(hdl);
			if (formatter == TABLEformatter)
				mnstr_printf(toConsole,
					      "auto commit mode: %s\n",
					      mapi_get_autocommit(mid) ? "on" : "off");
			continue;
		case Q_PREPARE:
			SQLqueryEcho(hdl);
			if (formatter == TABLEformatter)
				mnstr_printf(toConsole,
					      "execute prepared statement "
					      "using: EXEC %d(...)\n",
					      mapi_get_tableid(hdl));
		case Q_TABLE:
			timerHumanStop();
			break;
		default:
			if (formatter == TABLEformatter) {
				mnstr_printf(stderr_stream,
						"invalid/unknown response from server, "
						"ignoring output\n");
				/* skip over the unknown/invalid stuff, otherwise
				 * mapi_next_result call will assert in close_result
				 * because the logic there doesn't expect random unread
				 * garbage somehow */
				while (fetch_line(hdl) != 0)
					;
				continue;
			}
		}

		oldpagewidth = pagewidth;

		if (pagewidth <= 0) {
			int i, n = mapi_get_field_count(hdl);

			pagewidth = 2 * n + 4;
			for (i = 0; i < n; i++) {
				int len = mapi_get_len(hdl, i);

				pagewidth += len < MINCOLSIZE ? MINCOLSIZE : len;
			}
		}
		/* note: specials != NOmodifier implies mode == SQL */
		if (specials != NOmodifier && debugMode()) {
			SQLdebugRendering(hdl);
			continue;
		}
		if (debugMode())
			RAWrenderer(hdl);
		else {
			switch (formatter) {
			case XMLformatter:
				XMLrenderer(hdl);
				break;
			case CSVformatter:
			case TABformatter:
				CSVrenderer(hdl);
				break;
			case TESTformatter:
				TESTrenderer(hdl);
				break;
			case TABLEformatter:
				switch (specials) {
				case DEBUGmodifier:
					SQLdebugRendering(hdl);
					break;
				default:
					SQLrenderer(hdl, singleinstr);
					break;
				}
				break;
			default:
				RAWrenderer(hdl);
				break;
			}
		}
		pagewidth = oldpagewidth;
	} while (!mnstr_errnr(toConsole) &&
		 (rc = mapi_needmore(hdl)) == MOK &&
		 (rc = mapi_next_result(hdl)) == 1);
	if (mnstr_errnr(toConsole)) {
		mnstr_clearerr(toConsole);
		fprintf(stderr, "write error\n");
		errseen = 1;
	}
#ifdef HAVE_POPEN
	end_pager(saveFD, saveFD_raw);
#endif

	return rc;
}

static int
doRequest(Mapi mid, const char *buf, int interactive)
{
	MapiHdl hdl;

	if (mode == SQL)
		SQLsetSpecial(buf);

	if ((hdl = mapi_query(mid, buf)) == NULL) {
		mapi_explain(mid, stderr);
		errseen = 1;
		return 1;
	}

	format_result(mid, hdl, 0);

	if (mapi_get_active(mid) == NULL || !interactive)
		mapi_close_handle(hdl);
	return 0;
}

#define CHECK_RESULT(mid, hdl, buf, break_or_continue)			\
		switch (mapi_error(mid)) {				\
		case MOK:						\
			/* everything A OK */				\
			break;						\
		case MERROR:						\
			/* some error, but try to continue */		\
			if (hdl) {					\
				mapi_explain_query(hdl, stderr);	\
				mapi_close_handle(hdl);			\
				hdl = NULL;				\
			} else						\
				mapi_explain(mid, stderr);		\
			errseen = 1;					\
			break_or_continue;				\
		case MTIMEOUT:						\
			/* lost contact with the server */		\
			if (hdl) {					\
				mapi_explain_query(hdl, stderr);	\
				mapi_close_handle(hdl);			\
				hdl = NULL;				\
			} else						\
				mapi_explain(mid, stderr);		\
			errseen = 1;					\
			timerEnd();					\
			free(buf);					\
			return 1;					\
		}

static int
doFile(Mapi mid, const char *file)
{
	FILE *fp;
	char *buf = NULL;
	size_t length;
	MapiHdl hdl = NULL;
	MapiMsg rc = MOK;
	int bufsize = 0;
	int xquery_sep = 0;	/* we saw an XQuery separator (<>\n) */
	int first = 1;		/* first line processing */
	size_t skip;

	if (file == NULL)
		fp = stdin;
	else if ((fp = fopen(file, "r")) == NULL) {
		fprintf(stderr, "%s: cannot open\n", file);
		return 1;
	}

	bufsize = BLOCK - 1;
	buf = malloc(bufsize + 1);
	if (!buf) {
		fprintf(stderr, "cannot allocate memory for send buffer\n");
		if (file != NULL)
			fclose(fp);
		return 1;
	}

	timerStart();
	do {
		timerPause();
		if (mode == XQUERY) {
			/* In XQuery mode we must read one line at a
			   time so that we can stop when we encounter
			   a line with just "<>" on it. */
			if (fgets(buf, bufsize, fp) == NULL) {
				/* end of file */
				if (file != NULL) {
					fclose(fp);
					file = NULL;
				}
				length = 0;
				if (hdl == NULL)
					break;	/* nothing more to do */
			} else {
				length = strlen(buf);
			}
		} else if ((length = fread(buf, 1, bufsize, fp)) == 0) {
			/* end of file */
			if (file != NULL) {
				fclose(fp);
				file = NULL;
			}
			if (hdl == NULL)
				break;	/* nothing more to do */
		} else {
			buf[length] = 0;
			if (strchr(buf, '\0') < buf + length) {
				fprintf(stderr, "NULL byte in input\n");
				errseen = 1;
				break;
			}
		}
		timerResume();

		if (hdl == NULL) {
			hdl = mapi_query_prep(mid);
			CHECK_RESULT(mid, hdl, buf, continue);
		}

		if (first &&
		    length >= UTF8BOMLENGTH &&
		    strncmp(buf, UTF8BOM, UTF8BOMLENGTH) == 0)
			skip = UTF8BOMLENGTH;	/* skip Byte Order Mark (BOM) */
		else
			skip = 0;
		first = 0;
		xquery_sep = mode == XQUERY && length >= 3 + skip && buf[skip] == '<' && buf[skip + 1] == '>' && (buf[skip + 2] == '\n' || buf[skip + 2] == '\r');
		if (length > skip && !xquery_sep) {
			assert(hdl != NULL);

			mapi_query_part(hdl, buf + skip, length - skip);
			CHECK_RESULT(mid, hdl, buf + skip, continue);

			/* in case of XQuery, do the whole file in one go;
			   otherwise, make sure there is a newline in the buffer */
			if (mode == XQUERY || strchr(buf + skip, '\n') == NULL)
				continue;
		}

		assert(hdl != NULL);
		/* If the server wants more but we're at the end of
		   file (length == 0), notify the server that we
		   don't have anything more.  If the server still
		   wants more (shouldn't happen according to the
		   protocol) we break out of the loop (via the
		   continue).  The assertion at the end will then go
		   off. */
		if (mapi_query_done(hdl) == MMORE && (length > 0 || mapi_query_done(hdl) == MMORE))
			continue;	/* get more data */

		CHECK_RESULT(mid, hdl, buf + skip, continue);

		rc = format_result(mid, hdl, 0);

		if (rc == MMORE && (length > 0 || mapi_query_done(hdl) != MOK))
			continue;	/* get more data */

		CHECK_RESULT(mid, hdl, buf + skip, continue);

		mapi_close_handle(hdl);
		hdl = NULL;

	} while (length > 0);
	/* reached on end of file */
	if (hdl)
		mapi_close_handle(hdl);
	timerEnd();

	free(buf);
	if (file != NULL)
		fclose(fp);
	mnstr_flush(toConsole);
	return errseen;
}

/* The options available for controlling input and rendering depends
 * on the language mode. */

static void
showCommands(void)
{
	/* XQuery prelude */
	if (mode == XQUERY) {
		mnstr_printf(toConsole, "mclient interactive MonetDB/XQuery session: type an XQuery or XQUF update.\n");
		mnstr_printf(toConsole, "\nSupported document-management XQuery extensions:\n");
		mnstr_printf(toConsole, " pf:collections() as node()\n");
		mnstr_printf(toConsole, " pf:documents($collectionName as xs:string) as node()\n");
		mnstr_printf(toConsole, " pf:del-doc($documentName as xs:string)\n");
		mnstr_printf(toConsole, " pf:add-doc($uri as xs:string, $documentName as xs:string\n");
		mnstr_printf(toConsole, "     [,$collectionName as xs:string [,$freePercentage as xs:integer]])\n");
		mnstr_printf(toConsole, "\nSession commands:\n");
		mnstr_printf(toConsole, "<>      - send query to server (or %s)\n",
#ifdef WIN32
			      "CTRL-Z"
#else
			      "CTRL-D"
#endif
		    );
	}

	/* shared control options */
	mnstr_printf(toConsole, "\\?      - show this message\n");
	if (mode == MAL)
		mnstr_printf(toConsole, "?pat    - MAL function help. pat=[modnme[.fcnnme][(][)]] wildcard *\n");
	mnstr_printf(toConsole, "\\<file  - read input from file\n");
	mnstr_printf(toConsole, "\\>file  - save response in file, or stdout if no file is given\n");
	mnstr_printf(toConsole, "\\|cmd   - pipe result to process, or stop when no command is given\n");
#ifdef HAVE_LIBREADLINE
	mnstr_printf(toConsole, "\\h      - show the readline history\n");
#endif
	mnstr_printf(toConsole, "\\t      - toggle timer\n");
	if (mode == SQL) {
		mnstr_printf(toConsole, "\\D table- dumps the table, or the complete database if none given.\n");
		mnstr_printf(toConsole, "\\d table- describe the table, or the complete database if none given.\n");
		mnstr_printf(toConsole, "\\A      - enable auto commit\n");
		mnstr_printf(toConsole, "\\a      - disable auto commit\n");
	}
	if (mode == XQUERY) {
		mnstr_printf(toConsole, "\\G      - switch to algebra frontend\n");
		mnstr_printf(toConsole, "\\g      - switch to old frontend\n");
	}
	if (mode == XQUERY) {
		mnstr_printf(toConsole, "\\f      - result format: dm or xml[-noheader][-typed|-noroot|-root-FOOBAR]\n");
	} else {
		mnstr_printf(toConsole, "\\e      - echo the query in sql formatting mode\n");
		mnstr_printf(toConsole, "\\f      - format using a built-in renderer {csv,tab,raw,sql,xml}\n");
		mnstr_printf(toConsole, "\\w#     - set maximal page width (-1=raw,0=no limit, >0 max char)\n");
		mnstr_printf(toConsole, "\\r#     - set maximum rows per page (-1=raw)\n");
	}
	mnstr_printf(toConsole, "\\L file - save client/server interaction\n");
	mnstr_printf(toConsole, "\\X      - trace mclient code\n");
	mnstr_printf(toConsole, "\\q      - terminate session\n");
}

static int
doFileByLines(Mapi mid, FILE *fp, const char *prompt)
{
	char *line = NULL;
	char *oldbuf = NULL, *buf = NULL;
	size_t length;
	MapiHdl hdl = mapi_get_active(mid);
	MapiMsg rc = MOK;
	int sent = 0;		/* whether we sent any data to the server */
	int first = 1;		/* first line processing */

#ifdef HAVE_LIBREADLINE
	if (prompt == NULL)
#endif
		oldbuf = buf = malloc(BUFSIZ);

	do {
		mnstr_flush(toConsole);
		timerPause();
#ifdef HAVE_LIBREADLINE
		if (prompt) {
			rl_completion_func_t *func = NULL;

			if (buf)
				free(buf);
			if (hdl)
				func = suspend_completion();
			buf = readline(hdl ? "more>" : prompt);
			if (hdl)
				continue_completion(func);
			/* add a newline to the end since that makes
			   further processing easier */
			/* don't store shortcut command in the history */
			if (buf) {
				length = strlen(buf);
				if (length > 1)
					add_history(buf);
				buf = realloc(buf, length + 2);
				buf[length++] = '\n';
				buf[length] = 0;
			}
			line = buf;
		} else
#endif
		{
#ifndef HAVE_LIBREADLINE
			if (prompt) {
				fputs(hdl ? "more>" : prompt, stdout);
				fflush(stdout);
			}
#endif
			if (buf != oldbuf)
				free(buf);
			buf = oldbuf;
			line = fgets(buf, BUFSIZ, fp);
		}
		if (prompt) {
			/* clear errors when interactive */
			errseen = 0;
		}
#ifdef HAVE_ICONV
		if (line != NULL && encoding != NULL && cd_in != (iconv_t) -1) {
			ICONV_CONST char *from = line;
			size_t fromlen = strlen(from);
			size_t tolen = 4 * fromlen + 1;
			char *to = malloc(tolen);

			line = to;
			iconv(cd_in, &from, &fromlen, &to, &tolen);
			*to = 0;
			if (!oldbuf)
				free(buf);
			buf = line;
		} else
#endif
			if (line != NULL &&
#ifdef HAVE_ICONV
			    encoding == NULL &&
#endif
			    first &&
			    strncmp(line, UTF8BOM, UTF8BOMLENGTH) == 0)
			line += UTF8BOMLENGTH;	/* skip Byte Order Mark (BOM) */
		first = 0;
		if (line == NULL ||
		    (mode == XQUERY && line[0] == '<' && line[1] == '>')) {
			/* end of file */
			if (hdl == NULL) {
				if (line != NULL)
					continue;
				/* nothing more to do */
				return errseen;
			}

			/* hdl != NULL, we should finish the current query */
			line = NULL;
			length = 0;
		} else
			length = strlen(line);
		if (hdl == NULL && length > 0 && line[length - 1] == '\n') {
			/* test for special commands */
			if (mode != MAL)
				while (length > 0 &&
				       (*line & ~0x7F) == 0 &&
				       isspace((int) *line)) {
					line++;
					length--;
				}
			/* in the switch, use continue if the line was
			   processed, use break to send to server */
			switch (*line) {
			case '\n':
			case '\0':
				break;
			case '\\':
				switch (line[1]) {
				case 'q':
					free(buf);
					return errseen;
				case 't':
					mark = mark ? NULL : "Timer";
					if (mark2)
						free(mark2);
					mark2 = strdup(line + 2);
					if (mode == XQUERY)
						mapi_profile(mid, mark != NULL);
					continue;
				case 'X':
					/* toggle interaction trace */
					mapi_trace(mid, !mapi_get_trace(mid));
					continue;
				case 'A':
					if (mode != SQL)
						break;
					mapi_setAutocommit(mid, 1);
					continue;
				case 'a':
					if (mode != SQL)
						break;
					mapi_setAutocommit(mid, 0);
					continue;
				case 'G':
					if (mode != XQUERY)
						break;
					mapi_setAlgebra(mid, 1);
					continue;
				case 'g':
					if (mode != XQUERY)
						break;
					mapi_setAlgebra(mid, 0);
					continue;
				case 'w':
					pagewidth = atoi(line + 2);
					pagewidthset = pagewidth > 0;
					continue;
				case 'r':
					rowsperpage = atoi(line + 2);
					continue;
				case 'd':
					if (mode != SQL)
						break;
					while (isspace((int) line[length - 1]))
						line[--length] = 0;
					for (line += 2; *line && isspace((int) *line); line++)
						;
					if (*line) {
#ifdef HAVE_POPEN
						stream *saveFD, *saveFD_raw;

						start_pager(&saveFD, &saveFD_raw);
#endif
						describe_table(mid, NULL, line, toConsole, 1);
#ifdef HAVE_POPEN
						end_pager(saveFD, saveFD_raw);
#endif
					} else {
						/* get all table names in current schema */
						if ((hdl = mapi_query(mid,
								      "SELECT \"t\".\"name\", \"t\".\"type\", "
								      "\"s\".\"name\" "
								      "FROM \"sys\".\"_tables\" \"t\", "
								      "\"sys\".\"schemas\" \"s\" "
								      "WHERE \"t\".\"schema_id\" = \"s\".\"id\" "
								      "AND \"s\".\"name\" = \"current_schema\" "
								      "AND \"t\".\"system\" = false "
								      "ORDER BY \"t\".\"name\"")) != NULL &&
						    mapi_error(mid) == MOK) {
							char *type, *name, *schema;
							while (fetch_row(hdl) == 3) {
								name = mapi_fetch_field(hdl, 0);
								type = mapi_fetch_field(hdl, 1);
								schema = mapi_fetch_field(hdl, 2);
								mnstr_printf(toConsole,
									      "%-6s  %s.%s\n",
									      *type == '1' ? "VIEW" : "TABLE",
									      schema, name);
							}
						}
						mapi_close_handle(hdl);
						hdl = NULL;
					}
					continue;

				case 'D':{
#ifdef HAVE_POPEN
					stream *saveFD, *saveFD_raw;
#endif

					if (mode != SQL)
						break;
					while (isspace((int) line[length - 1]))
						line[--length] = 0;
					for (line += 2; *line && isspace((int) *line); line++)
						;
#ifdef HAVE_POPEN
					start_pager(&saveFD, &saveFD_raw);
#endif
					if (*line) {
						mnstr_printf(toConsole, "START TRANSACTION;\n");
						dump_table(mid, NULL, line, toConsole, 0, 1);
						mnstr_printf(toConsole, "COMMIT;\n");
					} else
						dump_tables(mid, toConsole, 0);
#ifdef HAVE_POPEN
					end_pager(saveFD, saveFD_raw);
#endif
					continue;
				}
				case '<':
					/* read commands from file */
					while (isspace((int) line[length - 1]))
						line[--length] = 0;
					for (line += 2; *line && isspace((int) *line); line++)
						;
					doFile(mid, line);
					continue;
				case '>':
					/* redirect output to file */
					while (isspace((int) line[length - 1]))
						line[--length] = 0;
					for (line += 2; *line && isspace((int) *line); line++)
						;
					if (toConsole != stdout_stream && toConsole != stderr_stream) {
						mnstr_close(toConsole);
						mnstr_destroy(toConsole);
					}
					if (*line == 0 || strcmp(line, "stdout") == 0)
						toConsole = stdout_stream;
					else if (strcmp(line, "stderr") == 0)
						toConsole = stderr_stream;
					else if ((toConsole = open_wastream(line)) == NULL ||
						 mnstr_errnr(toConsole)) {
						if (toConsole != NULL) {
							mnstr_close(toConsole);
							mnstr_destroy(toConsole);
						}
						toConsole = stdout_stream;
						fprintf(stderr, "Cannot open %s\n", line);
					}
					continue;
				case 'L':
					free(logfile);
					logfile = NULL;
					while (isspace((int) line[length - 1]))
						line[--length] = 0;
					for (line += 2; *line && isspace((int) *line); line++)
						;
					if (*line == 0) {
						/* turn of logging */
						mapi_log(mid, NULL);
					} else {
						logfile = strdup(line);
						mapi_log(mid, logfile);
					}
					continue;
				case '?':
					showCommands();
					continue;
#ifdef HAVE_POPEN
				case '|':
					if (pager)
						free(pager);
					pager = NULL;
					setWidth();	/* reset to system default */

					while (isspace((int) line[length - 1]))
						line[--length] = 0;
					for (line += 2; *line && isspace((int) *line); line++)
						;
					if (*line == 0)
						continue;
					pager = strdup(line);
					continue;
#endif
#ifdef HAVE_LIBREADLINE
				case 'h':
				{
					int h;
					char *nl;

					for (h = 0; h < history_length; h++) {
						nl = history_get(h) ? history_get(h)->line : 0;
						if (nl)
							mnstr_printf(toConsole, "%d %s\n", h, nl);
					}
					continue;
				}
/* for later
				case '!':
				{
					char *nl;

					nl = strchr(line, '\n');
					if (nl)
						*nl = 0;
					if (history_expand(line + 2, &nl)) {
						mnstr_printf(toConsole, "%s\n", nl);
					}
					mnstr_printf(toConsole, "Expansion needs work\n");
					continue;
				}
*/
#endif
				case 'e':
					echoquery = 1;
					continue;
				case 'f':
					while (isspace((int) line[length - 1]))
						line[--length] = 0;
					for (line += 2; *line && isspace((int) *line); line++)
						;
					if (*line == 0) {
						mnstr_printf(toConsole, "Current formatter: ");
						if (mode == XQUERY)
							mnstr_printf(toConsole, "%s\n", output == NULL ? "dm" : output);
						else {
							switch (formatter) {
							case RAWformatter:
								mnstr_printf(toConsole, "raw\n");
								break;
							case TABLEformatter:
								mnstr_printf(toConsole, "sql\n");
								break;
							case CSVformatter:
								mnstr_printf(toConsole, "csv\n");
								break;
							case TABformatter:
								mnstr_printf(toConsole, "tab\n");
								break;
							case TESTformatter:
								mnstr_printf(toConsole, "test\n");
								break;
							case XMLformatter:
								mnstr_printf(toConsole, "xml\n");
								break;
							default:
								mnstr_printf(toConsole, "none\n");
								break;
							}
						}
					} else
						setFormatter(mid, line);
					continue;
				default:
					showCommands();
					continue;
				}
			}
		}

		if (hdl == NULL) {
			timerStart();
			hdl = mapi_query_prep(mid);
			CHECK_RESULT(mid, hdl, buf, continue);
		} else
			timerResume();

		assert(hdl != NULL);

		if (length > 0) {
			sent = 1;
			SQLsetSpecial(line);
			mapi_query_part(hdl, line, length);
			CHECK_RESULT(mid, hdl, buf, continue);
		}

		/* If the server wants more but we're at the
		   end of file (line == NULL), notify the
		   server that we don't have anything more.
		   If the server still wants more (shouldn't
		   happen according to the protocol) we break
		   out of the loop (via the continue).  The
		   assertion at the end will then go off.

		   Note that XQuery is weird: we continue
		   sending more until we reach end-of-file,
		   and *then* we send the mapi_query_done.  To
		   exit, you need to send an end-of-file
		   again. */
		if (mode == XQUERY || mapi_query_done(hdl) == MMORE) {
			if (line != NULL) {
				continue;	/* get more data */
			} else if (mapi_query_done(hdl) == MMORE) {
				assert(mode != XQUERY);	/* XQuery never sends MMORE */
				hdl = NULL;
				continue;	/* done */
			}
		}
		CHECK_RESULT(mid, hdl, buf, continue);

		rc = format_result(mid, hdl, 1);

		if (rc == MMORE && (line != NULL || mapi_query_done(hdl) != MOK))
			continue;	/* get more data */

		CHECK_RESULT(mid, hdl, buf, continue);

		timerEnd();
		mapi_close_handle(hdl);
		hdl = NULL;

		/* for XQuery, only exit when end-of-file and we
		   didn't send any data */
	} while (line != NULL || (mode == XQUERY && sent));
	/* reached on end of file */
	assert(hdl == NULL);
	return errseen;
}

static void
usage(const char *prog, int xit)
{
	fprintf(stderr, "Usage: %s --language=(sql|xquery|mal|mil) [ options ]\n", prog);
	fprintf(stderr, "\nOptions are:\n");
#ifdef HAVE_SYS_UN_H
	fprintf(stderr, " -h hostname | --host=hostname    host or UNIX domain socket to connect to\n");
#else
	fprintf(stderr, " -h hostname | --host=hostname    host to connect to\n");
#endif
	fprintf(stderr, " -p portnr   | --port=portnr      port to connect to\n");
	fprintf(stderr, " -u user     | --user=user        user id\n");
	fprintf(stderr, " -d database | --database=database  database to connect to\n");

	fprintf(stderr, " -e          | --echo             echo the query\n");
#ifdef HAVE_ICONV
	fprintf(stderr, " -E charset  | --encoding=charset specify encoding (character set) of the terminal\n");
#endif
	fprintf(stderr, " -f kind     | --format=kind      specify output format {xml,typed,dm} for XQuery, or {csv,tab,raw,sql,xml}\n");
	fprintf(stderr, " -H          | --history          load/save cmdline history (default off)\n");
	fprintf(stderr, " -i          | --interactive      read stdin after command line args\n");
	fprintf(stderr, " -l language | --language=lang    {sql,xquery,mal,mil}\n");
	fprintf(stderr, " -L logfile  | --log=logfile      save client/server interaction\n");
	fprintf(stderr, " -s stmt     | --statement=stmt   run single statement\n");
	fprintf(stderr, " -t          | --time             time commands\n");
	fprintf(stderr, " -X          | --Xdebug           trace mapi network interaction\n");
#ifdef HAVE_POPEN
	fprintf(stderr, " -| cmd      | --pager=cmd        for pagination\n");
#endif
	fprintf(stderr, " -?          | --help             show this usage message\n");

	fprintf(stderr, "\nSQL specific opions \n");
	fprintf(stderr, " -n nullstr  | --null=nullstr     change NULL representation for sql, csv and tab output modes\n");
	fprintf(stderr, " -r nr       | --rows=nr          for pagination\n");
	fprintf(stderr, " -w nr       | --width=nr         for pagination\n");
	fprintf(stderr, " -D          | --dump             create an SQL dump\n");

	fprintf(stderr, "\nXQuery specific options\n");
	fprintf(stderr, " -C colname  | --collection=colname  collection name\n");
	fprintf(stderr, " -I docname  | --input=docname    document name, XML document on standard input\n");
	fprintf(stderr, " -G          | --algebra          use algebra frontend\n");
	fprintf(stderr, " -g          | --no-algebra       use old frontend\n");
	exit(xit);
}

/* hardwired defaults, only used if monet environment cannot be found */
#define defaultPort 50000

int
main(int argc, char **argv)
{
	int port = 0;
	char *user = NULL;
	char *passwd = NULL;
	char *host = NULL;
	char *command = NULL;
	char *dbname = NULL;
	char *input = NULL;
	char *colname = NULL;
	int trace = 0;
	int dump = 0;
	int algebra = -1;
	int c = 0;
	Mapi mid;
	int save_history = 0;
	int interactive = 0;
	int has_fileargs = 0;
	int option_index = 0;
	struct stat statb;
	stream *config = NULL;
	char user_set_as_flag = 0;
	static struct option long_options[] = {
		{"algebra", 0, 0, 'G'},
		{"no-algebra", 0, 0, 'g'},
		{"collection", 1, 0, 'C'},
		{"database", 1, 0, 'd'},
		{"dump", 0, 0, 'D'},
		{"echo", 0, 0, 'e'},
#ifdef HAVE_ICONV
		{"encoding", 1, 0, 'E'},
#endif
		{"format", 1, 0, 'f'},
		{"help", 0, 0, '?'},
		{"history", 0, 0, 'H'},
		{"host", 1, 0, 'h'},
		{"input", 1, 0, 'I'},
		{"interactive", 0, 0, 'i'},
		{"language", 1, 0, 'l'},
		{"log", 1, 0, 'L'},
		{"null", 1, 0, 'n'},
#ifdef HAVE_POPEN
		{"pager", 1, 0, '|'},
#endif
		{"port", 1, 0, 'p'},
		{"rows", 1, 0, 'r'},
		{"statement", 1, 0, 's'},
		{"time", 0, 0, 't'},
		{"user", 1, 0, 'u'},
		{"version", 0, 0, 'v'},
		{"width", 1, 0, 'w'},
		{"Xdebug", 0, 0, 'X'},
		{0, 0, 0, 0}
	};

#ifndef WIN32
	/* don't set locale on Windows: setting the locale like this
	 * causes the output to be converted (we could set it to
	 * ".OCP" if we knew for sure that we were running in a cmd
	 * window) */
#ifdef HAVE_SETLOCALE
	setlocale(LC_ALL, "");
#endif
#endif
	toConsole = stdout_stream = file_wastream(stdout, "stdout");
	toConsole_raw = toConsole;
	stderr_stream = file_wastream(stderr, "stderr");

	/* execute from stdin? */
	if (fstat(fileno(stdin), &statb) == 0 && S_ISCHR(statb.st_mode))
		interactive_stdin = 1;

	mark = NULL;
	mark2 = NULL;

	/* parse config file first, command line options override */
	if (getenv("DOTMONETDBFILE") == NULL) {
		if (stat(".monetdb", &statb) == 0) {
			config = open_rastream(".monetdb");
		} else if (getenv("HOME") != NULL) {
			char buf[1024];
			snprintf(buf, sizeof(buf), "%s/.monetdb", getenv("HOME"));
			if (stat(buf, &statb) == 0) {
				config = open_rastream(buf);
			}
		}
	} else {
		char *cfile = getenv("DOTMONETDBFILE");
		if (strcmp(cfile, "") != 0) {
			if (stat(cfile, &statb) == 0) {
				config = open_rastream(cfile);
			} else {
				mnstr_printf(stderr_stream,
					      "failed to open file '%s': %s\n",
					      cfile, strerror(errno));
			}
		}
	}

	if (config != NULL) {
		char buf[1024];
		char *q;
		ssize_t len;
		int line = 0;
		while ((len = mnstr_readline(config, buf, sizeof(buf) - 1)) > 0) {
			line++;
			buf[len - 1] = '\0';	/* drop newline */
			if (buf[0] == '#' || buf[0] == '\0')
				continue;
			if ((q = strchr(buf, '=')) == NULL) {
				mnstr_printf(stderr_stream, "%s:%d: syntax error: %s\n", mnstr_name(config), line, buf);
				continue;
			}
			*q++ = '\0';
			/* this basically sucks big time, as I can't easily set
			 * a default, hence I only do things I think are useful
			 * for now, needs a better solution */
			if (strcmp(buf, "user") == 0) {
				user = strdup(q);	/* leak */
				q = NULL;
			} else if (strcmp(buf, "password") == 0 || strcmp(buf, "passwd") == 0) {
				passwd = strdup(q);	/* leak */
				q = NULL;
			} else if (strcmp(buf, "language") == 0) {
				language = strdup(q);	/* leak */
				if (strcmp(language, "sql") == 0) {
					mode = SQL;
					q = NULL;
				} else if (strcmp(language, "mal") == 0) {
					mode = MAL;
					q = NULL;
				} else if (strcmp(language, "xquery") == 0) {
					mode = XQUERY;
					q = NULL;
				} else {
					/* make sure we don't set garbage */
					mnstr_printf(stderr_stream,
						      "%s:%d: unsupported "
						      "language: %s\n",
						      mnstr_name(config),
						      line, q);
					free(language);
					language = NULL;
					q = NULL;
				}
			} else if (strcmp(buf, "save_history") == 0) {
				if (strcmp(q, "true") == 0 ||
				    strcmp(q, "on") == 0) {
					save_history = 1;
					q = NULL;
				} else if (strcmp(q, "false") == 0 ||
					   strcmp(q, "off") == 0) {
					save_history = 0;
					q = NULL;
				}
			}
			if (q != NULL)
				mnstr_printf(stderr_stream,
					      "%s:%d: unknown property: %s\n",
					      mnstr_name(config), line, buf);
		}
		mnstr_destroy(config);
	}

	while ((c = getopt_long(argc, argv, "C:Dd:e"
#ifdef HAVE_ICONV
				"E:"
#endif
				"f:Ggh:I:iL:l:n:"
#ifdef HAVE_POPEN
				"|:"
#endif
				"w:r:p:s:tXu:vH?",
				long_options, &option_index)) != -1) {
		switch (c) {
		case 0:
#ifdef HAVE_POPEN
			if (strcmp(long_options[option_index].name, "pager") == 0) {
				pager = optarg;
				(void) pager;	/* will be further used later */
			}
#endif
			break;
		case 'C':
			colname = optarg;
			break;
		case 'e':
			echoquery = 1;
			break;
#ifdef HAVE_ICONV
		case 'E':
			encoding = optarg;
			break;
#endif
		case 'L':
			logfile = strdup(optarg);
			break;
		case 'l':
			/* accept unambiguous prefix of language */
			if (strcmp(optarg, "sql") == 0 ||
			    strcmp(optarg, "sq") == 0 || strcmp(optarg, "s") == 0) {
				language = "sql";
				mode = SQL;
			} else if (strcmp(optarg, "mil") == 0 ||
				   strcmp(optarg, "mi") == 0) {
				language = "mil";
				mode = MIL;
			} else if (strcmp(optarg, "mal") == 0 ||
				   strcmp(optarg, "ma") == 0) {
				language = "mal";
				mode = MAL;
			} else if (strcmp(optarg, "msql") == 0) {
				language = "msql";
				mode = MAL;
			} else if (strcmp(optarg, "xquery") == 0 ||
				   strcmp(optarg, "xquer") == 0 ||
				   strcmp(optarg, "xque") == 0 ||
				   strcmp(optarg, "xqu") == 0 ||
				   strcmp(optarg, "xq") == 0 ||
				   strcmp(optarg, "x") == 0) {
				language = "xquery";
				mode = XQUERY;
			} else {
				fprintf(stderr, "language option needs to be one of sql, mil, mal, or xquery\n");
				exit(-1);
			}
			break;
		case 'n':
			nullstring = optarg;
			break;
		case 'u':
			user = optarg;
			user_set_as_flag = 1;
			break;
		case 'f':
			if (output != NULL)
				free(output);
			output = strdup(optarg);	/* output format */
			break;
		case 'I':
			input = optarg;
			break;
		case 'i':
			interactive = 1;
			break;
		case 'h':
			host = optarg;
			break;
		case 'G':
			algebra = 1;
			break;
		case 'g':
			algebra = 0;
			break;
		case 'p':
			port = atoi(optarg);
			break;
		case 'D':
			dump = 1;
			break;
		case 'd':
			dbname = optarg;
			break;
		case 's':
			command = optarg;
			break;
		case 'w':
			pagewidth = atoi(optarg);
			pagewidthset = pagewidth > 0;
			break;
		case 'r':
			rowsperpage = atoi(optarg);
			break;
#ifdef HAVE_POPEN
		case '|':
			pager = optarg;
			break;
#endif
		case 't':
			mark = "Timer";
			break;
		case 'X':
			trace = MAPI_TRACE;
			break;
		case 'H':
			save_history = 1;
			break;
		case 'v':
			mnstr_printf(toConsole,
					"mclient, the MonetDB interactive terminal (%s)\n",
					MONETDB_RELEASE);
#ifdef HAVE_LIBREADLINE
			mnstr_printf(toConsole,
					"support for command-line editing compiled-in\n");
#endif
			return(0);
		case '?':
			/* a bit of a hack: look at the option that the
			   current `c' is based on and see if we recognize
			   it: if -? or --help, exit with 0, else with -1 */
			usage(argv[0], strcmp(argv[optind - 1], "-?") == 0 || strcmp(argv[optind - 1], "--help") == 0 ? 0 : -1);
			break;
		default:
			usage(argv[0], -1);
		}
	}
	/* language value is mandatory */
	if (mode == NOLANGUAGE) {
		fprintf(stderr, "Please specify a language option\n\n");
		usage(argv[0], -1);
	}
	if (input != NULL && mode != XQUERY) {
		fprintf(stderr, "--input (-I) option only with XQuery\n\n");
		usage(argv[0], -1);
	}
	if (input != NULL && interactive) {
		fprintf(stderr, "--input (-I) and --interactive (-i) cannot both be specified\n\n");
		usage(argv[0], -1);
	}
#ifdef HAVE_ICONV
#ifdef HAVE_NL_LANGINFO
	if (encoding == NULL)
		encoding = nl_langinfo(CODESET);
#endif
	if (encoding != NULL && strcasecmp(encoding, "utf-8") == 0)
		encoding = NULL;
	if (encoding != NULL) {
		toConsole = iconv_wstream(toConsole, encoding, "stdout");
		if (toConsole == NULL || mnstr_errnr(toConsole)) {
			fprintf(stderr, "%s: warning: cannot convert local character set %s to UTF-8\n", argv[0], encoding);
			if (toConsole != NULL) {
				mnstr_close(toConsole);
				mnstr_destroy(toConsole);
			}
			toConsole = toConsole_raw;
		}
		stdout_stream = toConsole;
		if ((cd_in = iconv_open("utf-8", encoding)) == (iconv_t) -1)
			fprintf(stderr, "%s: warning: cannot convert UTF-8 to local character set %s\n", argv[0], encoding);
	}
#endif /* HAVE_ICONV */

	/* when config file would provide defaults */
	if (user_set_as_flag)
		passwd = NULL;

	if (user == NULL)
		user = simple_prompt("user", BUFSIZ, 1, prompt_getlogin());
	if (passwd == NULL)
		passwd = simple_prompt("password", BUFSIZ, 0, NULL);

	mid = mapi_connect(host, port, user, passwd, language, dbname);

	if (mid == NULL) {
		fprintf(stderr, "failed to allocate Mapi structure\n");
		exit(2);
	}

	if (mapi_error(mid)) {
		if (trace)
			mapi_explain(mid, stderr);
		else
			fprintf(stderr, "%s\n", mapi_error_str(mid));
		exit(2);
	}
	mapi_cache_limit(mid, -1);
	if (dump) {
		if (mode == SQL) {
			exit(dump_tables(mid, toConsole, 0));
		} else {
			fprintf(stderr, "Dump only supported for SQL\n");
			exit(1);
		}
	}

	if (logfile)
		mapi_log(mid, logfile);

	if (algebra != -1 && mode == XQUERY)
		mapi_setAlgebra(mid, algebra);
	mapi_profile(mid, mark != NULL);
	mapi_trace(mid, trace);
	if (output) {
		setFormatter(mid, output);
	} else {
		if (mode == SQL) {
			setFormatter(mid, "sql");
		} else {
			setFormatter(mid, "raw");
		}
	}

	c = 0;
	has_fileargs = optind != argc;

	if (input != NULL && mode == XQUERY) {
		/* stream xml document into the server */
		MapiMsg rc;

		rc = mapi_stream_into(mid, input, colname, stdin);
		if (rc != MOK) {
			mapi_explain(mid, stderr);
			exit(1);
		}
		/* we just read stdin, so can't be interactive */
		interactive = 0;
	}

	/* give the user a welcome message with some general info */
	if ((interactive || (!has_fileargs && command == NULL)) && interactive_stdin) {
		MapiHdl hdl;
		char *lang;

		switch (mode) {
		case SQL:
			lang = "/SQL";
			break;
		case XQUERY:
			lang = "/XQuery";
			break;
		default:
			lang = "";
			break;
		}

		mnstr_printf(toConsole,
			      "Welcome to mclient, the MonetDB%s "
			      "interactive terminal (%s)\n",
			      lang, MONETDB_RELEASE);

		if (mode == SQL &&
		    (hdl = mapi_query(mid,
				      "SELECT \"name\", \"value\" "
				      "FROM sys.env() AS env "
				      "WHERE \"name\" IN ('gdk_dbname', 'monet_version')")) != NULL &&
		    mapi_error(mid) == MOK) {
			char *dbname = NULL, m5ver[24];
			char *name, *val;
			m5ver[0] = '\0';
			while (fetch_row(hdl) == 2) {
				name = mapi_fetch_field(hdl, 0);
				val = mapi_fetch_field(hdl, 1);
				if (name != NULL && val != NULL) {
					if (strcmp(name, "gdk_dbname") == 0) {
						dbname = strdup(val);
					} else if (strcmp(name, "monet_version") == 0) {
						snprintf(m5ver, sizeof(m5ver), "%s", val);
					}
				}
			}
			mapi_close_handle(hdl);
<<<<<<< HEAD
			if (dbname[0] != '\0' && m5ver[0] != '\0')
				mnstr_printf(toConsole, "Database: MonetDB v%s, '%s'\n", m5ver, dbname);
=======
			if (dbname != NULL && *dbname != '\0' && m5ver[0] != '\0')
				stream_printf(toConsole, "Database: MonetDB v%s, '%s'\n", m5ver, dbname);
			if (dbname != NULL)
				free(dbname);
>>>>>>> dd7f817a
		}
		mnstr_printf(toConsole, "Type \\q to quit, \\? for a list of available commands\n");
		if (mode == SQL)
			mnstr_printf(toConsole, "auto commit mode: on\n");
	}

	if (command != NULL) {
#ifdef HAVE_ICONV
		if (encoding != NULL && cd_in != (iconv_t) -1) {
			ICONV_CONST char *from = command;
			size_t fromlen = strlen(from);
			size_t tolen = 4 * fromlen + 1;
			char *to = malloc(tolen);

			command = to;
			iconv(cd_in, &from, &fromlen, &to, &tolen);
			*to = 0;
		}
#endif
		/* execute from command-line, need interactive to know whether
		 * to keep the mapi handle open */
		timerStart();
		c = doRequest(mid, command, (interactive || (!has_fileargs && command == NULL)));
		timerEnd();
	}

	if (optind < argc) {
		/* execute from file(s) */
		while (optind < argc) {
			c |= doFile(mid, argv[optind]);
			optind++;
		}
	}

	if (interactive || (!has_fileargs && interactive_stdin && command == NULL)) {
		char *prompt = NULL;

		if (interactive_stdin) {
#ifdef HAVE_LIBREADLINE
			init_readline(mid, language, save_history);
#else
			(void) save_history;	/* pacify compiler */
#endif
			/* reading from terminal, prepare prompt */
			setPrompt();
			prompt = promptbuf;
			fromConsole = stdin;
		}
		/* use default rendering if not overruled at commandline */
		c = doFileByLines(mid, stdin, prompt);

#ifdef HAVE_LIBREADLINE
		if (interactive_stdin) {
			deinit_readline();
		}
#endif
	} else if (!has_fileargs && command == NULL) {
		c = doFile(mid, NULL);
	}
	mapi_destroy(mid);
	mnstr_destroy(stdout_stream);
	mnstr_destroy(stderr_stream);
	return c;
}

@}<|MERGE_RESOLUTION|>--- conflicted
+++ resolved
@@ -2654,15 +2654,10 @@
 				}
 			}
 			mapi_close_handle(hdl);
-<<<<<<< HEAD
-			if (dbname[0] != '\0' && m5ver[0] != '\0')
+			if (dbname != NULL && *dbname != '\0' && m5ver[0] != '\0')
 				mnstr_printf(toConsole, "Database: MonetDB v%s, '%s'\n", m5ver, dbname);
-=======
-			if (dbname != NULL && *dbname != '\0' && m5ver[0] != '\0')
-				stream_printf(toConsole, "Database: MonetDB v%s, '%s'\n", m5ver, dbname);
 			if (dbname != NULL)
 				free(dbname);
->>>>>>> dd7f817a
 		}
 		mnstr_printf(toConsole, "Type \\q to quit, \\? for a list of available commands\n");
 		if (mode == SQL)
