--- conflicted
+++ resolved
@@ -98,14 +98,8 @@
         data = ''.join(a)
 
 
-<<<<<<< HEAD
-        logging.debug(data)
         if self.use_unicode and sys.version_info[0] < 3:
             return unicode(data[1:-1].decode("UTF-8"))
-=======
-        if self.use_unicode:
-            return unicode(data[1:-1])
->>>>>>> 32050c43
         return data[1:-1]
 
     def __decimal(self, data):
