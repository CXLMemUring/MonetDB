--- conflicted
+++ resolved
@@ -19,11 +19,7 @@
 
 dnl Process this file with autoconf to produce a configure script.
 AC_PREREQ(2.60)
-<<<<<<< HEAD
-AC_INIT([MonetDB Server], [4.39.0], [monet@cwi.nl], [MonetDB4-server])
-=======
-AC_INIT([MonetDB Server], [4.38.3], [info@monetdb.org], [MonetDB4-server])
->>>>>>> f813ca12
+AC_INIT([MonetDB Server], [4.39.0], [info@monetdb.org], [MonetDB4-server])
 #                          ^^^^^^
 # Maintained via vertoo. Please don't modify by hand!
 # Contact MonetDB-developers@lists.sourceforge.net for details and/or assistance.
