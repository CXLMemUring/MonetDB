--- conflicted
+++ resolved
@@ -153,26 +153,7 @@
  MonetDB packages.  You probably don't need this, unless you are a
  developer.
 
-<<<<<<< HEAD
-Package: libmonetdb5-server-geom11
-=======
-# Package: libmonetdb4-server-geom
-# Section: libs
-# Architecture: any
-# Depends: ${shlibs:Depends}, ${misc:Depends}, monetdb4-server
-# Conflicts: libmonetdb4-server-geom0, monetdb-geom, monetdb-geom-dev
-# Replaces: libmonetdb4-server-geom0, monetdb-geom, monetdb-geom-dev
-# Description: MonetDB4 GIS module
-#  MonetDB is a database management system that is developed from a
-#  main-memory perspective with use of a fully decomposed storage model,
-#  automatic index management, extensibility of data types and search
-#  accelerators, SQL- and XML- frontends.
-#  .
-#  This package contains the GIS (Geographic Information System)
-#  extensions for monetdb4-server.
-
 Package: libmonetdb5-server-geom
->>>>>>> 4471e3ba
 Section: libs
 Architecture: any
 Depends: ${shlibs:Depends}, ${misc:Depends}, monetdb5-sql
@@ -187,25 +168,6 @@
  This package contains the GIS (Geographic Information System)
  extensions for MonetDB-SQL-server5.
 
-<<<<<<< HEAD
-=======
-Package: monetdb4-server
-Architecture: any
-Depends: ${shlibs:Depends}, ${misc:Depends}, adduser
-Conflicts: libmonetdb4-server-dev, libmonetdb4-server4, libmonetdb1, libmonetdb-dev
-Replaces: libmonetdb4-server-dev, libmonetdb4-server4
-Description: MonetDB database server version 4
- MonetDB is a database management system that is developed from a
- main-memory perspective with use of a fully decomposed storage model,
- automatic index management, extensibility of data types and search
- accelerators, SQL- and XML- frontends.
- .
- This package contains the MonetDB4 server component.  You need this
- package if you want to work using the MIL language, or if you want to
- use the XQuery frontend (in which case you need monetdb4-xquery as
- well).
-
->>>>>>> 4471e3ba
 Package: monetdb5-server
 Architecture: any
 Depends: ${shlibs:Depends}, ${misc:Depends}, adduser
@@ -221,60 +183,6 @@
  package if you want to work using the MAL language, or if you want to
  use the SQL frontend (in which case you need monetdb5-sql as well).
 
-<<<<<<< HEAD
-=======
-Package: monetdb-xquery
-Architecture: any
-Depends: ${shlibs:Depends}, ${misc:Depends}, monetdb4-server (= ${source:Version})
-Description: MonetDB xquery support for MonetDB4-server
- MonetDB is a database management system that is developed from a
- main-memory perspective with use of a fully decomposed storage model,
- automatic index management, extensibility of data types and search
- accelerators, SQL- and XML- frontends.
- .
- This package contains the XQuery frontend.
-
-Package: libpf-ferry0
-Section: libs
-Architecture: any
-Depends: ${shlibs:Depends}, ${misc:Depends}
-Description: MonetDB XQuery Ferry library
- MonetDB is a database management system that is developed from a
- main-memory perspective with use of a fully decomposed storage model,
- automatic index management, extensibility of data types and search
- accelerators, SQL- and XML- frontends.
- .
- This package contains the pf_ferry library.
-
-Package: libpf-ferry-dev
-Section: libs
-Architecture: any
-Depends: ${shlibs:Depends}, ${misc:Depends}, libpf-ferry0 (= ${source:Version})
-Description: MonetDB XQuery Ferry library development files
- MonetDB is a database management system that is developed from a
- main-memory perspective with use of a fully decomposed storage model,
- automatic index management, extensibility of data types and search
- accelerators, SQL- and XML- frontends.
- .
- This package contains the files needed to develop with the
- libpf-ferry0 package.
-
-Package: libmonetdb4-xquery
-Section: libs
-Architecture: any
-Depends: ${shlibs:Depends}, ${misc:Depends}
-Conflicts: libmonetdb4-xquery0, libmonetdb4-xquery-dev
-Replaces: libmonetdb4-xquery0, libmonetdb4-xquery-dev
-Description: MonetDB xquery libraries
- MonetDB is a database management system that is developed from a
- main-memory perspective with use of a fully decomposed storage model,
- automatic index management, extensibility of data types and search
- accelerators, SQL- and XML- frontends.
- .
- This package contains the files needed to develop with MonetDB/XQuery
- library.
-
->>>>>>> 4471e3ba
 Package: monetdb5-sql
 Architecture: any
 Depends: ${shlibs:Depends}, ${misc:Depends}, monetdb5-server (= ${source:Version})
