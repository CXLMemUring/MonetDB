--- conflicted
+++ resolved
@@ -230,16 +230,10 @@
 
 
 typedef enum {
-<<<<<<< HEAD
-	PROTOCOL_AUTO = 0,
-	PROTOCOL_9 = 1,
-	PROTOCOL_10 = 2,
-	PROTOCOL_COLUMNAR = 3
-=======
 	PROTOCOL_AUTO = 0, // unused
 	PROTOCOL_9 = 1, // mal_mapi.c, mal_client.c;
-	PROTOCOL_10 = 2 // mal_mapi.c, sql_result.c
->>>>>>> 9323419a
+	PROTOCOL_10 = 2, // mal_mapi.c, sql_result.c
+	PROTOCOL_COLUMNAR = 3 // sql_result.c
 } protocol_version;
 
 typedef enum {
