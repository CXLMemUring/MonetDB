--- conflicted
+++ resolved
@@ -86,11 +86,7 @@
 		p = malloc(sizeof(*p));
 		if (p == NULL)
 			return NULL;
-<<<<<<< HEAD
-		*p = (struct tl_error_buf) { .msg = 0 };
-=======
 		*p = (struct tl_error_buf) { .msg = {0} };
->>>>>>> 69529a75
 		pthread_setspecific(tl_error_key, p);
 		struct tl_error_buf *second_attempt = pthread_getspecific(tl_error_key);
 		assert(p == second_attempt /* maybe mnstr_init has not been called? */);
@@ -150,11 +146,7 @@
 static const char *mnstr_error_kind_description(mnstr_error_kind kind);
 
 int
-<<<<<<< HEAD
-mnstr_init(int embedded)
-=======
 mnstr_init(bool embedded)
->>>>>>> 69529a75
 {
 	static ATOMIC_FLAG inited = ATOMIC_FLAG_INIT;
 
