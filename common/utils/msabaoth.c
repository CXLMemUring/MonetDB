--- conflicted
+++ resolved
@@ -640,11 +640,7 @@
 			}
 			(void)fclose(f);
 		}
-<<<<<<< HEAD
-	} else if ((snprintf(buf, sizeof(buf), "%s/%s/%s", pathbuf, dbname, ".gdk_lock") > 0) & /* no typo */
-=======
 	} else if (snprintf(buf, sizeof(buf), "%s/%s/%s", pathbuf, dbname, ".gdk_lock"),
->>>>>>> 3164ca24
 			   ((fd = MT_lockf(buf, F_TEST)) == -2)) {
 		/* Locking failed; this can be because the lockfile couldn't
 		 * be created.  Probably there is no Mserver running for
