/*
 * The contents of this file are subject to the MonetDB Public License
 * Version 1.1 (the "License"); you may not use this file except in
 * compliance with the License. You may obtain a copy of the License at
 * http://monetdb.cwi.nl/Legal/MonetDBLicense-1.1.html
 *
 * Software distributed under the License is distributed on an "AS IS"
 * basis, WITHOUT WARRANTY OF ANY KIND, either express or implied. See the
 * License for the specific language governing rights and limitations
 * under the License.
 *
 * The Original Code is the MonetDB Database System.
 *
 * The Initial Developer of the Original Code is CWI.
 * Portions created by CWI are Copyright (C) 1997-July 2008 CWI.
 * Copyright August 2008-2011 MonetDB B.V.
 * All Rights Reserved.
 */

#ifndef _MUTILS_H_
#define _MUTILS_H_

#ifdef NATIVE_WIN32
#if !defined(LIBMUTILS) && !defined(LIBGDK) && !defined(LIBMEROUTIL)
#define mutils_export extern __declspec(dllimport)
#else
#define mutils_export extern __declspec(dllexport)
#endif
#else
#define mutils_export extern
#endif

#ifdef NATIVE_WIN32

struct DIR {
	char *dir_name;
	int just_opened;
	HANDLE find_file_handle;
	char *find_file_data;
};

typedef struct DIR DIR;
struct dirent {
	char d_name[256];
	int d_namelen;
};

mutils_export DIR *opendir(const char *dirname);
mutils_export struct dirent *readdir(DIR *dir);
mutils_export void rewinddir(DIR *dir);
mutils_export int closedir(DIR *dir);

mutils_export char *dirname(char *path);

#endif

#ifndef S_IRUSR
/* if one doesn't exist, presumably they all don't exist */
#define S_IRUSR 0000400		/* read permission, owner */
#define S_IWUSR 0000200		/* write permission, owner */
#define S_IRGRP 0000040		/* read permission, group */
#define S_IWGRP 0000020		/* write permission, grougroup */
#define S_IROTH 0000004		/* read permission, other */
#define S_IWOTH 0000002		/* write permission, other */
#endif

#define MONETDB_MODE (S_IRUSR | S_IWUSR | S_IRGRP | S_IWGRP | S_IROTH | S_IWOTH)

#define F_TLOCK 2		/* test and lock a region for exclusive use */
#define F_ULOCK 0		/* unlock a previously locked region */
#define F_LOCK 1		/* lock a region for exclusive use */

mutils_export int MT_lockf(char *filename, int mode, off_t off, off_t len);

<<<<<<< HEAD
mutils_export void print_trace(void);
=======
mutils_export char *get_bin_path(void);
>>>>>>> 1359d8c7

#endif	/* _MUTILS_H_ */<|MERGE_RESOLUTION|>--- conflicted
+++ resolved
@@ -72,10 +72,7 @@
 
 mutils_export int MT_lockf(char *filename, int mode, off_t off, off_t len);
 
-<<<<<<< HEAD
 mutils_export void print_trace(void);
-=======
 mutils_export char *get_bin_path(void);
->>>>>>> 1359d8c7
 
 #endif	/* _MUTILS_H_ */